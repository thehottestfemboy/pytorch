![PyTorch Logo](https://github.com/pytorch/pytorch/raw/main/docs/source/_static/img/pytorch-logo-dark.png)

--------------------------------------------------------------------------------

PyTorch is a Python package that provides two high-level features:
- Tensor computation (like NumPy) with strong GPU acceleration
- Deep neural networks built on a tape-based autograd system

You can reuse your favorite Python packages such as NumPy, SciPy, and Cython to extend PyTorch when needed.

Our trunk health (Continuous Integration signals) can be found at [hud.pytorch.org](https://hud.pytorch.org/ci/pytorch/pytorch/main).

<!-- toc -->

- [More About PyTorch](#more-about-pytorch)
  - [A GPU-Ready Tensor Library](#a-gpu-ready-tensor-library)
  - [Dynamic Neural Networks: Tape-Based Autograd](#dynamic-neural-networks-tape-based-autograd)
  - [Python First](#python-first)
  - [Imperative Experiences](#imperative-experiences)
  - [Fast and Lean](#fast-and-lean)
  - [Extensions Without Pain](#extensions-without-pain)
- [Installation](#installation)
  - [Binaries](#binaries)
    - [NVIDIA Jetson Platforms](#nvidia-jetson-platforms)
  - [From Source](#from-source)
    - [Prerequisites](#prerequisites)
      - [NVIDIA CUDA Support](#nvidia-cuda-support)
      - [AMD ROCm Support](#amd-rocm-support)
      - [Intel GPU Support](#intel-gpu-support)
    - [Get the PyTorch Source](#get-the-pytorch-source)
    - [Install Dependencies](#install-dependencies)
    - [Install PyTorch](#install-pytorch)
      - [Adjust Build Options (Optional)](#adjust-build-options-optional)
  - [Docker Image](#docker-image)
    - [Using pre-built images](#using-pre-built-images)
    - [Building the image yourself](#building-the-image-yourself)
  - [Building the Documentation](#building-the-documentation)
    - [Building a PDF](#building-a-pdf)
  - [Previous Versions](#previous-versions)
- [Getting Started](#getting-started)
- [Resources](#resources)
- [Communication](#communication)
- [Releases and Contributing](#releases-and-contributing)
- [The Team](#the-team)
- [License](#license)

<!-- tocstop -->

## More About PyTorch

[Learn the basics of PyTorch](https://pytorch.org/tutorials/beginner/basics/intro.html)

At a granular level, PyTorch is a library that consists of the following components:

| Component | Description |
| ---- | --- |
| [**torch**](https://pytorch.org/docs/stable/torch.html) | A Tensor library like NumPy, with strong GPU support |
| [**torch.autograd**](https://pytorch.org/docs/stable/autograd.html) | A tape-based automatic differentiation library that supports all differentiable Tensor operations in torch |
| [**torch.jit**](https://pytorch.org/docs/stable/jit.html) | A compilation stack (TorchScript) to create serializable and optimizable models from PyTorch code  |
| [**torch.nn**](https://pytorch.org/docs/stable/nn.html) | A neural networks library deeply integrated with autograd designed for maximum flexibility |
| [**torch.multiprocessing**](https://pytorch.org/docs/stable/multiprocessing.html) | Python multiprocessing, but with magical memory sharing of torch Tensors across processes. Useful for data loading and Hogwild training |
| [**torch.utils**](https://pytorch.org/docs/stable/data.html) | DataLoader and other utility functions for convenience |

Usually, PyTorch is used either as:

- A replacement for NumPy to use the power of GPUs.
- A deep learning research platform that provides maximum flexibility and speed.

Elaborating Further:

### A GPU-Ready Tensor Library

If you use NumPy, then you have used Tensors (a.k.a. ndarray).

![Tensor illustration](./docs/source/_static/img/tensor_illustration.png)

PyTorch provides Tensors that can live either on the CPU or the GPU and accelerates the
computation by a huge amount.

We provide a wide variety of tensor routines to accelerate and fit your scientific computation needs
such as slicing, indexing, mathematical operations, linear algebra, reductions.
And they are fast!

### Dynamic Neural Networks: Tape-Based Autograd

PyTorch has a unique way of building neural networks: using and replaying a tape recorder.

Most frameworks such as TensorFlow, Theano, Caffe, and CNTK have a static view of the world.
One has to build a neural network and reuse the same structure again and again.
Changing the way the network behaves means that one has to start from scratch.

With PyTorch, we use a technique called reverse-mode auto-differentiation, which allows you to
change the way your network behaves arbitrarily with zero lag or overhead. Our inspiration comes
from several research papers on this topic, as well as current and past work such as
[torch-autograd](https://github.com/twitter/torch-autograd),
[autograd](https://github.com/HIPS/autograd),
[Chainer](https://chainer.org), etc.

While this technique is not unique to PyTorch, it's one of the fastest implementations of it to date.
You get the best of speed and flexibility for your crazy research.

![Dynamic graph](https://github.com/pytorch/pytorch/raw/main/docs/source/_static/img/dynamic_graph.gif)

### Python First

PyTorch is not a Python binding into a monolithic C++ framework.
It is built to be deeply integrated into Python.
You can use it naturally like you would use [NumPy](https://www.numpy.org/) / [SciPy](https://www.scipy.org/) / [scikit-learn](https://scikit-learn.org) etc.
You can write your new neural network layers in Python itself, using your favorite libraries
and use packages such as [Cython](https://cython.org/) and [Numba](http://numba.pydata.org/).
Our goal is to not reinvent the wheel where appropriate.

### Imperative Experiences

PyTorch is designed to be intuitive, linear in thought, and easy to use.
When you execute a line of code, it gets executed. There isn't an asynchronous view of the world.
When you drop into a debugger or receive error messages and stack traces, understanding them is straightforward.
The stack trace points to exactly where your code was defined.
We hope you never spend hours debugging your code because of bad stack traces or asynchronous and opaque execution engines.

### Fast and Lean

PyTorch has minimal framework overhead. We integrate acceleration libraries
such as [Intel MKL](https://software.intel.com/mkl) and NVIDIA ([cuDNN](https://developer.nvidia.com/cudnn), [NCCL](https://developer.nvidia.com/nccl)) to maximize speed.
At the core, its CPU and GPU Tensor and neural network backends
are mature and have been tested for years.

Hence, PyTorch is quite fast — whether you run small or large neural networks.

The memory usage in PyTorch is extremely efficient compared to Torch or some of the alternatives.
We've written custom memory allocators for the GPU to make sure that
your deep learning models are maximally memory efficient.
This enables you to train bigger deep learning models than before.

### Extensions Without Pain

Writing new neural network modules, or interfacing with PyTorch's Tensor API was designed to be straightforward
and with minimal abstractions.

You can write new neural network layers in Python using the torch API
[or your favorite NumPy-based libraries such as SciPy](https://pytorch.org/tutorials/advanced/numpy_extensions_tutorial.html).

If you want to write your layers in C/C++, we provide a convenient extension API that is efficient and with minimal boilerplate.
No wrapper code needs to be written. You can see [a tutorial here](https://pytorch.org/tutorials/advanced/cpp_extension.html) and [an example here](https://github.com/pytorch/extension-cpp).


## Installation

### Binaries
Commands to install binaries via Conda or pip wheels are on our website: [https://pytorch.org/get-started/locally/](https://pytorch.org/get-started/locally/)


#### NVIDIA Jetson Platforms

Python wheels for NVIDIA's Jetson Nano, Jetson TX1/TX2, Jetson Xavier NX/AGX, and Jetson AGX Orin are provided [here](https://forums.developer.nvidia.com/t/pytorch-for-jetson-version-1-10-now-available/72048) and the L4T container is published [here](https://catalog.ngc.nvidia.com/orgs/nvidia/containers/l4t-pytorch)

They require JetPack 4.2 and above, and [@dusty-nv](https://github.com/dusty-nv) and [@ptrblck](https://github.com/ptrblck) are maintaining them.


### From Source

#### Prerequisites
If you are installing from source, you will need:
- Python 3.9 or later
- A compiler that fully supports C++17, such as clang or gcc (gcc 9.4.0 or newer is required, on Linux)
- Visual Studio or Visual Studio Build Tool (Windows only)

\* PyTorch CI uses Visual C++ BuildTools, which come with Visual Studio Enterprise,
Professional, or Community Editions. You can also install the build tools from
https://visualstudio.microsoft.com/visual-cpp-build-tools/. The build tools *do not*
come with Visual Studio Code by default.

An example of environment setup is shown below:

* Linux:

```bash
$ source <CONDA_INSTALL_DIR>/bin/activate
$ conda create -y -n <CONDA_NAME>
$ conda activate <CONDA_NAME>
```

* Windows:

```bash
$ source <CONDA_INSTALL_DIR>\Scripts\activate.bat
$ conda create -y -n <CONDA_NAME>
$ conda activate <CONDA_NAME>
$ call "C:\Program Files\Microsoft Visual Studio\<VERSION>\Community\VC\Auxiliary\Build\vcvarsall.bat" x64
```

A conda environment is not required.  You can also do a PyTorch build in a
standard virtual environment, e.g., created with tools like `uv`, provided
your system has installed all the necessary dependencies unavailable as pip
packages (e.g., CUDA, MKL.)

##### NVIDIA CUDA Support
If you want to compile with CUDA support, [select a supported version of CUDA from our support matrix](https://pytorch.org/get-started/locally/), then install the following:
- [NVIDIA CUDA](https://developer.nvidia.com/cuda-downloads)
- [NVIDIA cuDNN](https://developer.nvidia.com/cudnn) v8.5 or above
- [Compiler](https://gist.github.com/ax3l/9489132) compatible with CUDA

Note: You could refer to the [cuDNN Support Matrix](https://docs.nvidia.com/deeplearning/cudnn/backend/latest/reference/support-matrix.html) for cuDNN versions with the various supported CUDA, CUDA driver, and NVIDIA hardware.

If you want to disable CUDA support, export the environment variable `USE_CUDA=0`.
Other potentially useful environment variables may be found in `setup.py`.  If
CUDA is installed in a non-standard location, set PATH so that the nvcc you
want to use can be found (e.g., `export PATH=/usr/local/cuda-12.8/bin:$PATH`).

If you are building for NVIDIA's Jetson platforms (Jetson Nano, TX1, TX2, AGX Xavier), Instructions to install PyTorch for Jetson Nano are [available here](https://devtalk.nvidia.com/default/topic/1049071/jetson-nano/pytorch-for-jetson-nano/)

##### AMD ROCm Support
If you want to compile with ROCm support, install
- [AMD ROCm](https://rocm.docs.amd.com/en/latest/deploy/linux/quick_start.html) 4.0 and above installation
- ROCm is currently supported only for Linux systems.

By default the build system expects ROCm to be installed in `/opt/rocm`. If ROCm is installed in a different directory, the `ROCM_PATH` environment variable must be set to the ROCm installation directory. The build system automatically detects the AMD GPU architecture. Optionally, the AMD GPU architecture can be explicitly set with the `PYTORCH_ROCM_ARCH` environment variable [AMD GPU architecture](https://rocm.docs.amd.com/projects/install-on-linux/en/latest/reference/system-requirements.html#supported-gpus)

If you want to disable ROCm support, export the environment variable `USE_ROCM=0`.
Other potentially useful environment variables may be found in `setup.py`.

##### Intel GPU Support
If you want to compile with Intel GPU support, follow these
- [PyTorch Prerequisites for Intel GPUs](https://www.intel.com/content/www/us/en/developer/articles/tool/pytorch-prerequisites-for-intel-gpus.html) instructions.
- Intel GPU is supported for Linux and Windows.

If you want to disable Intel GPU support, export the environment variable `USE_XPU=0`.
Other potentially useful environment variables may be found in `setup.py`.

#### Get the PyTorch Source

```bash
git clone https://github.com/pytorch/pytorch
cd pytorch
# if you are updating an existing checkout
git submodule sync
git submodule update --init --recursive
```

#### Install Dependencies

**Common**

```bash
conda install cmake ninja
# Run this command from the PyTorch directory after cloning the source code using the “Get the PyTorch Source“ section above
pip install -r requirements.txt
```

**On Linux**

```bash
pip install mkl-static mkl-include
# CUDA only: Add LAPACK support for the GPU if needed
# magma installation: run with active conda environment. specify CUDA version to install
.ci/docker/common/install_magma_conda.sh 12.4

# (optional) If using torch.compile with inductor/triton, install the matching version of triton
# Run from the pytorch directory after cloning
# For Intel GPU support, please explicitly `export USE_XPU=1` before running command.
make triton
```

**On MacOS**

```bash
# Add this package on intel x86 processor machines only
pip install mkl-static mkl-include
# Add these packages if torch.distributed is needed
conda install pkg-config libuv
```

**On Windows**

```bash
pip install mkl-static mkl-include
# Add these packages if torch.distributed is needed.
# Distributed package support on Windows is a prototype feature and is subject to changes.
conda install -c conda-forge libuv
```

#### Install PyTorch

**On Linux**

If you're compiling for AMD ROCm then first run this command:

```bash
# Only run this if you're compiling for ROCm
python tools/amd_build/build_amd.py
```

Install PyTorch

```bash
export CMAKE_PREFIX_PATH="${CONDA_PREFIX:-'$(dirname $(which conda))/../'}:${CMAKE_PREFIX_PATH}"
<<<<<<< HEAD
python -m pip install -e . -v --no-build-isolation
=======
python -m pip install --no-build-isolation -v -e .
>>>>>>> ff0d56d0
```

**On macOS**

```bash
<<<<<<< HEAD
python3 -m pip install -e . -v --no-build-isolation
=======
python -m pip install --no-build-isolation -v -e .
>>>>>>> ff0d56d0
```

**On Windows**

If you want to build legacy python code, please refer to [Building on legacy code and CUDA](https://github.com/pytorch/pytorch/blob/main/CONTRIBUTING.md#building-on-legacy-code-and-cuda)

**CPU-only builds**

In this mode PyTorch computations will run on your CPU, not your GPU.

```cmd
<<<<<<< HEAD
python -m pip install -e . -v --no-build-isolation
=======
python -m pip install --no-build-isolation -v -e .
>>>>>>> ff0d56d0
```

Note on OpenMP: The desired OpenMP implementation is Intel OpenMP (iomp). In order to link against iomp, you'll need to manually download the library and set up the building environment by tweaking `CMAKE_INCLUDE_PATH` and `LIB`. The instruction [here](https://github.com/pytorch/pytorch/blob/main/docs/source/notes/windows.rst#building-from-source) is an example for setting up both MKL and Intel OpenMP. Without these configurations for CMake, Microsoft Visual C OpenMP runtime (vcomp) will be used.

**CUDA based build**

In this mode PyTorch computations will leverage your GPU via CUDA for faster number crunching

[NVTX](https://docs.nvidia.com/gameworks/content/gameworkslibrary/nvtx/nvidia_tools_extension_library_nvtx.htm) is needed to build Pytorch with CUDA.
NVTX is a part of CUDA distributive, where it is called "Nsight Compute". To install it onto an already installed CUDA run CUDA installation once again and check the corresponding checkbox.
Make sure that CUDA with Nsight Compute is installed after Visual Studio.

Currently, VS 2017 / 2019, and Ninja are supported as the generator of CMake. If `ninja.exe` is detected in `PATH`, then Ninja will be used as the default generator, otherwise, it will use VS 2017 / 2019.
<br/> If Ninja is selected as the generator, the latest MSVC will get selected as the underlying toolchain.

Additional libraries such as
[Magma](https://developer.nvidia.com/magma), [oneDNN, a.k.a. MKLDNN or DNNL](https://github.com/oneapi-src/oneDNN), and [Sccache](https://github.com/mozilla/sccache) are often needed. Please refer to the [installation-helper](https://github.com/pytorch/pytorch/tree/main/.ci/pytorch/win-test-helpers/installation-helpers) to install them.

You can refer to the [build_pytorch.bat](https://github.com/pytorch/pytorch/blob/main/.ci/pytorch/win-test-helpers/build_pytorch.bat) script for some other environment variables configurations

```cmd
cmd

:: Set the environment variables after you have downloaded and unzipped the mkl package,
:: else CMake would throw an error as `Could NOT find OpenMP`.
set CMAKE_INCLUDE_PATH={Your directory}\mkl\include
set LIB={Your directory}\mkl\lib;%LIB%

:: Read the content in the previous section carefully before you proceed.
:: [Optional] If you want to override the underlying toolset used by Ninja and Visual Studio with CUDA, please run the following script block.
:: "Visual Studio 2019 Developer Command Prompt" will be run automatically.
:: Make sure you have CMake >= 3.12 before you do this when you use the Visual Studio generator.
set CMAKE_GENERATOR_TOOLSET_VERSION=14.27
set DISTUTILS_USE_SDK=1
for /f "usebackq tokens=*" %i in (`"%ProgramFiles(x86)%\Microsoft Visual Studio\Installer\vswhere.exe" -version [15^,17^) -products * -latest -property installationPath`) do call "%i\VC\Auxiliary\Build\vcvarsall.bat" x64 -vcvars_ver=%CMAKE_GENERATOR_TOOLSET_VERSION%

:: [Optional] If you want to override the CUDA host compiler
set CUDAHOSTCXX=C:\Program Files (x86)\Microsoft Visual Studio\2019\Community\VC\Tools\MSVC\14.27.29110\bin\HostX64\x64\cl.exe

<<<<<<< HEAD
python -m pip install -e . -v --no-build-isolation

=======
python -m pip install --no-build-isolation -v -e .
>>>>>>> ff0d56d0
```

**Intel GPU builds**

In this mode PyTorch with Intel GPU support will be built.

Please make sure [the common prerequisites](#prerequisites) as well as [the prerequisites for Intel GPU](#intel-gpu-support) are properly installed and the environment variables are configured prior to starting the build. For build tool support, `Visual Studio 2022` is required.

Then PyTorch can be built with the command:

```cmd
:: CMD Commands:
:: Set the CMAKE_PREFIX_PATH to help find corresponding packages
:: %CONDA_PREFIX% only works after `conda activate custom_env`

if defined CMAKE_PREFIX_PATH (
    set "CMAKE_PREFIX_PATH=%CONDA_PREFIX%\Library;%CMAKE_PREFIX_PATH%"
) else (
    set "CMAKE_PREFIX_PATH=%CONDA_PREFIX%\Library"
)

<<<<<<< HEAD
python -m pip install -e . -v --no-build-isolation
=======
python -m pip install --no-build-isolation -v -e .
>>>>>>> ff0d56d0
```

##### Adjust Build Options (Optional)

You can adjust the configuration of cmake variables optionally (without building first), by doing
the following. For example, adjusting the pre-detected directories for CuDNN or BLAS can be done
with such a step.

On Linux

```bash
export CMAKE_PREFIX_PATH="${CONDA_PREFIX:-'$(dirname $(which conda))/../'}:${CMAKE_PREFIX_PATH}"
CMAKE_ONLY=1 python setup.py build
ccmake build  # or cmake-gui build
```

On macOS

```bash
export CMAKE_PREFIX_PATH="${CONDA_PREFIX:-'$(dirname $(which conda))/../'}:${CMAKE_PREFIX_PATH}"
MACOSX_DEPLOYMENT_TARGET=10.9 CC=clang CXX=clang++ CMAKE_ONLY=1 python setup.py build
ccmake build  # or cmake-gui build
```

### Docker Image

#### Using pre-built images

You can also pull a pre-built docker image from Docker Hub and run with docker v19.03+

```bash
docker run --gpus all --rm -ti --ipc=host pytorch/pytorch:latest
```

Please note that PyTorch uses shared memory to share data between processes, so if torch multiprocessing is used (e.g.
for multithreaded data loaders) the default shared memory segment size that container runs with is not enough, and you
should increase shared memory size either with `--ipc=host` or `--shm-size` command line options to `nvidia-docker run`.

#### Building the image yourself

**NOTE:** Must be built with a docker version > 18.06

The `Dockerfile` is supplied to build images with CUDA 11.1 support and cuDNN v8.
You can pass `PYTHON_VERSION=x.y` make variable to specify which Python version is to be used by Miniconda, or leave it
unset to use the default.

```bash
make -f docker.Makefile
# images are tagged as docker.io/${your_docker_username}/pytorch
```

You can also pass the `CMAKE_VARS="..."` environment variable to specify additional CMake variables to be passed to CMake during the build.
See [setup.py](./setup.py) for the list of available variables.

```bash
make -f docker.Makefile
```

### Building the Documentation

To build documentation in various formats, you will need [Sphinx](http://www.sphinx-doc.org)
and the pytorch_sphinx_theme2.

Before you build the documentation locally, ensure `torch` is
installed in your environment. For small fixes, you can install the
nightly version as described in [Getting Started](https://pytorch.org/get-started/locally/).

For more complex fixes, such as adding a new module and docstrings for
the new module, you might need to install torch [from source](#from-source).
See [Docstring Guidelines](https://github.com/pytorch/pytorch/wiki/Docstring-Guidelines)
for docstring conventions.

```bash
cd docs/
pip install -r requirements.txt
make html
make serve
```

Run `make` to get a list of all available output formats.

If you get a katex error run `npm install katex`.  If it persists, try
`npm install -g katex`

> [!NOTE]
> If you installed `nodejs` with a different package manager (e.g.,
> `conda`) then `npm` will probably install a version of `katex` that is not
> compatible with your version of `nodejs` and doc builds will fail.
> A combination of versions that is known to work is `node@6.13.1` and
> `katex@0.13.18`. To install the latter with `npm` you can run
> ```npm install -g katex@0.13.18```

> [!NOTE]
> If you see a numpy incompatibility error, run:
> ```
> pip install 'numpy<2'
> ```

When you make changes to the dependencies run by CI, edit the
`.ci/docker/requirements-docs.txt` file.

#### Building a PDF

To compile a PDF of all PyTorch documentation, ensure you have
`texlive` and LaTeX installed. On macOS, you can install them using:

```
brew install --cask mactex
```

To create the PDF:

1. Run:

   ```
   make latexpdf
   ```

   This will generate the necessary files in the `build/latex` directory.

2. Navigate to this directory and execute:

   ```
   make LATEXOPTS="-interaction=nonstopmode"
   ```

   This will produce a `pytorch.pdf` with the desired content. Run this
   command one more time so that it generates the correct table
   of contents and index.

> [!NOTE]
> To view the Table of Contents, switch to the **Table of Contents**
> view in your PDF viewer.


### Previous Versions

Installation instructions and binaries for previous PyTorch versions may be found
on [our website](https://pytorch.org/get-started/previous-versions).


## Getting Started

Three pointers to get you started:
- [Tutorials: get you started with understanding and using PyTorch](https://pytorch.org/tutorials/)
- [Examples: easy to understand PyTorch code across all domains](https://github.com/pytorch/examples)
- [The API Reference](https://pytorch.org/docs/)
- [Glossary](https://github.com/pytorch/pytorch/blob/main/GLOSSARY.md)

## Resources

* [PyTorch.org](https://pytorch.org/)
* [PyTorch Tutorials](https://pytorch.org/tutorials/)
* [PyTorch Examples](https://github.com/pytorch/examples)
* [PyTorch Models](https://pytorch.org/hub/)
* [Intro to Deep Learning with PyTorch from Udacity](https://www.udacity.com/course/deep-learning-pytorch--ud188)
* [Intro to Machine Learning with PyTorch from Udacity](https://www.udacity.com/course/intro-to-machine-learning-nanodegree--nd229)
* [Deep Neural Networks with PyTorch from Coursera](https://www.coursera.org/learn/deep-neural-networks-with-pytorch)
* [PyTorch Twitter](https://twitter.com/PyTorch)
* [PyTorch Blog](https://pytorch.org/blog/)
* [PyTorch YouTube](https://www.youtube.com/channel/UCWXI5YeOsh03QvJ59PMaXFw)

## Communication
* Forums: Discuss implementations, research, etc. https://discuss.pytorch.org
* GitHub Issues: Bug reports, feature requests, install issues, RFCs, thoughts, etc.
* Slack: The [PyTorch Slack](https://pytorch.slack.com/) hosts a primary audience of moderate to experienced PyTorch users and developers for general chat, online discussions, collaboration, etc. If you are a beginner looking for help, the primary medium is [PyTorch Forums](https://discuss.pytorch.org). If you need a slack invite, please fill this form: https://goo.gl/forms/PP1AGvNHpSaJP8to1
* Newsletter: No-noise, a one-way email newsletter with important announcements about PyTorch. You can sign-up here: https://eepurl.com/cbG0rv
* Facebook Page: Important announcements about PyTorch. https://www.facebook.com/pytorch
* For brand guidelines, please visit our website at [pytorch.org](https://pytorch.org/)

## Releases and Contributing

Typically, PyTorch has three minor releases a year. Please let us know if you encounter a bug by [filing an issue](https://github.com/pytorch/pytorch/issues).

We appreciate all contributions. If you are planning to contribute back bug-fixes, please do so without any further discussion.

If you plan to contribute new features, utility functions, or extensions to the core, please first open an issue and discuss the feature with us.
Sending a PR without discussion might end up resulting in a rejected PR because we might be taking the core in a different direction than you might be aware of.

To learn more about making a contribution to Pytorch, please see our [Contribution page](CONTRIBUTING.md). For more information about PyTorch releases, see [Release page](RELEASE.md).

## The Team

PyTorch is a community-driven project with several skillful engineers and researchers contributing to it.

PyTorch is currently maintained by [Soumith Chintala](http://soumith.ch), [Gregory Chanan](https://github.com/gchanan), [Dmytro Dzhulgakov](https://github.com/dzhulgakov), [Edward Yang](https://github.com/ezyang), [Alban Desmaison](https://github.com/albanD), [Piotr Bialecki](https://github.com/ptrblck) and [Nikita Shulga](https://github.com/malfet) with major contributions coming from hundreds of talented individuals in various forms and means.
A non-exhaustive but growing list needs to mention: [Trevor Killeen](https://github.com/killeent), [Sasank Chilamkurthy](https://github.com/chsasank), [Sergey Zagoruyko](https://github.com/szagoruyko), [Adam Lerer](https://github.com/adamlerer), [Francisco Massa](https://github.com/fmassa), [Alykhan Tejani](https://github.com/alykhantejani), [Luca Antiga](https://github.com/lantiga), [Alban Desmaison](https://github.com/albanD), [Andreas Koepf](https://github.com/andreaskoepf), [James Bradbury](https://github.com/jekbradbury), [Zeming Lin](https://github.com/ebetica), [Yuandong Tian](https://github.com/yuandong-tian), [Guillaume Lample](https://github.com/glample), [Marat Dukhan](https://github.com/Maratyszcza), [Natalia Gimelshein](https://github.com/ngimel), [Christian Sarofeen](https://github.com/csarofeen), [Martin Raison](https://github.com/martinraison), [Edward Yang](https://github.com/ezyang), [Zachary Devito](https://github.com/zdevito). <!-- codespell:ignore -->

Note: This project is unrelated to [hughperkins/pytorch](https://github.com/hughperkins/pytorch) with the same name. Hugh is a valuable contributor to the Torch community and has helped with many things Torch and PyTorch.

## License

PyTorch has a BSD-style license, as found in the [LICENSE](LICENSE) file.<|MERGE_RESOLUTION|>--- conflicted
+++ resolved
@@ -294,21 +294,13 @@
 
 ```bash
 export CMAKE_PREFIX_PATH="${CONDA_PREFIX:-'$(dirname $(which conda))/../'}:${CMAKE_PREFIX_PATH}"
-<<<<<<< HEAD
-python -m pip install -e . -v --no-build-isolation
-=======
 python -m pip install --no-build-isolation -v -e .
->>>>>>> ff0d56d0
 ```
 
 **On macOS**
 
 ```bash
-<<<<<<< HEAD
-python3 -m pip install -e . -v --no-build-isolation
-=======
 python -m pip install --no-build-isolation -v -e .
->>>>>>> ff0d56d0
 ```
 
 **On Windows**
@@ -320,11 +312,7 @@
 In this mode PyTorch computations will run on your CPU, not your GPU.
 
 ```cmd
-<<<<<<< HEAD
-python -m pip install -e . -v --no-build-isolation
-=======
 python -m pip install --no-build-isolation -v -e .
->>>>>>> ff0d56d0
 ```
 
 Note on OpenMP: The desired OpenMP implementation is Intel OpenMP (iomp). In order to link against iomp, you'll need to manually download the library and set up the building environment by tweaking `CMAKE_INCLUDE_PATH` and `LIB`. The instruction [here](https://github.com/pytorch/pytorch/blob/main/docs/source/notes/windows.rst#building-from-source) is an example for setting up both MKL and Intel OpenMP. Without these configurations for CMake, Microsoft Visual C OpenMP runtime (vcomp) will be used.
@@ -364,12 +352,7 @@
 :: [Optional] If you want to override the CUDA host compiler
 set CUDAHOSTCXX=C:\Program Files (x86)\Microsoft Visual Studio\2019\Community\VC\Tools\MSVC\14.27.29110\bin\HostX64\x64\cl.exe
 
-<<<<<<< HEAD
-python -m pip install -e . -v --no-build-isolation
-
-=======
 python -m pip install --no-build-isolation -v -e .
->>>>>>> ff0d56d0
 ```
 
 **Intel GPU builds**
@@ -391,11 +374,7 @@
     set "CMAKE_PREFIX_PATH=%CONDA_PREFIX%\Library"
 )
 
-<<<<<<< HEAD
-python -m pip install -e . -v --no-build-isolation
-=======
 python -m pip install --no-build-isolation -v -e .
->>>>>>> ff0d56d0
 ```
 
 ##### Adjust Build Options (Optional)
