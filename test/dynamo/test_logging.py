# Owner(s): ["module: dynamo"]
import contextlib
import functools
import logging
import os
import re
import unittest
import unittest.mock

import torch
import torch._dynamo.test_case
import torch._dynamo.testing
import torch.distributed as dist
from torch._dynamo.testing import (
    empty_line_normalizer,
    extract_graph_and_tracker,
    skipIfNotPy311,
)
from torch._dynamo.trace_rules import _as_posix_path
from torch.nn.parallel import DistributedDataParallel as DDP
from torch.testing._internal.common_cuda import SM90OrLater
from torch.testing._internal.common_utils import (
    find_free_port,
    IS_WINDOWS,
    munge_exc,
    skipIfTorchDynamo,
<<<<<<< HEAD
    xfailIfS390X,
)
from torch.testing._internal.inductor_utils import HAS_CUDA
=======
    skipIfWindows,
    TEST_XPU,
    xfailIf,
)
from torch.testing._internal.inductor_utils import (
    HAS_CUDA_AND_TRITON,
    HAS_XPU_AND_TRITON,
)
>>>>>>> eaa5d9d3
from torch.testing._internal.logging_utils import (
    LoggingTestCase,
    make_logging_test,
    make_settings_test,
)
from torch.testing._internal.triton_utils import requires_cuda_and_triton


requires_gpu = unittest.skipUnless(
    HAS_CUDA_AND_TRITON or HAS_XPU_AND_TRITON, "requires cuda or xpu with triton"
)

<<<<<<< HEAD
requires_cuda = unittest.skipUnless(HAS_CUDA, "requires cuda")
=======
>>>>>>> eaa5d9d3
requires_distributed = functools.partial(
    unittest.skipIf, not dist.is_available(), "requires distributed"
)


def munge_shape_guards(s: str) -> str:
    SHAPE_GUARD = (
        "SYMBOLIC_SHAPE_GUARD"
        if torch._dynamo.config.enable_cpp_symbolic_shape_guards
        else "LAMBDA_GUARD"
    )
    SHAPE_GUARD_REGEX = (
        r"[| ]* \+- SYMBOLIC_SHAPE_GUARD"
        if torch._dynamo.config.enable_cpp_symbolic_shape_guards
        else r"\+- LAMBDA_GUARD"
    )

    def munge(s):
        return re.sub(
            SHAPE_GUARD_REGEX,
            "+- __SHAPE_GUARD__",
            re.sub(r"[^ ]+:\d+ in [^ ]+", "#:# in #", s),
        )

    lines = [munge(l) for l in s.splitlines() if SHAPE_GUARD in l]

    if torch._dynamo.config.enable_cpp_symbolic_shape_guards:
        # Since we can have multiple guard accessors for one guard, the shape guard
        # printing will have just SYMBOLIC_SHAPE_GUARD in one line for the second
        # guard accessor and onwards. We remove those lines
        lines = [line for line in lines if "__SHAPE_GUARD__:" in line]

    return "\n".join(lines)


def example_fn(a):
    output = a.mul(torch.ones(1000, 1000))
    output = output.add(torch.ones(1000, 1000))
    return output


def dynamo_error_fn(a):
    output = a.mul(torch.ones(1000, 1000))
    output = output.add(torch.ones(10, 10))
    return output


def inductor_error_fn(a):
    output = torch.round(a)
    return output


def inductor_schedule_fn(a):
    output = a.add(torch.ones(1000, 1000, device="cuda"))
    return output


ARGS = (torch.ones(1000, 1000, requires_grad=True),)


def multi_record_test(num_records, **kwargs):
    @make_logging_test(**kwargs)
    def fn(self, records):
        fn_opt = torch.compile(example_fn, backend="inductor")
        fn_opt(*ARGS)
        self.assertEqual(len(records), num_records)

    return fn


def within_range_record_test(num_records_lower, num_records_higher, **kwargs):
    @make_logging_test(**kwargs)
    def fn(self, records):
        fn_opt = torch.compile(example_fn, backend="inductor")
        fn_opt(*ARGS)
        self.assertGreaterEqual(len(records), num_records_lower)
        self.assertLessEqual(len(records), num_records_higher)

    return fn


def single_record_test(**kwargs):
    return multi_record_test(1, **kwargs)


class LoggingTests(LoggingTestCase):
    test_bytecode = multi_record_test(2, bytecode=True)
    test_output_code = multi_record_test(3, output_code=True)
    test_aot_graphs = multi_record_test(3, aot_graphs=True)

    @requires_cuda
    @make_logging_test(schedule=True)
    def test_schedule(self, records):
        fn_opt = torch.compile(inductor_schedule_fn, backend="inductor")
        fn_opt(torch.ones(1000, 1000, device="cuda"))
        self.assertGreater(len(records), 0)
        self.assertLess(len(records), 5)

    @requires_cuda
    @make_logging_test(fusion=True)
    def test_fusion(self, records):
        fn_opt = torch.compile(inductor_schedule_fn, backend="inductor")
        fn_opt(torch.ones(1000, 1000, device="cuda"))
        self.assertGreater(len(records), 0)
        self.assertLess(len(records), 8)

    @requires_cuda_and_triton
    @make_logging_test(cudagraphs=True)
    def test_cudagraphs(self, records):
        fn_opt = torch.compile(mode="reduce-overhead")(inductor_schedule_fn)
        fn_opt(torch.ones(1000, 1000, device="cuda"))
        self.assertGreater(len(records), 0)
        self.assertLess(len(records), 8)

    @make_logging_test(recompiles=True)
    def test_recompiles(self, records):
        def fn(x, y):
            return torch.add(x, y)

        fn_opt = torch.compile(fn, backend="inductor")
        fn_opt(torch.ones(1000, 1000), torch.ones(1000, 1000))
        fn_opt(torch.ones(1000, 1000), 1)
        self.assertGreater(len(records), 0)

    test_dynamo_debug = within_range_record_test(30, 90, dynamo=logging.DEBUG)
    test_dynamo_info = within_range_record_test(2, 10, dynamo=logging.INFO)

    @skipIfTorchDynamo("too slow")
    @make_logging_test(dynamo=logging.DEBUG)
    def test_dynamo_debug_default_off_artifacts(self, records):
        fn_opt = torch.compile(example_fn, backend="inductor")
        fn_opt(torch.ones(1000, 1000))
        self.assertEqual(len([r for r in records if ".__bytecode" in r.name]), 0)
        self.assertEqual(len([r for r in records if ".__output_code" in r.name]), 0)

    @make_logging_test(hierarchical_compile=True)
    def test_hierarchical_compile(self, records):
        from torch._higher_order_ops.invoke_subgraph import mark_compile_region

        @mark_compile_region
        def gn(x):
            return x * 2

        def fn(x):
            return gn(x)

        fn_opt = torch.compile(fn, backend="inductor")
        fn_opt(torch.ones(1000, 1000))
        fn_opt(torch.ones(1000, 1000))
        self.assertGreater(len(records), 0)

    @make_logging_test()
    def test_dynamo_error(self, records):
        try:
            fn_opt = torch.compile(dynamo_error_fn, backend="inductor")
            fn_opt(*ARGS)
        except Exception:
            pass
        record = self.getRecord(records, "WON'T CONVERT")
        self.assertExpectedInline(
            munge_exc(record.getMessage()),
            """\
WON'T CONVERT dynamo_error_fn test_logging.py line N
due to:
Traceback (most recent call last):
torch._dynamo.exc.TorchRuntimeError: Dynamo failed to run FX node with fake tensors: call_method add(*(FakeTensor(..., size=(1000, 1000), grad_fn=<MulBackward0>), FakeTensor(..., size=(10, 10))), **{}): got RuntimeError('Attempting to broadcast a dimension of length 10 at -1! Mismatching argument at index 1 had torch.Size([10, 10]); but expected shape should be broadcastable to [1000, 1000]')

from user code:
   File "test_logging.py", line N, in dynamo_error_fn
    output = output.add(torch.ones(10, 10))""",  # noqa: B950
        )

    test_aot = within_range_record_test(2, 6, aot=logging.INFO)
    test_inductor_debug = within_range_record_test(3, 28, inductor=logging.DEBUG)
    test_inductor_info = within_range_record_test(2, 10, inductor=logging.INFO)

    @make_logging_test()
    def test_inductor_error(self, records):
        exitstack = contextlib.ExitStack()
        import torch._inductor.lowering

        def throw(x):
            raise AssertionError

        # inject an error in the lowerings
        dict_entries = {}
        for x in list(torch._inductor.lowering.lowerings.keys()):
            if "round" in x.__name__:
                dict_entries[x] = throw

        exitstack.enter_context(
            unittest.mock.patch.dict(torch._inductor.lowering.lowerings, dict_entries)
        )

        try:
            fn_opt = torch.compile(inductor_error_fn, backend="inductor")
            fn_opt(*ARGS)
        except Exception:
            pass
        record = self.getRecord(records, "WON'T CONVERT")
        self.assertExpectedInline(
            munge_exc(record.getMessage()),
            """\
WON'T CONVERT inductor_error_fn test_logging.py line N
due to:
Traceback (most recent call last):
  File "test_logging.py", line N, in throw
    raise AssertionError
torch._dynamo.exc.BackendCompilerFailed: backend='inductor' raised:
LoweringException: AssertionError:
  target: aten.round.default
  args[0]: TensorBox(StorageBox(
    InputBuffer(name='primals_1', layout=FixedLayout('cpu', torch.float32, size=[1000, 1000], stride=[1000, 1]))
  ))""",
        )

        exitstack.close()

    @requires_distributed()
    @requires_cuda_and_triton
    @make_logging_test(ddp_graphs=True)
    def test_ddp_graphs(self, records):
        class ToyModel(torch.nn.Module):
            def __init__(self) -> None:
                super().__init__()
                self.layers = torch.nn.Sequential(
                    torch.nn.Linear(1024, 1024),
                    torch.nn.Linear(1024, 1024),
                )

            def forward(self, x):
                return self.layers(x)

        os.environ["MASTER_ADDR"] = "localhost"
        os.environ["MASTER_PORT"] = str(find_free_port())
        dist.init_process_group("gloo", rank=0, world_size=1)

        model = DDP(ToyModel().to("cuda:0"), device_ids=[0], bucket_cap_mb=4)
        ddp_model = torch.compile(model, backend="inductor")

        ddp_model(torch.randn(1024, 1024, device="cuda:0"))

        dist.destroy_process_group()
        self.assertEqual(len([r for r in records if "__ddp_graphs" in r.name]), 4)

    # check that logging to a child log of a registered logger
    # does not register it and result in duplicated records
    @make_settings_test("torch._dynamo.output_graph")
    def test_open_registration_with_registered_parent(self, records):
        logger = logging.getLogger("torch._dynamo.output_graph")
        logger.info("hi")
        self.assertEqual(len(records), 1)

    # check logging to a random log that is not a child log of a registered
    # logger registers it and sets handlers properly
    @make_settings_test("torch.utils")
    def test_open_registration(self, records):
        logger = logging.getLogger("torch.utils")
        logger.info("hi")
        self.assertEqual(len(records), 1)

    # check logging to a random log that is not a child log of a registered
    # logger registers it and sets handlers properly
    @make_logging_test(modules={"torch.utils": logging.INFO})
    def test_open_registration_python_api(self, records):
        logger = logging.getLogger("torch.utils")
        logger.info("hi")
        self.assertEqual(len(records), 1)

    @make_logging_test(all=logging.DEBUG, dynamo=logging.INFO)
    def test_all(self, _):
        registry = torch._logging._internal.log_registry

        dynamo_qnames = registry.log_alias_to_log_qnames["dynamo"]
        for logger_qname in torch._logging._internal.log_registry.get_log_qnames():
            logger = logging.getLogger(logger_qname)

            # if logger_qname is a.b.c and dynamo_qnames contains a.b, it still matches dynamo's INFO setting
            if any(logger_qname.find(d) == 0 for d in dynamo_qnames):
                self.assertEqual(
                    logger.getEffectiveLevel(),
                    logging.INFO,
                    msg=f"expected {logger_qname} is INFO, got {logging.getLevelName(logger.getEffectiveLevel())}",
                )
            else:
                self.assertEqual(
                    logger.getEffectiveLevel(),
                    logging.DEBUG,
                    msg=f"expected {logger_qname} is DEBUG, got {logging.getLevelName(logger.getEffectiveLevel())}",
                )

    @make_logging_test(graph_breaks=True)
    def test_graph_breaks(self, records):
        @torch.compile(backend="inductor")
        def fn(x):
            torch._dynamo.graph_break()
            return x + 1

        fn(torch.ones(1))

        self.assertEqual(len(records), 1)

    @make_settings_test("torch._dynamo.utils")
    def test_dump_compile_times(self, records):
        fn_opt = torch.compile(example_fn, backend="inductor")
        fn_opt(torch.ones(1000, 1000))
        # This function runs during exit via atexit.register.
        # We're not actually going to run atexit._run_exit_funcs() here,
        # because it'll destroy state necessary for other tests.
        torch._dynamo.utils.dump_compile_times()
        self.assertEqual(
            len(
                [r for r in records if "TorchDynamo compilation metrics" in str(r.msg)]
            ),
            1,
        )

    @make_logging_test(dynamo=logging.INFO)
    def test_custom_format_exc(self, records):
        dynamo_log = logging.getLogger(torch._dynamo.__name__)
        try:
            raise RuntimeError("foo")
        except RuntimeError:
            dynamo_log.exception("test dynamo")
            dynamo_log.info("with exc", exc_info=True)
        dynamo_log.info("with stack", stack_info=True)
        self.assertEqual(len(records), 3)
        # unfortunately there's no easy way to test the final formatted log other than
        # to ask the dynamo logger's handler to format it.
        for handler in dynamo_log.handlers:
            if torch._logging._internal._is_torch_handler(handler):
                break
        self.assertIsNotNone(handler)
        self.assertIn("Traceback", handler.format(records[0]))
        self.assertIn("Traceback", handler.format(records[1]))
        self.assertIn("Stack", handler.format(records[2]))

    @make_logging_test(dynamo=logging.INFO)
    def test_custom_format(self, records):
        dynamo_log = logging.getLogger(torch._dynamo.__name__)
        test_log = torch._logging.getArtifactLogger(
            torch._dynamo.__name__, "custom_format_test_artifact"
        )
        dynamo_log.info("test dynamo")
        test_log.info("custom format")
        self.assertEqual(len(records), 2)
        # unfortunately there's no easy way to test the final formatted log other than
        # to ask the dynamo logger's handler to format it.
        for handler in dynamo_log.handlers:
            if torch._logging._internal._is_torch_handler(handler):
                break
        self.assertIsNotNone(handler)
        self.assertIn("I", handler.format(records[0]))
        self.assertEqual("custom format", handler.format(records[1]))

    @make_logging_test(dynamo=logging.INFO)
    def test_multiline_format(self, records):
        dynamo_log = logging.getLogger(torch._dynamo.__name__)
        dynamo_log.info("test\ndynamo")
        dynamo_log.info("%s", "test\ndynamo")
        dynamo_log.info("test\n%s", "test\ndynamo")
        self.assertEqual(len(records), 3)
        # unfortunately there's no easy way to test the final formatted log other than
        # to ask the dynamo logger's handler to format it.
        for handler in dynamo_log.handlers:
            if torch._logging._internal._is_torch_handler(handler):
                break
        self.assertIsNotNone(handler)
        for record in records:
            r = handler.format(record)
            for l in r.splitlines():
                self.assertIn("I", l)

    test_trace_source_simple = within_range_record_test(1, 100, trace_source=True)

    @make_logging_test(trace_source=True)
    def test_trace_source_if_stmt(self, records):
        def fn(x):
            if x.sum() > 0:
                return x * 2
            return x * 3

        fn_opt = torch.compile(fn, backend="eager")
        fn_opt(torch.ones(3, 3))

        found_x2 = False
        found_x3 = False
        for record in records:
            msg = record.getMessage()
            if "return x * 2" in msg:
                found_x2 = True
            if "return x * 3" in msg:
                found_x3 = True

        self.assertTrue(found_x2)
        self.assertFalse(found_x3)

    @make_logging_test(trace_source=True)
    def test_trace_source_nested(self, records):
        def fn1(x):
            x = fn2(x)
            return x * 2

        def fn2(x):
            x = fn3(x)
            return x * 3

        def fn3(x):
            return x * 4

        fn_opt = torch.compile(fn1, backend="eager")
        fn_opt(torch.ones(3, 3))

        found_x2 = False
        found_x3 = False
        found_x4 = False
        for record in records:
            msg = record.getMessage()
            if "return x * 2" in msg:
                found_x2 = True
                self.assertNotIn("inline depth", msg)
            elif "return x * 3" in msg:
                found_x3 = True
                self.assertIn("inline depth: 1", msg)
            elif "return x * 4" in msg:
                found_x4 = True
                self.assertIn("inline depth: 2", msg)
        self.assertTrue(found_x2)
        self.assertTrue(found_x3)
        self.assertTrue(found_x4)

    @make_logging_test(trace_source=True)
    def test_trace_source_cond(self, records):
        from functorch.experimental.control_flow import cond

        def true_fn(x):
            return x * 2

        def false_fn(x):
            return x * 3

        def inner(pred, x):
            return cond(pred, true_fn, false_fn, [x])

        def outer(pred, x):
            return inner(pred, x)

        fn_opt = torch.compile(outer, backend="eager")
        fn_opt(torch.tensor(True), torch.ones(3, 3))

        found_x2 = False
        found_x3 = False
        for record in records:
            msg = record.getMessage()
            if "return x * 2" in msg:
                found_x2 = True
                self.assertIn("inline depth: 3", msg)
            if "return x * 3" in msg:
                found_x3 = True
                self.assertIn("inline depth: 3", msg)

        self.assertTrue(found_x2)
        self.assertTrue(found_x3)

    @make_logging_test(trace_source=True)
    def test_trace_source_funcname(self, records):
        # NOTE: list comprehensions are inlined in 3.12, so test with tuples
        def fn1():
            def fn2():
                if True:
                    return tuple(torch.ones(3, 3) for _ in range(5))
                return None

            return fn2()

        fn_opt = torch.compile(fn1, backend="eager")
        fn_opt()

        found_funcname = False
        for record in records:
            msg = record.getMessage()
            if "<genexpr>" in msg and "fn1.fn2" in msg:
                found_funcname = True

        self.assertTrue(found_funcname)

    def test_invalid_artifact_flag(self):
        with self.assertRaises(ValueError):
            torch._logging.set_logs(aot_graphs=5)

    def test_invalid_artifact_flag_error_msg(self):
        env = dict(os.environ)
        env["TORCH_LOGS"] = "not_an_existing_log_artifact_should_error"
        _, stderr = self.run_process_no_exception(
            "import torch",
            env=env,
        )
        lines = stderr.decode().split("\r\n" if IS_WINDOWS else "\n")
        # This is a sanity assert that our error is not spammy.
        # As of this test creation this was 18.
        # See this issue for the purpose o this test:
        # https://github.com/pytorch/pytorch/issues/151055
        self.assertTrue(len(lines) < 50)
        # The other sanity assert - check that the last few lines
        # map to the actual error message we want to raise
        # (I could use an expecttest here, although it would break
        #  whenever someone adds a new logging artifact)
        self.assertEqual(
            lines[-5], 'For more info on various settings, try TORCH_LOGS="help"'
        )
        self.assertEqual(lines[-4], "Valid settings:")

    @requires_distributed()
    @skipIfWindows(msg="TODO: (xuhancn), Can't reproduce locally")
    def test_distributed_rank_logging(self):
        env = dict(os.environ)
        env["TORCH_LOGS"] = "dynamo"
        _, stderr = self.run_process_no_exception(
            """\
import torch.distributed as dist
import logging
from torch.testing._internal.distributed.fake_pg import FakeStore
store = FakeStore()
dist.init_process_group("fake", rank=0, world_size=2, store=store)
dynamo_log = logging.getLogger("torch._dynamo")
dynamo_log.info("woof")
print("arf")
""",
            env=env,
        )
        self.assertIn("[rank0]:", stderr.decode("utf-8"))

    @skipIfNotPy311
    @make_logging_test(trace_call=True)
    def test_trace_call(self, records):
        def fn(x, y):
            return (x * 2) @ (y * 3)

        fn_opt = torch.compile(fn, backend="eager")
        fn_opt(torch.randn(10, 20), torch.randn(20, 30))

        self.assertEqual(len(records), 3)
        # only get last 2 lines
        messages = [
            "\n".join(record.getMessage().split("\n")[-2:]) for record in records
        ]
        self.assertExpectedInline(
            messages[0],
            """\
            return (x * 2) @ (y * 3)
                    ~~^~~""",
        )
        self.assertExpectedInline(
            messages[1],
            """\
            return (x * 2) @ (y * 3)
                              ~~^~~""",
        )
        self.assertExpectedInline(
            messages[2],
            """\
            return (x * 2) @ (y * 3)
                   ~~~~~~~~^~~~~~~~~""",
        )

    @skipIfNotPy311
    @make_logging_test(trace_call=True)
    def test_trace_call_prefix(self, records):
        def fn(x, y):
            return (x * 2) @ (y * 3)

        fn_opt = torch.compile(fn, backend="eager")
        fn_opt(torch.randn(10, 20), torch.randn(20, 30))

        msg0 = munge_exc(records[0].getMessage())
        self.assertExpectedInline(
            msg0,
            """\
TRACE FX call mul from test_logging.py:N in fn (LoggingTests.test_trace_call_prefix.fn)
            return (x * 2) @ (y * 3)
                    ~~^~~""",
        )

    @skipIfNotPy311
    @make_logging_test(trace_call=True)
    def test_trace_call_inline_call(self, records):
        def g(x):
            return x * 2

        def f(x):
            return g(g(x))

        fn_opt = torch.compile(f, backend="eager")
        fn_opt(torch.randn(3, 3))

        self.assertEqual(len(records), 3)
        messages = [
            "\n".join(record.getMessage().split("\n")[-2:]) for record in records
        ]
        self.assertExpectedInline(
            messages[0],
            """\
            return g(g(x))
                     ~^^^""",
        )
        self.assertExpectedInline(
            messages[1],
            """\
            return x * 2
                   ~~^~~""",
        )
        # skip this check since 3.13 removed carets for this case
        # see https://github.com/python/cpython/issues/99180
        # self.assertExpectedInline(
        #     messages[2],
        #     """\
        #     return g(g(x))
        #            ~^^^^^^""",
        # )

    @skipIfNotPy311
    @make_logging_test(trace_call=True)
    def test_trace_call_graph_break(self, records):
        def fn(x):
            x = x * 2
            torch._dynamo.graph_break()
            return x * 3

        fn_opt = torch.compile(fn, backend="eager")
        fn_opt(torch.randn(3, 3))

        self.assertEqual(len(records), 3)
        messages = [
            "\n".join(record.getMessage().split("\n")[-2:]) for record in records
        ]
        self.assertExpectedInline(
            messages[0],
            """\
            x = x * 2
                ~~^~~""",
        )
        self.assertExpectedInline(
            messages[-1],
            """\
            return x * 3
                   ~~^~~""",
        )

    @make_logging_test(guards=True, recompiles=True)
    def test_guards_recompiles(self, records):
        def fn(x, ys, zs):
            return inner(x, ys, zs)

        def inner(x, ys, zs):
            for y, z in zip(ys, zs):
                x += y * z
            return x

        ys = [1.0, 2.0]
        zs = [3.0]
        x = torch.tensor([1.0])

        fn_opt = torch.compile(fn, backend="eager")
        fn_opt(x, ys, zs)
        fn_opt(x, ys[:1], zs)

        record_str = "\n".join(r.getMessage() for r in records)

        self.assertIn(
            """L['zs'][0] == 3.0""",
            record_str,
        )
        self.assertIn(
            "len(L['ys']) == 2",
            record_str,
        )

    @make_logging_test(guards=True)
    def test_guards_sloc(self, records):
        @torch.compile(dynamic=True, backend="eager")
        def f(x, y, z):
            x = x * 3
            if x.size(0) % 3 == 0:
                return x + torch.cat([y, z])
            else:
                return x * 2

        f(torch.randn(6), torch.randn(3), torch.randn(3))

        record = self.getRecord(records, "TREE_GUARD_MANAGER")
        self.assertExpectedInline(
            munge_shape_guards(record.getMessage()),
            """\
| +- __SHAPE_GUARD__: torch._functorch.aot_autograd.utils.top_saved_tensors_hooks ids == None  # #:# in #
+- __SHAPE_GUARD__: L['x'].size()[0] == 2*L['z'].size()[0]  # return x + torch.cat([y, z])  # #:# in # #:# in #
+- __SHAPE_GUARD__: L['y'].size()[0] == L['z'].size()[0]  # duck sizing added this equality because these variables had the same size 3 (to avoid this specialization, set torch.fx.experimental._config.use_duck_shape = False)
+- __SHAPE_GUARD__: ((2*L['z'].size()[0]) % 3) == 0  # if x.size(0) % 3 == 0:  # #:# in # #:# in #
+- __SHAPE_GUARD__: 2 <= L['z'].size()[0]  # return x + torch.cat([y, z])  # #:# in # (user code shown is first use of this value--the guard itself is not due user code but due to 0/1 specialization in the framework; to avoid specialization try torch._dynamo.mark_unbacked(tensor, dim))""",  # noqa: B950
        )

    @make_logging_test(guards=True)
    def test_guards_polyfill_sloc(self, records):
        @torch.compile(dynamic=True, backend="eager")
        def f(x, y):
            return any([x.size(0) == y.size(0) * 2])

        f(torch.randn(6), torch.randn(3))

        record = self.getRecord(records, "TREE_GUARD_MANAGER")
        self.assertExpectedInline(
            munge_shape_guards(record.getMessage()),
            """\
| +- __SHAPE_GUARD__: torch._functorch.aot_autograd.utils.top_saved_tensors_hooks ids == None  # #:# in #
+- __SHAPE_GUARD__: L['x'].size()[0] == 2*L['y'].size()[0]  # return any([x.size(0) == y.size(0) * 2])  # #:# in # #:# in #
+- __SHAPE_GUARD__: 2 <= L['y'].size()[0]  # return any([x.size(0) == y.size(0) * 2])  # #:# in # (user code shown is first use of this value--the guard itself is not due user code but due to 0/1 specialization in the framework; to avoid specialization try torch._dynamo.mark_unbacked(tensor, dim))""",  # noqa: B950
        )

    @make_logging_test(guards=True)
    def test_guards_sloc_vr(self, records):
        @torch.compile(dynamic=True, backend="eager")
        def f(x, y):
            torch._check(x.size(0) > 5)
            torch._check(x.size(0) < 30)
            torch._check(x.size(0) == y.size(0) * 2)
            return torch.tensor(True)

        f(torch.randn(6), torch.randn(3))

        record = self.getRecord(records, "TREE_GUARD_MANAGER")
        self.assertExpectedInline(
            munge_shape_guards(record.getMessage()),
            """\
| +- __SHAPE_GUARD__: torch._functorch.aot_autograd.utils.top_saved_tensors_hooks ids == None  # #:# in #
+- __SHAPE_GUARD__: L['x'].size()[0] == 2*L['y'].size()[0]  # torch._check(x.size(0) == y.size(0) * 2)  # #:# in # #:# in #
+- __SHAPE_GUARD__: 3 <= L['y'].size()[0] <= 14  # torch._check(x.size(0) > 5)  # #:# in # #:# in # and torch._check(x.size(0) < 30)  # #:# in # #:# in #""",  # noqa: B950
        )

    @make_logging_test(cudagraph_static_inputs=True)
    def test_cudagraph_static_inputs(self, records):
        @torch.compile(mode="reduce-overhead")
        def fn(x):
            return x + 1

        x = torch.ones(2, 2)
        torch._dynamo.mark_static_address(x)
        fn(x)
        self.assertGreater(len(records), 0)
        self.assertLess(len(records), 4)

    @make_logging_test(perf_hints=True)
    @requires_cuda
    def test_optimizer_non_static_param(self, records):
        params = [torch.randn(10, 10, device="cuda") for _ in range(2)]
        for param in params:
            param.grad = torch.zeros_like(param)
        opt = torch.optim.Adam(params)
        compiled_opt_step = torch.compile(opt.step, mode="reduce-overhead")
        compiled_opt_step()
        self.assertGreater(len(records), 0)
        self.assertLess(len(records), 3)

    @make_logging_test(autotuning=True)
    @requires_cuda
    @unittest.skipIf(not SM90OrLater, "requires H100+ GPU")
    def test_autotuning(self, records):
        with torch._inductor.utils.fresh_inductor_cache():

            def f(a, b):
                return torch.mm(a, b)

            f = torch.compile(f, mode="max-autotune-no-cudagraphs")
            f(torch.randn(10, 10, device="cuda"), torch.randn(10, 10, device="cuda"))
            self.assertGreater(len(records), 0)
            self.assertLess(len(records), 40)

    @make_logging_test(graph_region_expansion=True)
    def test_graph_region_expansion(self, records):
        with torch._dynamo.config.patch("track_nodes_for_deduplication", True):

            def inner_fn(x, y):
                x0 = x + 1
                y0 = y + 2
                z = x0.sum() + y0.sum()
                return z

            def fn(x, y):
                o0 = inner_fn(x, y)
                o1 = torch.sin(o0)
                o2 = inner_fn(x, o1)
                o3 = inner_fn(x, y)
                return o2 * o3 * o3

            graph, tracker = extract_graph_and_tracker(
                fn, torch.randn(10, 10), torch.randn(10, 10)
            )
            tracker.get_identical_regions(graph)
            self.assertGreater(len(records), 0)

    @skipIfTorchDynamo("too slow")
    @make_logging_test(**torch._logging.DEFAULT_LOGGING)
    def test_default_logging(self, records):
        def fn(a):
            if a.sum() < 0:
                a = torch.sin(a)
            else:
                a = torch.cos(a)
            print("hello")
            return a + 1

        fn_opt = torch.compile(fn, backend="eager")
        fn_opt(torch.ones(10, 10))
        fn_opt(-torch.ones(10, 5))

        self.assertGreater(len([r for r in records if ".__graph_breaks" in r.name]), 0)
        self.assertGreater(len([r for r in records if ".__recompiles" in r.name]), 0)
        self.assertGreater(len([r for r in records if ".symbolic_shapes" in r.name]), 0)
        self.assertGreater(len([r for r in records if ".__guards" in r.name]), 0)
        self.assertGreater(
            len([r for r in records if "return a + 1" in r.getMessage()]), 0
        )

    # there are some additional deprecation warnings in stderr, probably due to newer dependencies used on s390x
    @xfailIfS390X
    def test_logs_out(self):
        import tempfile

        with tempfile.NamedTemporaryFile(delete=False) as tmp:
            file_path = _as_posix_path(tmp.name)
            """
            NamedTemporaryFile will include a file open operation.
            On Windowsm the file is opened by NamedTemporaryFile, the
            following run_process_no_exception can't access a opened file.
            And then, raise a PermissionError: [Errno 13] Permission denied: [file_path]
            """
            tmp.close()
            env = dict(os.environ)
            env["TORCH_LOGS"] = "dynamo"
            env["TORCH_LOGS_OUT"] = file_path
            _, stderr = self.run_process_no_exception(
                """\
import torch
@torch.compile(backend="eager")
def fn(a):
    return a.sum()

fn(torch.randn(5))
                """,
                env=env,
            )
            with open(
                file_path, encoding="utf-8"
            ) as fd:  # encoding file to UTF-8 for Windows.
                lines = fd.read()
                fd.close()
                os.remove(
                    file_path
                )  # Delete temp file manually, due to setup NamedTemporaryFile as delete=False.
                self.assertEqual(  # process wrap difference: /r/n on Windows, /n on posix.
                    empty_line_normalizer(lines),
                    empty_line_normalizer(stderr.decode("utf-8")),
                )

    @make_settings_test("torch._dynamo.eval_frame")
    def test_log_traced_frames(self, records):
        torch._dynamo.eval_frame.clear_dynamo_tls()

        # Test program
        @torch.compile()
        def foo():
            x = torch.ones([10])

            def bar():
                y = x + x
                torch._dynamo.graph_break()
                z = y * x
                return z

            return bar(), bar

        foo()

        # `_log_traced_frames` is registered as an atexit callback, so we invoke
        # it explicitly for testing.
        torch._dynamo.eval_frame._log_traced_frames()

        # Get the relevant log.
        record = self.getRecord(records, "TorchDynamo attempted to trace")

        # Check
        self.assertExpectedInline(
            munge_exc(record.getMessage()),
            """\
TorchDynamo attempted to trace the following frames: [
  * foo test_logging.py:N
  * bar test_logging.py:N
]""",
        )


# non single record tests
exclusions = {
    "bytecode",
    "cudagraphs",
    "output_code",
    "schedule",
    "fusion",
    "overlap",
    "aot_graphs",
    "aot_graphs_effects",
    "pre_grad_graphs",
    "post_grad_graphs",
    "inductor_metrics",
    "ir_pre_fusion",
    "ir_post_fusion",
    "compiled_autograd",
    "compiled_autograd_verbose",
    "recompiles",
    "recompiles_verbose",
    "graph_breaks",
    "graph",
    "graph_code",
    "graph_code_verbose",
    "graph_sizes",
    "ddp_graphs",
    "perf_hints",
    "not_implemented",
    "trace_source",
    "trace_call",
    "trace_bytecode",
    "custom_format_test_artifact",
    "onnx",
    "onnx_diagnostics",
    "guards",
    "verbose_guards",
    "sym_node",
    "export",
    "trace_shape_events",
    "cudagraph_static_inputs",
    "benchmarking",
    "loop_ordering",
    "loop_tiling",
    "autotuning",
    "graph_region_expansion",
    "hierarchical_compile",
}
for name in torch._logging._internal.log_registry.artifact_names:
    if name not in exclusions:
        setattr(LoggingTests, f"test_{name}", single_record_test(**{name: True}))

if __name__ == "__main__":
    from torch._dynamo.test_case import run_tests

    run_tests()<|MERGE_RESOLUTION|>--- conflicted
+++ resolved
@@ -24,11 +24,6 @@
     IS_WINDOWS,
     munge_exc,
     skipIfTorchDynamo,
-<<<<<<< HEAD
-    xfailIfS390X,
-)
-from torch.testing._internal.inductor_utils import HAS_CUDA
-=======
     skipIfWindows,
     TEST_XPU,
     xfailIf,
@@ -37,7 +32,6 @@
     HAS_CUDA_AND_TRITON,
     HAS_XPU_AND_TRITON,
 )
->>>>>>> eaa5d9d3
 from torch.testing._internal.logging_utils import (
     LoggingTestCase,
     make_logging_test,
@@ -50,43 +44,28 @@
     HAS_CUDA_AND_TRITON or HAS_XPU_AND_TRITON, "requires cuda or xpu with triton"
 )
 
-<<<<<<< HEAD
-requires_cuda = unittest.skipUnless(HAS_CUDA, "requires cuda")
-=======
->>>>>>> eaa5d9d3
 requires_distributed = functools.partial(
     unittest.skipIf, not dist.is_available(), "requires distributed"
 )
 
+device_type = (
+    acc.type if (acc := torch.accelerator.current_accelerator(True)) else "cpu"
+)
+
 
 def munge_shape_guards(s: str) -> str:
-    SHAPE_GUARD = (
-        "SYMBOLIC_SHAPE_GUARD"
+    SHAPE_GUARD_REGEX = (
+        r"[| ]* \+- SYMBOLIC_SHAPE_GUARD:"
         if torch._dynamo.config.enable_cpp_symbolic_shape_guards
-        else "LAMBDA_GUARD"
+        else r"^\+- LAMBDA_GUARD:"
     )
-    SHAPE_GUARD_REGEX = (
-        r"[| ]* \+- SYMBOLIC_SHAPE_GUARD"
-        if torch._dynamo.config.enable_cpp_symbolic_shape_guards
-        else r"\+- LAMBDA_GUARD"
-    )
 
     def munge(s):
-        return re.sub(
-            SHAPE_GUARD_REGEX,
-            "+- __SHAPE_GUARD__",
-            re.sub(r"[^ ]+:\d+ in [^ ]+", "#:# in #", s),
-        )
-
-    lines = [munge(l) for l in s.splitlines() if SHAPE_GUARD in l]
-
-    if torch._dynamo.config.enable_cpp_symbolic_shape_guards:
-        # Since we can have multiple guard accessors for one guard, the shape guard
-        # printing will have just SYMBOLIC_SHAPE_GUARD in one line for the second
-        # guard accessor and onwards. We remove those lines
-        lines = [line for line in lines if "__SHAPE_GUARD__:" in line]
-
-    return "\n".join(lines)
+        s = re.sub(r"[^ ]+:\d+ in [^ ]+", "#:# in #", s)
+        return re.subn(SHAPE_GUARD_REGEX, "+- __SHAPE_GUARD__:", s)
+
+    lines = [munge(l) for l in s.splitlines()]
+    return "\n".join([line for line, nsubs in lines if nsubs > 0])
 
 
 def example_fn(a):
@@ -107,7 +86,7 @@
 
 
 def inductor_schedule_fn(a):
-    output = a.add(torch.ones(1000, 1000, device="cuda"))
+    output = a.add(torch.ones(1000, 1000, device=device_type))
     return output
 
 
@@ -144,19 +123,19 @@
     test_output_code = multi_record_test(3, output_code=True)
     test_aot_graphs = multi_record_test(3, aot_graphs=True)
 
-    @requires_cuda
+    @requires_gpu
     @make_logging_test(schedule=True)
     def test_schedule(self, records):
         fn_opt = torch.compile(inductor_schedule_fn, backend="inductor")
-        fn_opt(torch.ones(1000, 1000, device="cuda"))
+        fn_opt(torch.ones(1000, 1000, device=device_type))
         self.assertGreater(len(records), 0)
         self.assertLess(len(records), 5)
 
-    @requires_cuda
+    @requires_gpu
     @make_logging_test(fusion=True)
     def test_fusion(self, records):
         fn_opt = torch.compile(inductor_schedule_fn, backend="inductor")
-        fn_opt(torch.ones(1000, 1000, device="cuda"))
+        fn_opt(torch.ones(1000, 1000, device=device_type))
         self.assertGreater(len(records), 0)
         self.assertLess(len(records), 8)
 
@@ -164,7 +143,7 @@
     @make_logging_test(cudagraphs=True)
     def test_cudagraphs(self, records):
         fn_opt = torch.compile(mode="reduce-overhead")(inductor_schedule_fn)
-        fn_opt(torch.ones(1000, 1000, device="cuda"))
+        fn_opt(torch.ones(1000, 1000, device=device_type))
         self.assertGreater(len(records), 0)
         self.assertLess(len(records), 8)
 
@@ -747,11 +726,10 @@
         self.assertExpectedInline(
             munge_shape_guards(record.getMessage()),
             """\
-| +- __SHAPE_GUARD__: torch._functorch.aot_autograd.utils.top_saved_tensors_hooks ids == None  # #:# in #
-+- __SHAPE_GUARD__: L['x'].size()[0] == 2*L['z'].size()[0]  # return x + torch.cat([y, z])  # #:# in # #:# in #
-+- __SHAPE_GUARD__: L['y'].size()[0] == L['z'].size()[0]  # duck sizing added this equality because these variables had the same size 3 (to avoid this specialization, set torch.fx.experimental._config.use_duck_shape = False)
-+- __SHAPE_GUARD__: ((2*L['z'].size()[0]) % 3) == 0  # if x.size(0) % 3 == 0:  # #:# in # #:# in #
-+- __SHAPE_GUARD__: 2 <= L['z'].size()[0]  # return x + torch.cat([y, z])  # #:# in # (user code shown is first use of this value--the guard itself is not due user code but due to 0/1 specialization in the framework; to avoid specialization try torch._dynamo.mark_unbacked(tensor, dim))""",  # noqa: B950
++- __SHAPE_GUARD__: L['x'].size()[0] == 2*L['y'].size()[0]  # return x + torch.cat([y, z])  # #:# in # #:# in #
++- __SHAPE_GUARD__: L['z'].size()[0] == L['y'].size()[0]  # duck sizing added this equality because these variables had the same size 3 (to avoid this specialization, set torch.fx.experimental._config.use_duck_shape = False)
++- __SHAPE_GUARD__: ((2*L['y'].size()[0]) % 3) == 0  # if x.size(0) % 3 == 0:  # #:# in # #:# in #
++- __SHAPE_GUARD__: 2 <= L['y'].size()[0]  # return x + torch.cat([y, z])  # #:# in # (user code shown is first use of this value--the guard itself is not due user code but due to 0/1 specialization in the framework; to avoid specialization try torch._dynamo.mark_unbacked(tensor, dim))""",  # noqa: B950
         )
 
     @make_logging_test(guards=True)
@@ -766,7 +744,6 @@
         self.assertExpectedInline(
             munge_shape_guards(record.getMessage()),
             """\
-| +- __SHAPE_GUARD__: torch._functorch.aot_autograd.utils.top_saved_tensors_hooks ids == None  # #:# in #
 +- __SHAPE_GUARD__: L['x'].size()[0] == 2*L['y'].size()[0]  # return any([x.size(0) == y.size(0) * 2])  # #:# in # #:# in #
 +- __SHAPE_GUARD__: 2 <= L['y'].size()[0]  # return any([x.size(0) == y.size(0) * 2])  # #:# in # (user code shown is first use of this value--the guard itself is not due user code but due to 0/1 specialization in the framework; to avoid specialization try torch._dynamo.mark_unbacked(tensor, dim))""",  # noqa: B950
         )
@@ -786,7 +763,6 @@
         self.assertExpectedInline(
             munge_shape_guards(record.getMessage()),
             """\
-| +- __SHAPE_GUARD__: torch._functorch.aot_autograd.utils.top_saved_tensors_hooks ids == None  # #:# in #
 +- __SHAPE_GUARD__: L['x'].size()[0] == 2*L['y'].size()[0]  # torch._check(x.size(0) == y.size(0) * 2)  # #:# in # #:# in #
 +- __SHAPE_GUARD__: 3 <= L['y'].size()[0] <= 14  # torch._check(x.size(0) > 5)  # #:# in # #:# in # and torch._check(x.size(0) < 30)  # #:# in # #:# in #""",  # noqa: B950
         )
@@ -803,10 +779,11 @@
         self.assertGreater(len(records), 0)
         self.assertLess(len(records), 4)
 
+    @xfailIf(TEST_XPU)  # https://github.com/pytorch/pytorch/issues/157778
     @make_logging_test(perf_hints=True)
-    @requires_cuda
+    @requires_gpu
     def test_optimizer_non_static_param(self, records):
-        params = [torch.randn(10, 10, device="cuda") for _ in range(2)]
+        params = [torch.randn(10, 10, device=device_type) for _ in range(2)]
         for param in params:
             param.grad = torch.zeros_like(param)
         opt = torch.optim.Adam(params)
@@ -816,16 +793,19 @@
         self.assertLess(len(records), 3)
 
     @make_logging_test(autotuning=True)
-    @requires_cuda
+    @requires_gpu
     @unittest.skipIf(not SM90OrLater, "requires H100+ GPU")
     def test_autotuning(self, records):
-        with torch._inductor.utils.fresh_inductor_cache():
+        with torch._inductor.utils.fresh_cache():
 
             def f(a, b):
                 return torch.mm(a, b)
 
             f = torch.compile(f, mode="max-autotune-no-cudagraphs")
-            f(torch.randn(10, 10, device="cuda"), torch.randn(10, 10, device="cuda"))
+            f(
+                torch.randn(10, 10, device=device_type),
+                torch.randn(10, 10, device=device_type),
+            )
             self.assertGreater(len(records), 0)
             self.assertLess(len(records), 40)
 
@@ -875,8 +855,6 @@
             len([r for r in records if "return a + 1" in r.getMessage()]), 0
         )
 
-    # there are some additional deprecation warnings in stderr, probably due to newer dependencies used on s390x
-    @xfailIfS390X
     def test_logs_out(self):
         import tempfile
 
@@ -998,6 +976,7 @@
     "autotuning",
     "graph_region_expansion",
     "hierarchical_compile",
+    "compute_dependencies",
 }
 for name in torch._logging._internal.log_registry.artifact_names:
     if name not in exclusions:
