# Owner(s): ["module: dynamo"]
import dataclasses
import os
import pprint
import sys
from unittest import mock

import torch
import torch._dynamo.config as dynamo_config
import torch._inductor.config as inductor_config
from torch._dynamo import utils
from torch._inductor.test_case import TestCase


class TestUtils(TestCase):
    def test_nan(self):
        a = torch.Tensor([float("nan")])
        b = torch.Tensor([float("nan")])
        fp64_ref = torch.DoubleTensor([5.0])
        res = utils.same(a, b, fp64_ref=fp64_ref, equal_nan=True)
        self.assertTrue(res)

    def test_larger_multiplier_for_smaller_tensor(self):
        """
        Tensor numel between (10, 500]
        """
        N = 100
        fp64_ref = torch.full([N], 0.0, dtype=torch.double)
        a = torch.full([N], 1.0)
        tol = 4 * 1e-2
        self.assertTrue(utils.same(a, a * 2, fp64_ref=fp64_ref, tol=tol))
        self.assertFalse(utils.same(a, a * 4, fp64_ref=fp64_ref, tol=tol))
        self.assertTrue(
            utils.same(
                a,
                a * 4,
                fp64_ref=fp64_ref,
                use_larger_multiplier_for_smaller_tensor=True,
                tol=tol,
            )
        )
        self.assertFalse(
            utils.same(
                a,
                a * 9,
                fp64_ref=fp64_ref,
                use_larger_multiplier_for_smaller_tensor=True,
                tol=tol,
            )
        )

    def test_larger_multiplier_for_even_smaller_tensor(self):
        """
        Tesnor numel <=10
        """
        fp64_ref = torch.DoubleTensor([0.0])
        a = torch.Tensor([1.0])
        tol = 4 * 1e-2
        self.assertTrue(utils.same(a, a * 2, fp64_ref=fp64_ref, tol=tol))
        self.assertFalse(utils.same(a, a * 7, fp64_ref=fp64_ref, tol=tol))
        self.assertTrue(
            utils.same(
                a,
                a * 7,
                fp64_ref=fp64_ref,
                use_larger_multiplier_for_smaller_tensor=True,
                tol=tol,
            )
        )
        self.assertFalse(
            utils.same(
                a,
                a * 20,
                fp64_ref=fp64_ref,
                use_larger_multiplier_for_smaller_tensor=True,
                tol=tol,
            )
        )

    @dynamo_config.patch(
        {
            "log_compilation_metrics": True,
            "inline_inbuilt_nn_modules": False,
        }
    )
    def test_graph_break_counting(self):
        """
        Run a compilation that includes a graph break and validate that the
        graph break counter is incremented.
        """

        def run_forward_backward():
            model = torch.compile(TestModel())
            x = torch.rand([3], requires_grad=True)
            output = model(x)
            loss_fn = torch.nn.MSELoss()
            target = torch.tensor([1.0])
            loss = loss_fn(output, target)
            loss.backward()

        @torch.compile
        def add(x, y):
            return x + y

        @torch.compile
        def break_it(x):
            y = x.sum()
            if y > 0:
                return x + y.item()
            return x - y.item()

        @torch.compile
        def break_it2(x):
            y = x.sum()
            if y > 0:
                if y > 1:
                    return x * y.item()
                return x + y.item()
            return x - y.item()

        add(torch.rand([10]), torch.rand([10]))
        utils.reset_frame_count()

        compilation_events = []
        with mock.patch("torch._dynamo.utils.log_compilation_event") as log_event:
            run_forward_backward()
            compilation_events = [arg[0][0] for arg in log_event.call_args_list]
            self.assertEqual(compilation_events[-1].num_graph_breaks, 0)

            # We should fallback to normal mode and increment the graph break counter
            torch.compile(break_it, backend="inductor")(torch.ones(3, 3))
            compilation_events = [arg[0][0] for arg in log_event.call_args_list]
            self.assertEqual(compilation_events[-1].num_graph_breaks, 1)

            # Graph break counter should be incremented by 1 (after a reset), not 2
            torch.compile(break_it, backend="inductor")(torch.ones(3, 3))
            compilation_events = [arg[0][0] for arg in log_event.call_args_list]
            self.assertEqual(compilation_events[-1].num_graph_breaks, 1)

            # Graph break counter should be incremented by 2
            torch.compile(break_it2, backend="inductor")(torch.ones(3, 3))
            compilation_events = [arg[0][0] for arg in log_event.call_args_list]
            self.assertEqual(compilation_events[-1].num_graph_breaks, 2)

    def test_traced_code_query(self):
        try:
            from .utils import add, break_it
        except ImportError:
            from utils import add, break_it

        traced_code_lists = []

        def get_filenames(traced_code_lists):
            return [
                [code.co_filename for code in code_list]
                for code_list in traced_code_lists
            ]

        def my_backend(gm, example_inputs):
            from torch._dynamo.utils import get_traced_code

            nonlocal traced_code_lists
            traced_code_lists.append(get_traced_code())
            return gm.forward

        utils_path = os.path.join(os.path.dirname(__file__), "utils.py")

        # === no inlining ===
        @torch.compile(backend=my_backend)
        def fn(x):
            return x * 2

        x = torch.randn(3)
        traced_code_lists = []
        fn(x)
        self.assertEqual(get_filenames(traced_code_lists), [[__file__]])

        # === successful inlining ===
        @torch.compile(backend=my_backend)
        def fn(x):
            return add(x) * 2

        x = torch.randn(3)
        traced_code_lists = []
        fn(x)
        utils_path = os.path.join(os.path.dirname(__file__), "utils.py")
        self.assertEqual(get_filenames(traced_code_lists), [[__file__, utils_path]])

        # === graph break occurs during inlining ===
        @torch.compile(backend=my_backend)
        def fn(x):
            z = x + 1
            y = break_it(z)
            return y * 2

        x = torch.randn(3)
        traced_code_lists = []
        fn(x)
        self.assertEqual(get_filenames(traced_code_lists), [[__file__], [utils_path]])

        # === empty graph ===
        @torch.compile(backend=my_backend)
        def fn(x):
            return x

        x = torch.randn(3)
        traced_code_lists = []
        fn(x)
        self.assertEqual(traced_code_lists, [])


class TestModel(torch.nn.Module):
    def __init__(self):
        super().__init__()
        self.linear = torch.nn.Linear(3, 1)

    def forward(self, x):
        return self.linear(x)


class TestDynamoTimed(TestCase):
    """
    Test utilities surrounding dynamo_timed.
    """

    def run_forward_backward(self):
        model = torch.compile(TestModel())
        x = torch.rand([3], requires_grad=True)
        output = model(x)
        loss_fn = torch.nn.MSELoss()
        target = torch.tensor([1.0])
        loss = loss_fn(output, target)
        loss.backward()

    def warmup(self):
        # Helper to make sure any process-global lru_caches (e.g., torch_key())
        # have already executed. Just compile something.
        @torch.compile
        def add(x, y):
            return x + y

        add(torch.rand([10]), torch.rand([10]))
        utils.reset_frame_count()
        torch._logging._internal.structured_logging_overhead.clear()

<<<<<<< HEAD
=======
    @dynamo_config.patch({"log_compilation_metrics": True})
    @inductor_config.patch({"force_disable_caches": True})
    def test_stack_trace(self):
        self.warmup()

        compilation_events = []
        with mock.patch("torch._dynamo.utils.log_compilation_event") as log_event:
            self.run_forward_backward()
            compilation_events = [arg[0][0] for arg in log_event.call_args_list]
        stack_trace_list = []
        for e in compilation_events:
            stack_trace_list.append(e.stack_trace)

        self.assertGreater(len(stack_trace_list), 0)
        result = "\n".join(
            item
            for sublist in stack_trace_list
            if sublist
            for item in (sublist if isinstance(sublist, list) else [sublist])
        )
        self.assertIn(
            "test_stack_trace",
            result,
            "Log file does not contain the expected string: 'test_stack_trace'",
        )

    @dynamo_config.patch({"log_compilation_metrics": True})
    @inductor_config.patch({"force_disable_caches": True})
    def test_graph_node_shapes(self):
        self.warmup()

        compilation_events = []
        with mock.patch("torch._dynamo.utils.log_compilation_event") as log_event:
            self.run_forward_backward()
            compilation_events = [arg[0][0] for arg in log_event.call_args_list]

        self.assertEqual(
            compilation_events[0].graph_node_shapes,
            "{'l_self_modules_linear_parameters_weight_': [1, 3], "
            "'l_self_modules_linear_parameters_bias_': [1], "
            "'l_x_': [3], 'linear': [1]}",
        )

>>>>>>> 95e456fc
    @dynamo_config.patch(
        {
            "log_compilation_metrics": True,
            "inline_inbuilt_nn_modules": False,
        }
    )
    @inductor_config.patch(
        {
            "bundle_triton_into_fx_graph_cache": False,
            "bundled_autotune_remote_cache": False,
        }
    )
    # We can't easily test that timing is actually accurate. Mock time to always
    # return the same value; all durations will be zero.
    @mock.patch("time.time", return_value=0.001)
    @mock.patch("time.time_ns", return_value=100000)
    @dynamo_config.patch(specialize_float=False)
    def test_dynamo_timed(self, mock_time, mock_time_ns):
        """
        Run a compilation that includes a forward and a backward and validate
        various recorded metrics. This test could be broken into several, but the
        compilation is somewhat expensive. Instead of resetting and compiling the
        same thing multiple times, we may as well compile once and just check all
        the things that are affected by dynamo_timed.
        """
        self.warmup()

        # The logging function is different for OSS vs. internal. Let's just mock
        # and capture all the CompilationMetric objects logged.
        compilation_events = []
        with mock.patch("torch._dynamo.utils.log_compilation_event") as log_event:
            self.run_forward_backward()
            compilation_events = [arg[0][0] for arg in log_event.call_args_list]

        # Validate utils.compile_times(). Unfortunately, we can't test the output
        # reliably because it depends on whether 'tabulate' is installed. So we'll
        # directly inspect the dict it prints instead:
        self.assertExpectedInline(
            pprint.pformat(utils.compilation_time_metrics),
            """\
{'GraphLowering.codegen': [0.0, 0.0],
 'GraphLowering.compile_to_fn': [0.0, 0.0],
 'GraphLowering.compile_to_module': [0.0, 0.0],
 'GraphLowering.run': [0.0, 0.0],
 'OutputGraph.call_user_compiler': [0.0],
 'PyCodeCache.load_by_key_path': [0.0, 0.0],
 'PythonWrapperCodegen.generate': [0.0, 0.0],
 'Scheduler.__init__': [0.0, 0.0],
 'Scheduler.codegen': [0.0, 0.0],
 'Scheduler.fused_nodes': [0.0, 0.0],
 '_compile.compile_inner': [0.0],
 '_recursive_joint_graph_passes': [0.0],
 '_recursive_post_grad_passes': [0.0, 0.0],
 '_recursive_pre_grad_passes': [0.0],
 'additional_fake_tensor_prop': [0.0, 0.0],
 'aot_collect_metadata': [0.0],
 'aot_trace_joint_graph': [0.0],
 'async_compile.wait': [0.0, 0.0],
 'backward._backward_impl': [0.0],
 'build_guards': [0.0],
 'bytecode_tracing': [0.0],
 'compile_attempt_0': [0.0],
 'compile_file': [0.0, 0.0],
 'compile_fx.<locals>.bw_compiler': [0.0],
 'compile_fx.<locals>.fw_compiler_base': [0.0],
 'compile_fx_inner': [0.0, 0.0],
 'create_aot_dispatcher_function': [0.0],
 'fx_codegen_and_compile': [0.0, 0.0],
 'gc': [0.0],
 'min_cut_rematerialization_partition': [0.0]}""",  # noqa: B950
        )

        # Now validate utils.calculate_time_spent(). Formatting the return
        # value makes reading diffs much easier.
        time_spent = utils.calculate_time_spent()
        self.assertExpectedInline(
            pprint.pformat(time_spent),
            """\
{'_recursive_joint_graph_passes': 0.0,
 '_recursive_post_grad_passes': 0.0,
 '_recursive_pre_grad_passes': 0.0,
 'async_compile.wait': 0.0,
 'backend_compile': 0.0,
 'code_gen': 0.0,
 'entire_backward_compile': 0.0,
 'entire_frame_compile': 0.0,
 'gc': 0.0,
 'inductor_compile': 0.0,
 'total_wall_time': 0.0}""",  # noqa: B950
        )

        # Now validate the CompilationMetrics logs. We expect a log for the
        # forward and a log for the backward.
        self.assertTrue(len(compilation_events) == 2)
        self.assertTrue(
            all(isinstance(e, utils.CompilationMetrics) for e in compilation_events)
        )

        # Remove a few fields that aren't helpful for test stability.
        for e in compilation_events:
            e.dynamo_config = None
            e.co_filename = None
            e.co_firstlineno = None
            e.inductor_config = None
            e.cuda_version = None
            e.triton_version = None
            e.python_version = None
<<<<<<< HEAD
=======
            e.stack_trace = None
            e.graph_node_shapes = None
>>>>>>> 95e456fc

        # First event is for the forward. Formatting makes reading diffs
        # much easier.
        raw = dataclasses.asdict(compilation_events[0])
        del raw["feature_usage"]
        del raw["ir_count"]
        del raw["param_numel"]
        del raw["param_bytes"]
        del raw["param_count"]
        # guard_latency_us is not deterministic
        del raw["guard_latency_us"]
        self.assertExpectedInline(
            pprint.pformat(raw),
            """\
{'accumulated_cache_size': 0,
 'aot_autograd_cumulative_compile_time_us': 0,
 'backend_compile_time_s': 0.0,
 'backward_cumulative_compile_time_us': None,
 'cache_size': 0,
 'co_filename': None,
 'co_firstlineno': None,
 'co_name': 'forward',
 'code_gen_time_s': 0.0,
 'compile_id': '1/0',
 'compile_time_autotune_time_us': None,
 'compliant_custom_ops': set(),
 'config_inline_inbuilt_nn_modules': False,
 'config_suppress_errors': False,
 'cuda_version': None,
 'cudagraph_skip_reason': None,
 'distributed_ephemeral_timeout_us': None,
 'duration_us': 0,
 'dynamo_compile_time_before_restart_us': 0,
 'dynamo_config': None,
 'dynamo_cumulative_compile_time_us': 0,
 'dynamo_time_before_restart_s': 0.0,
 'end_time_us': 100,
 'entire_frame_compile_time_s': 0.0,
 'fail_reason': None,
 'fail_type': None,
 'fail_user_frame_filename': None,
 'fail_user_frame_lineno': None,
 'frame_key': '1',
 'gc_time_us': 0,
 'graph_input_count': 1,
 'graph_node_count': 3,
 'graph_node_shapes': None,
 'graph_op_count': 1,
 'guard_count': 9,
 'has_guarded_code': True,
 'inductor_code_gen_cumulative_compile_time_us': 0,
 'inductor_compile_time_s': 0.0,
 'inductor_config': None,
 'inductor_cumulative_compile_time_us': 0,
 'inductor_fx_remote_cache_backend_type': None,
 'inductor_fx_remote_cache_hit_count': None,
 'inductor_fx_remote_cache_hit_keys': None,
 'inductor_fx_remote_cache_miss_count': None,
 'inductor_fx_remote_cache_miss_keys': None,
 'inline_inbuilt_nn_modules_candidate': False,
 'is_forward': True,
 'is_runtime': False,
 'joint_graph_pass_time_us': 0,
 'log_format_version': 3,
 'non_compliant_ops': set(),
 'num_graph_breaks': 0,
 'num_triton_bundles': None,
 'pgo_get_remote_code_state_time_us': None,
 'pgo_put_remote_code_state_time_us': None,
 'post_grad_pass_time_us': 0,
 'pre_grad_pass_time_us': 0,
 'python_version': None,
 'recompile_reason': None,
 'recompile_user_contexts': None,
 'remote_cache_time_saved_s': None,
 'remote_cache_version': None,
 'remote_fx_graph_cache_get_time_ms': None,
 'remote_fx_graph_cache_get_time_us': None,
 'remote_fx_graph_cache_put_time_ms': None,
 'remote_fx_graph_cache_put_time_us': None,
 'restart_reasons': set(),
 'runtime_cudagraphify_time_us': None,
 'runtime_triton_autotune_time_us': None,
 'shape_env_guard_count': 0,
 'specialize_float': False,
<<<<<<< HEAD
=======
 'stack_trace': None,
 'start_time': 0.0001,
 'start_time_us': 100,
 'structured_logging_overhead_s': 0.0,
 'structured_logging_overhead_us': 0,
 'tensorify_float_attempt': None,
 'tensorify_float_failure': None,
 'tensorify_float_success': None,
 'triton_compile_time_us': None,
 'triton_kernel_compile_times_us': None,
 'triton_version': None}"""
            if _IS_WINDOWS
            else """\
{'accumulated_cache_size': 0,
 'aot_autograd_cumulative_compile_time_us': 0,
 'backend_compile_time_s': 0.0,
 'backward_cumulative_compile_time_us': None,
 'cache_size': 0,
 'co_filename': None,
 'co_firstlineno': None,
 'co_name': 'forward',
 'code_gen_time_s': 0.0,
 'compile_id': '1/0',
 'compile_time_autotune_time_us': None,
 'compliant_custom_ops': set(),
 'config_inline_inbuilt_nn_modules': False,
 'config_suppress_errors': False,
 'cuda_version': None,
 'cudagraph_skip_reason': None,
 'distributed_ephemeral_timeout_us': None,
 'duration_us': 0,
 'dynamo_compile_time_before_restart_us': 0,
 'dynamo_config': None,
 'dynamo_cumulative_compile_time_us': 0,
 'dynamo_time_before_restart_s': 0.0,
 'end_time_us': 100,
 'entire_frame_compile_time_s': 0.0,
 'fail_reason': None,
 'fail_type': None,
 'fail_user_frame_filename': None,
 'fail_user_frame_lineno': None,
 'frame_key': '1',
 'gc_time_us': 0,
 'graph_input_count': 1,
 'graph_node_count': 3,
 'graph_node_shapes': None,
 'graph_op_count': 1,
 'guard_count': 9,
 'has_guarded_code': True,
 'inductor_code_gen_cumulative_compile_time_us': 0,
 'inductor_compile_time_s': 0.0,
 'inductor_config': None,
 'inductor_cumulative_compile_time_us': 0,
 'inductor_fx_remote_cache_backend_type': None,
 'inductor_fx_remote_cache_hit_count': None,
 'inductor_fx_remote_cache_hit_keys': None,
 'inductor_fx_remote_cache_miss_count': None,
 'inductor_fx_remote_cache_miss_keys': None,
 'inline_inbuilt_nn_modules_candidate': False,
 'is_forward': True,
 'is_runtime': False,
 'joint_graph_pass_time_us': 0,
 'log_format_version': 3,
 'non_compliant_ops': set(),
 'num_graph_breaks': 0,
 'num_triton_bundles': None,
 'pgo_get_remote_code_state_time_us': None,
 'pgo_put_remote_code_state_time_us': None,
 'post_grad_pass_time_us': 0,
 'pre_grad_pass_time_us': 0,
 'python_version': None,
 'recompile_reason': None,
 'recompile_user_contexts': None,
 'remote_cache_time_saved_s': None,
 'remote_cache_version': None,
 'remote_fx_graph_cache_get_time_ms': None,
 'remote_fx_graph_cache_get_time_us': None,
 'remote_fx_graph_cache_put_time_ms': None,
 'remote_fx_graph_cache_put_time_us': None,
 'restart_reasons': set(),
 'runtime_cudagraphify_time_us': None,
 'runtime_triton_autotune_time_us': None,
 'shape_env_guard_count': 0,
 'specialize_float': False,
 'stack_trace': None,
>>>>>>> 95e456fc
 'start_time': 0.0001,
 'start_time_us': 100,
 'structured_logging_overhead_s': 0.0,
 'structured_logging_overhead_us': 0,
 'tensorify_float_attempt': None,
 'tensorify_float_failure': None,
 'tensorify_float_success': None,
 'triton_compile_time_us': 0,
 'triton_kernel_compile_times_us': None,
 'triton_version': None}""",  # noqa: B950
        )

        # Second event is for the backward
        raw = dataclasses.asdict(compilation_events[1])
        del raw["feature_usage"]
        del raw["ir_count"]
        del raw["guard_latency_us"]
        del raw["param_numel"]
        del raw["param_bytes"]
        del raw["param_count"]
        self.assertExpectedInline(
            pprint.pformat(raw),
            """\
{'accumulated_cache_size': None,
 'aot_autograd_cumulative_compile_time_us': None,
 'backend_compile_time_s': None,
 'backward_cumulative_compile_time_us': 0,
 'cache_size': None,
 'co_filename': None,
 'co_firstlineno': None,
 'co_name': None,
 'code_gen_time_s': 0.0,
 'compile_id': '1/0',
 'compile_time_autotune_time_us': None,
 'compliant_custom_ops': None,
 'config_inline_inbuilt_nn_modules': False,
 'config_suppress_errors': False,
 'cuda_version': None,
 'cudagraph_skip_reason': None,
 'distributed_ephemeral_timeout_us': None,
 'duration_us': 0,
 'dynamo_compile_time_before_restart_us': None,
 'dynamo_config': None,
 'dynamo_cumulative_compile_time_us': None,
 'dynamo_time_before_restart_s': None,
 'end_time_us': 100,
 'entire_frame_compile_time_s': None,
 'fail_reason': None,
 'fail_type': None,
 'fail_user_frame_filename': None,
 'fail_user_frame_lineno': None,
 'frame_key': None,
 'gc_time_us': None,
 'graph_input_count': None,
 'graph_node_count': None,
 'graph_node_shapes': None,
 'graph_op_count': None,
 'guard_count': None,
 'has_guarded_code': None,
 'inductor_code_gen_cumulative_compile_time_us': 0,
 'inductor_compile_time_s': 0.0,
 'inductor_config': None,
 'inductor_cumulative_compile_time_us': 0,
 'inductor_fx_remote_cache_backend_type': None,
 'inductor_fx_remote_cache_hit_count': None,
 'inductor_fx_remote_cache_hit_keys': None,
 'inductor_fx_remote_cache_miss_count': None,
 'inductor_fx_remote_cache_miss_keys': None,
 'inline_inbuilt_nn_modules_candidate': False,
 'is_forward': False,
 'is_runtime': False,
 'joint_graph_pass_time_us': None,
 'log_format_version': 3,
 'non_compliant_ops': None,
 'num_graph_breaks': 0,
 'num_triton_bundles': None,
 'pgo_get_remote_code_state_time_us': None,
 'pgo_put_remote_code_state_time_us': None,
 'post_grad_pass_time_us': 0,
 'pre_grad_pass_time_us': None,
 'python_version': None,
 'recompile_reason': None,
 'recompile_user_contexts': None,
 'remote_cache_time_saved_s': None,
 'remote_cache_version': None,
 'remote_fx_graph_cache_get_time_ms': None,
 'remote_fx_graph_cache_get_time_us': None,
 'remote_fx_graph_cache_put_time_ms': None,
 'remote_fx_graph_cache_put_time_us': None,
 'restart_reasons': None,
 'runtime_cudagraphify_time_us': None,
 'runtime_triton_autotune_time_us': None,
 'shape_env_guard_count': None,
 'specialize_float': None,
<<<<<<< HEAD
=======
 'stack_trace': None,
 'start_time': 0.0001,
 'start_time_us': 100,
 'structured_logging_overhead_s': 0.0,
 'structured_logging_overhead_us': 0,
 'tensorify_float_attempt': None,
 'tensorify_float_failure': None,
 'tensorify_float_success': None,
 'triton_compile_time_us': None,
 'triton_kernel_compile_times_us': None,
 'triton_version': None}"""
            if _IS_WINDOWS
            else """\
{'accumulated_cache_size': None,
 'aot_autograd_cumulative_compile_time_us': None,
 'backend_compile_time_s': None,
 'backward_cumulative_compile_time_us': 0,
 'cache_size': None,
 'co_filename': None,
 'co_firstlineno': None,
 'co_name': None,
 'code_gen_time_s': 0.0,
 'compile_id': '1/0',
 'compile_time_autotune_time_us': None,
 'compliant_custom_ops': None,
 'config_inline_inbuilt_nn_modules': False,
 'config_suppress_errors': False,
 'cuda_version': None,
 'cudagraph_skip_reason': None,
 'distributed_ephemeral_timeout_us': None,
 'duration_us': 0,
 'dynamo_compile_time_before_restart_us': None,
 'dynamo_config': None,
 'dynamo_cumulative_compile_time_us': None,
 'dynamo_time_before_restart_s': None,
 'end_time_us': 100,
 'entire_frame_compile_time_s': None,
 'fail_reason': None,
 'fail_type': None,
 'fail_user_frame_filename': None,
 'fail_user_frame_lineno': None,
 'frame_key': None,
 'gc_time_us': None,
 'graph_input_count': None,
 'graph_node_count': None,
 'graph_node_shapes': None,
 'graph_op_count': None,
 'guard_count': None,
 'has_guarded_code': None,
 'inductor_code_gen_cumulative_compile_time_us': 0,
 'inductor_compile_time_s': 0.0,
 'inductor_config': None,
 'inductor_cumulative_compile_time_us': 0,
 'inductor_fx_remote_cache_backend_type': None,
 'inductor_fx_remote_cache_hit_count': None,
 'inductor_fx_remote_cache_hit_keys': None,
 'inductor_fx_remote_cache_miss_count': None,
 'inductor_fx_remote_cache_miss_keys': None,
 'inline_inbuilt_nn_modules_candidate': False,
 'is_forward': False,
 'is_runtime': False,
 'joint_graph_pass_time_us': None,
 'log_format_version': 3,
 'non_compliant_ops': None,
 'num_graph_breaks': 0,
 'num_triton_bundles': None,
 'pgo_get_remote_code_state_time_us': None,
 'pgo_put_remote_code_state_time_us': None,
 'post_grad_pass_time_us': 0,
 'pre_grad_pass_time_us': None,
 'python_version': None,
 'recompile_reason': None,
 'recompile_user_contexts': None,
 'remote_cache_time_saved_s': None,
 'remote_cache_version': None,
 'remote_fx_graph_cache_get_time_ms': None,
 'remote_fx_graph_cache_get_time_us': None,
 'remote_fx_graph_cache_put_time_ms': None,
 'remote_fx_graph_cache_put_time_us': None,
 'restart_reasons': None,
 'runtime_cudagraphify_time_us': None,
 'runtime_triton_autotune_time_us': None,
 'shape_env_guard_count': None,
 'specialize_float': None,
 'stack_trace': None,
>>>>>>> 95e456fc
 'start_time': 0.0001,
 'start_time_us': 100,
 'structured_logging_overhead_s': 0.0,
 'structured_logging_overhead_us': 0,
 'tensorify_float_attempt': None,
 'tensorify_float_failure': None,
 'tensorify_float_success': None,
 'triton_compile_time_us': 0,
 'triton_kernel_compile_times_us': None,
 'triton_version': None}""",  # noqa: B950
        )

    @dynamo_config.patch(
        {
            "log_compilation_metrics": True,
        }
    )
    def test_ir_count(self):
        # Different python versions have different potential IR counts.
        version = (sys.version_info[0], sys.version_info[1])
        self.assertIn(version, ((3, 9), (3, 10), (3, 11), (3, 12), (3, 13)))
        first, second = {
            (3, 9): (10, 6),
            (3, 10): (10, 6),
            (3, 11): (10, 6),
            (3, 12): (11, 7),
            (3, 13): (11, 7),
        }[version]

        def test1(x):
            y = x + x
            z = y * y
            return z

        compilation_events = []
        with mock.patch("torch._dynamo.utils.log_compilation_event") as log_event:
            torch.compile(test1)(torch.randn(10, 10))
            compilation_events = [arg[0][0] for arg in log_event.call_args_list]
        self.assertEqual(compilation_events[0].ir_count, first)

        def test2(x):
            y = x + x
            return y

        compilation_events = []
        with mock.patch("torch._dynamo.utils.log_compilation_event") as log_event:
            torch.compile(test2)(torch.randn(10, 10))
            compilation_events = [arg[0][0] for arg in log_event.call_args_list]
        self.assertEqual(compilation_events[0].ir_count, second)

    @dynamo_config.patch({"log_compilation_metrics": True})
    @inductor_config.patch({"force_disable_caches": True})
    def test_dynamic_shape_feature_use(self):
        compilation_events = []
        with mock.patch("torch._dynamo.utils.log_compilation_event") as log_event:

            @torch.compile()
            def f(x):
                return x * x

            f(torch.randn(4))
            f(torch.randn(3))
            compilation_events = [
                arg[0][0].feature_usage for arg in log_event.call_args_list
            ]
        self.assertIn(
            ("dynamo.automatic_dynamic_shapes", True), compilation_events[1].items()
        )

        compilation_events = []
        with (
            dynamo_config.patch({"automatic_dynamic_shapes": False}),
            mock.patch("torch._dynamo.utils.log_compilation_event") as log_event,
        ):

            @torch.compile()
            def f(x):
                return x * x

            f(torch.randn(4))
            f(torch.randn(3))
            compilation_events = [
                arg[0][0].feature_usage for arg in log_event.call_args_list
            ]
        self.assertIn(
            ("dynamo.automatic_dynamic_shapes", False), compilation_events[1].items()
        )

    @dynamo_config.patch({"log_compilation_metrics": True})
    def test_num_params(self):
        import torch.nn as nn
        import torch.nn.functional as F

        class ModelSimple(nn.Module):
            def __init__(self) -> None:
                super().__init__()
                self.conv1 = nn.Conv2d(1, 20, 5)

            def forward(self, x):
                return F.relu(self.conv1(x))

        self.assertEqual([x.numel() for x in ModelSimple().parameters()], [500, 20])

        compilation_events = []
        with mock.patch("torch._dynamo.utils.log_compilation_event") as log_event:
            m = ModelSimple()
            torch.compile(m)(torch.randn(1, 10, 10))
            compilation_events = [arg[0][0] for arg in log_event.call_args_list]
        self.assertEqual(compilation_events[0].param_numel, 520)
        self.assertEqual(compilation_events[0].param_bytes, 4 * 520)
        self.assertEqual(compilation_events[0].param_count, 2)

        class ModelWrapped(nn.Module):
            def __init__(self) -> None:
                super().__init__()
                self.m1 = ModelSimple()
                self.m2 = ModelSimple()

            def forward(self, x):
                return self.m1(x) + self.m2(x)

        compilation_events = []
        with mock.patch("torch._dynamo.utils.log_compilation_event") as log_event:
            m = ModelWrapped()
            torch.compile(m)(torch.randn(1, 10, 10))
            compilation_events = [arg[0][0] for arg in log_event.call_args_list]
        self.assertEqual(compilation_events[0].param_numel, 1040)
        self.assertEqual(compilation_events[0].param_bytes, 4 * 1040)
        self.assertEqual(compilation_events[0].param_count, 4)

        # Test a tied module
        l1 = nn.Linear(4, 4)
        l2 = nn.Linear(4, 4)
        m = nn.Sequential(l1, nn.Sequential(l1, l2))
        self.assertEqual([x.numel() for x in m.parameters()], [16, 4, 16, 4])
        with mock.patch("torch._dynamo.utils.log_compilation_event") as log_event:
            torch.compile(m)(torch.randn(4, 4))
            compilation_events = [arg[0][0] for arg in log_event.call_args_list]
        self.assertEqual(compilation_events[0].param_numel, 40)
        self.assertEqual(compilation_events[0].param_bytes, 4 * 40)
        self.assertEqual(compilation_events[0].param_count, 4)

        # Test tied weights
        l1 = nn.Linear(4, 4)
        l2 = nn.Linear(4, 4)
        l1.weight = l2.weight
        m = nn.Sequential(l1, nn.Sequential(l2))
        self.assertEqual([x.numel() for x in m.parameters()], [16, 4, 4])
        with mock.patch("torch._dynamo.utils.log_compilation_event") as log_event:
            torch.compile(m)(torch.randn(4, 4))
            compilation_events = [arg[0][0] for arg in log_event.call_args_list]
        self.assertEqual(compilation_events[0].param_numel, 24)
        self.assertEqual(compilation_events[0].param_bytes, 4 * 24)
        self.assertEqual(compilation_events[0].param_count, 3)


class TestInductorConfigParsingForLogging(TestCase):
    """
    Test for parsing inductor config for logging in CompilationMetrics.
    """

    class TestObject:
        def __init__(self, a, b):
            self.a = a
            self.b = b

    def test_inductor_config_jsonify(self):
        """
        Sanity check if the actual inductor config is parsed correctly
        """

        inductor_config_json = utils._scrubbed_inductor_config_for_logging()
        self.assertTrue(isinstance(inductor_config_json, str))
        self.assertIn('trace"', inductor_config_json)

    @mock.patch("torch._dynamo.utils.torch._inductor.config")
    def test_inductor_config_parsing_non_conforming_items(self, mocked_inductor_config):
        """
        Test if the inductor config is parsed correctly when the config is
            - None
            - not a dict
            - not json serializable
            - complex unserializable objects
        """
        obj = TestCase
        test_mock_config = {
            "some": {"name": obj, "some": True},
            "data": {"name": obj, "some": True},
            "list": [
                {"name": obj, "some": True},
                {"name": obj, "some": True},
            ],
            "object": {
                "name": obj,
                "some": True,
                "data": {"name": obj, "some": True},
            },
        }
        expected = (
            """{"data": {"name": "Value is not JSON serializable", "some": true}, """
            """"list": [{"name": "Value is not JSON serializable", "some": true}, """
            """{"name": "Value is not JSON serializable", "some": true}], """
            """"object": {"data": {"name": "Value is not JSON serializable", "some": true}, """
            """"name": "Value is not JSON serializable", "some": true}, """
            """"some": {"name": "Value is not JSON serializable", "some": true}}"""
        )
        mocked_inductor_config.get_config_copy.return_value = test_mock_config
        inductor_config_json = utils._scrubbed_inductor_config_for_logging()
        self.assertEqual(inductor_config_json, expected)

        expected = "{}"
        mocked_inductor_config.get_config_copy.return_value = {obj: obj}
        inductor_config_json = utils._scrubbed_inductor_config_for_logging()
        self.assertEqual(inductor_config_json, expected)

        expected = "Inductor Config is not JSON serializable"
        mocked_inductor_config.get_config_copy.return_value = obj
        inductor_config_json = utils._scrubbed_inductor_config_for_logging()
        self.assertEqual(inductor_config_json, expected)

        expected = None
        mocked_inductor_config.get_config_copy.return_value = None
        inductor_config_json = utils._scrubbed_inductor_config_for_logging()
        self.assertEqual(inductor_config_json, expected)


if __name__ == "__main__":
    from torch._dynamo.test_case import run_tests

    run_tests()<|MERGE_RESOLUTION|>--- conflicted
+++ resolved
@@ -10,6 +10,9 @@
 import torch._inductor.config as inductor_config
 from torch._dynamo import utils
 from torch._inductor.test_case import TestCase
+
+
+_IS_WINDOWS = sys.platform == "win32"
 
 
 class TestUtils(TestCase):
@@ -243,8 +246,6 @@
         utils.reset_frame_count()
         torch._logging._internal.structured_logging_overhead.clear()
 
-<<<<<<< HEAD
-=======
     @dynamo_config.patch({"log_compilation_metrics": True})
     @inductor_config.patch({"force_disable_caches": True})
     def test_stack_trace(self):
@@ -288,7 +289,6 @@
             "'l_x_': [3], 'linear': [1]}",
         )
 
->>>>>>> 95e456fc
     @dynamo_config.patch(
         {
             "log_compilation_metrics": True,
@@ -329,6 +329,37 @@
         self.assertExpectedInline(
             pprint.pformat(utils.compilation_time_metrics),
             """\
+{'GraphLowering.codegen': [0.0, 0.0],
+ 'GraphLowering.compile_to_fn': [0.0, 0.0],
+ 'GraphLowering.compile_to_module': [0.0, 0.0],
+ 'GraphLowering.run': [0.0, 0.0],
+ 'OutputGraph.call_user_compiler': [0.0],
+ 'PyCodeCache.load_by_key_path': [0.0, 0.0],
+ 'PythonWrapperCodegen.generate': [0.0, 0.0],
+ 'Scheduler.__init__': [0.0, 0.0],
+ 'Scheduler.codegen': [0.0, 0.0],
+ 'Scheduler.fused_nodes': [0.0, 0.0],
+ '_compile.compile_inner': [0.0],
+ '_recursive_joint_graph_passes': [0.0],
+ '_recursive_post_grad_passes': [0.0, 0.0],
+ '_recursive_pre_grad_passes': [0.0],
+ 'additional_fake_tensor_prop': [0.0, 0.0],
+ 'aot_collect_metadata': [0.0],
+ 'aot_trace_joint_graph': [0.0],
+ 'backward._backward_impl': [0.0],
+ 'build_guards': [0.0],
+ 'bytecode_tracing': [0.0],
+ 'compile_attempt_0': [0.0],
+ 'compile_file': [0.0, 0.0],
+ 'compile_fx.<locals>.bw_compiler': [0.0],
+ 'compile_fx.<locals>.fw_compiler_base': [0.0],
+ 'compile_fx_inner': [0.0, 0.0],
+ 'create_aot_dispatcher_function': [0.0],
+ 'fx_codegen_and_compile': [0.0, 0.0],
+ 'gc': [0.0],
+ 'min_cut_rematerialization_partition': [0.0]}"""
+            if _IS_WINDOWS
+            else """\
 {'GraphLowering.codegen': [0.0, 0.0],
  'GraphLowering.compile_to_fn': [0.0, 0.0],
  'GraphLowering.compile_to_module': [0.0, 0.0],
@@ -370,6 +401,18 @@
 {'_recursive_joint_graph_passes': 0.0,
  '_recursive_post_grad_passes': 0.0,
  '_recursive_pre_grad_passes': 0.0,
+ 'backend_compile': 0.0,
+ 'code_gen': 0.0,
+ 'entire_backward_compile': 0.0,
+ 'entire_frame_compile': 0.0,
+ 'gc': 0.0,
+ 'inductor_compile': 0.0,
+ 'total_wall_time': 0.0}"""
+            if _IS_WINDOWS
+            else """\
+{'_recursive_joint_graph_passes': 0.0,
+ '_recursive_post_grad_passes': 0.0,
+ '_recursive_pre_grad_passes': 0.0,
  'async_compile.wait': 0.0,
  'backend_compile': 0.0,
  'code_gen': 0.0,
@@ -396,11 +439,8 @@
             e.cuda_version = None
             e.triton_version = None
             e.python_version = None
-<<<<<<< HEAD
-=======
             e.stack_trace = None
             e.graph_node_shapes = None
->>>>>>> 95e456fc
 
         # First event is for the forward. Formatting makes reading diffs
         # much easier.
@@ -486,8 +526,6 @@
  'runtime_triton_autotune_time_us': None,
  'shape_env_guard_count': 0,
  'specialize_float': False,
-<<<<<<< HEAD
-=======
  'stack_trace': None,
  'start_time': 0.0001,
  'start_time_us': 100,
@@ -573,7 +611,6 @@
  'shape_env_guard_count': 0,
  'specialize_float': False,
  'stack_trace': None,
->>>>>>> 95e456fc
  'start_time': 0.0001,
  'start_time_us': 100,
  'structured_logging_overhead_s': 0.0,
@@ -668,8 +705,6 @@
  'runtime_triton_autotune_time_us': None,
  'shape_env_guard_count': None,
  'specialize_float': None,
-<<<<<<< HEAD
-=======
  'stack_trace': None,
  'start_time': 0.0001,
  'start_time_us': 100,
@@ -755,7 +790,6 @@
  'shape_env_guard_count': None,
  'specialize_float': None,
  'stack_trace': None,
->>>>>>> 95e456fc
  'start_time': 0.0001,
  'start_time_us': 100,
  'structured_logging_overhead_s': 0.0,
