--- conflicted
+++ resolved
@@ -370,8 +370,6 @@
             """[[['y', 'o1'], ['y_1', 'o2'], ['y_2', 'o3']]]""",
         )
 
-<<<<<<< HEAD
-=======
     def test_region_sorting(self):
         from torch._dynamo.graph_region_tracker import _sort_with_ref_region
 
@@ -409,7 +407,6 @@
         key = next(iter(tracker.node_to_duplicates.keys()))
         tracker.track_node(None, key)  # this will fail if the node is added again
 
->>>>>>> 95e456fc
 
 if __name__ == "__main__":
     from torch._dynamo.test_case import run_tests
