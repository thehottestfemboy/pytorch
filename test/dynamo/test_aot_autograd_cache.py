--- conflicted
+++ resolved
@@ -37,7 +37,7 @@
     skipIfWindows,
 )
 from torch.testing._internal.inductor_utils import GPU_TYPE, HAS_GPU, requires_triton
-from torch.testing._internal.triton_utils import requires_cuda
+from torch.testing._internal.triton_utils import requires_cuda_and_triton
 from torch.testing._internal.two_tensor import TwoTensor
 
 
@@ -447,8 +447,8 @@
         def fn(x, y):
             return (x * 2, y @ y)
 
-        a = torch.rand(25, device="cuda")
-        b = torch.rand(5, 5, device="cuda")
+        a = torch.rand(25, device=GPU_TYPE)
+        b = torch.rand(5, 5, device=GPU_TYPE)
 
         compiled_fn = torch.compile(fn, backend="inductor")
         self.assertEqual(fn(a, b), compiled_fn(a, b))
@@ -690,7 +690,7 @@
         self.assertEqual(counters["aot_autograd"]["autograd_cache_hit"], 1)
         self.assertEqual(counters["aot_autograd"]["autograd_cache_saved"], 0)
 
-    @requires_cuda
+    @requires_cuda_and_triton
     @inductor_config.patch("fx_graph_remote_cache", False)
     @inductor_config.patch("fx_graph_cache", True)
     @functorch_config.patch({"enable_autograd_cache": True})
@@ -746,7 +746,7 @@
         self.assertEqual(counters["aot_autograd"]["autograd_cache_hit"], 0)
         self.assertEqual(counters["aot_autograd"]["autograd_cache_saved"], 1)
 
-    @requires_cuda
+    @requires_cuda_and_triton
     @inductor_config.patch("fx_graph_remote_cache", False)
     @inductor_config.patch("fx_graph_cache", True)
     @functorch_config.patch({"enable_autograd_cache": True})
@@ -788,12 +788,7 @@
         self.assertEqual(counters["aot_autograd"]["autograd_cache_hit"], 1)
         self.assertEqual(counters["aot_autograd"]["autograd_cache_saved"], 0)
 
-<<<<<<< HEAD
-    @requires_cuda
-    @requires_triton()
-=======
     @requires_cuda_and_triton
->>>>>>> 9a06e6d0
     @inductor_config.patch("fx_graph_remote_cache", False)
     @inductor_config.patch("fx_graph_cache", True)
     @functorch_config.patch({"enable_autograd_cache": True})
@@ -826,7 +821,7 @@
         def fn(a):
             return MyAutogradFunction.apply(a)
 
-        a = torch.randn(5, device="cuda", requires_grad=True)
+        a = torch.randn(5, device=GPU_TYPE, requires_grad=True)
         a2 = a.clone().detach_().requires_grad_(True)
         compiled_fn = torch.compile(fn, backend="inductor")
         result = compiled_fn(a)
@@ -1472,7 +1467,7 @@
             result = f()
             self.assertEqual(result[0].device, torch.device("cuda:1"))
 
-    @requires_cuda
+    @requires_cuda_and_triton
     @inductor_config.patch("fx_graph_cache", True)
     @inductor_config.patch("fx_graph_remote_cache", False)
     @functorch_config.patch({"enable_autograd_cache": True})
