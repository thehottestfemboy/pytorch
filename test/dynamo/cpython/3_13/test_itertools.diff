diff --git a/test/dynamo/cpython/3_13/test_itertools.py b/test/dynamo/cpython/3_13/test_itertools.py
<<<<<<< HEAD
index 7d5ba727389..895e4eac5af 100644
=======
index 7d5ba727389..98f962e4353 100644
>>>>>>> c5ec5458
--- a/test/dynamo/cpython/3_13/test_itertools.py
+++ b/test/dynamo/cpython/3_13/test_itertools.py
@@ -1,3 +1,25 @@
+# ======= BEGIN Dynamo patch =======
+# Owner(s): ["module: dynamo"]
+
+# ruff: noqa
+# flake8: noqa
+
+# Test copied from
+# https://raw.githubusercontent.com/python/cpython/refs/tags/v3.13.5/Lib/test/test_itertools.py
+
+import torch
+import torch._dynamo.test_case
+from torch._dynamo.test_case import CPythonTestCase
+from torch.testing._internal.common_utils import (
+    run_tests,
+    skipIfTorchDynamo,
+    slowTest,
+)
+
+__TestCase = CPythonTestCase
+
+# ======= END DYNAMO PATCH =======
+
 import doctest
 import unittest
 import itertools
@@ -90,10 +112,10 @@ def fact(n):
     return prod(range(1, n+1))
 
 # root level methods for pickling ability
-def testR(r):
+def _testR(r):
     return r[0]
 
-def testR2(r):
+def _testR2(r):
     return r[2]
 
 def underten(x):
@@ -102,7 +124,7 @@ def underten(x):
 picklecopiers = [lambda s, proto=proto: pickle.loads(pickle.dumps(s, proto))
                  for proto in range(pickle.HIGHEST_PROTOCOL + 1)]
 
-class TestBasicOps(unittest.TestCase):
+class TestBasicOps(__TestCase):
 
     def pickletest(self, protocol, it, stop=4, take=1, compare=None):
         """Test that an iterator is the same after pickling, also when part-consumed"""
@@ -756,7 +778,7 @@ class TestBasicOps(unittest.TestCase):
     def test_cycle(self):
         self.assertEqual(take(10, cycle('abc')), list('abcabcabca'))
         self.assertEqual(list(cycle('')), [])
-        self.assertRaises(TypeError, cycle)
+        # self.assertRaises(TypeError, cycle)
         self.assertRaises(TypeError, cycle, 5)
         self.assertEqual(list(islice(cycle(gen3()),10)), [0,1,2,0,1,2,0,1,2,0])
 
@@ -888,7 +910,7 @@ class TestBasicOps(unittest.TestCase):
         # Check normal pickled
         for proto in range(pickle.HIGHEST_PROTOCOL + 1):
             dup = []
-            for k, g in pickle.loads(pickle.dumps(groupby(s, testR), proto)):
+            for k, g in pickle.loads(pickle.dumps(groupby(s, _testR), proto)):
                 for elem in g:
                     self.assertEqual(k, elem[0])
                     dup.append(elem)
@@ -896,8 +918,8 @@ class TestBasicOps(unittest.TestCase):
 
         # Check nested case
         dup = []
-        for k, g in groupby(s, testR):
-            for ik, ig in groupby(g, testR2):
+        for k, g in groupby(s, _testR):
+            for ik, ig in groupby(g, _testR2):
                 for elem in ig:
                     self.assertEqual(k, elem[0])
                     self.assertEqual(ik, elem[2])
@@ -907,8 +929,8 @@ class TestBasicOps(unittest.TestCase):
         # Check nested and pickled
         for proto in range(pickle.HIGHEST_PROTOCOL + 1):
             dup = []
-            for k, g in pickle.loads(pickle.dumps(groupby(s, testR), proto)):
-                for ik, ig in pickle.loads(pickle.dumps(groupby(g, testR2), proto)):
+            for k, g in pickle.loads(pickle.dumps(groupby(s, _testR), proto)):
+                for ik, ig in pickle.loads(pickle.dumps(groupby(g, _testR2), proto)):
                     for elem in ig:
                         self.assertEqual(k, elem[0])
                         self.assertEqual(ik, elem[2])
@@ -917,7 +939,7 @@ class TestBasicOps(unittest.TestCase):
 
 
         # Check case where inner iterator is not used
-        keys = [k for k, g in groupby(s, testR)]
+        keys = [k for k, g in groupby(s, _testR)]
         expectedkeys = set([r[0] for r in s])
         self.assertEqual(set(keys), expectedkeys)
         self.assertEqual(len(keys), len(expectedkeys))
@@ -925,7 +947,7 @@ class TestBasicOps(unittest.TestCase):
         # Check case where inner iterator is used after advancing the groupby
         # iterator
         s = list(zip('AABBBAAAA', range(9)))
-        it = groupby(s, testR)
+        it = groupby(s, _testR)
         _, g1 = next(it)
         _, g2 = next(it)
         _, g3 = next(it)
@@ -936,7 +958,7 @@ class TestBasicOps(unittest.TestCase):
         self.assertEqual(list(g3), [])
 
         for proto in range(pickle.HIGHEST_PROTOCOL + 1):
-            it = groupby(s, testR)
+            it = groupby(s, _testR)
             _, g = next(it)
             next(it)
             next(it)
@@ -1002,27 +1024,29 @@ class TestBasicOps(unittest.TestCase):
         self.assertEqual(list(filter(None, [0,1,0,2,0])), [1,2])
         self.assertEqual(list(filter(bool, [0,1,0,2,0])), [1,2])
         self.assertEqual(take(4, filter(isEven, count())), [0,2,4,6])
-        self.assertRaises(TypeError, filter)
-        self.assertRaises(TypeError, filter, lambda x:x)
-        self.assertRaises(TypeError, filter, lambda x:x, range(6), 7)
-        self.assertRaises(TypeError, filter, isEven, 3)
-        self.assertRaises(TypeError, next, filter(range(6), range(6)))
+        # these tests raise dynamo exceptions, not TypeError
+        # self.assertRaises(TypeError, filter)
+        # self.assertRaises(TypeError, filter, lambda x:x)
+        # self.assertRaises(TypeError, filter, lambda x:x, range(6), 7)
+        # self.assertRaises(TypeError, filter, isEven, 3)
+        # dynamo raises Unsupported in this case
+        # self.assertRaises(TypeError, next, filter(range(6), range(6)))
 
         # check copy, deepcopy, pickle
-        ans = [0,2,4]
-
-        c = filter(isEven, range(6))
-        self.assertEqual(list(copy.copy(c)), ans)
-        c = filter(isEven, range(6))
-        self.assertEqual(list(copy.deepcopy(c)), ans)
-        for proto in range(pickle.HIGHEST_PROTOCOL + 1):
-            c = filter(isEven, range(6))
-            self.assertEqual(list(pickle.loads(pickle.dumps(c, proto))), ans)
-            next(c)
-            self.assertEqual(list(pickle.loads(pickle.dumps(c, proto))), ans[1:])
-        for proto in range(pickle.HIGHEST_PROTOCOL + 1):
-            c = filter(isEven, range(6))
-            self.pickletest(proto, c)
+        # ans = [0,2,4]
+
+        # c = filter(isEven, range(6))
+        # self.assertEqual(list(copy.copy(c)), ans)
+        # c = filter(isEven, range(6))
+        # self.assertEqual(list(copy.deepcopy(c)), ans)
+        # for proto in range(pickle.HIGHEST_PROTOCOL + 1):
+        #     c = filter(isEven, range(6))
+        #     self.assertEqual(list(pickle.loads(pickle.dumps(c, proto))), ans)
+        #     next(c)
+        #     self.assertEqual(list(pickle.loads(pickle.dumps(c, proto))), ans[1:])
+        # for proto in range(pickle.HIGHEST_PROTOCOL + 1):
+        #     c = filter(isEven, range(6))
+        #     self.pickletest(proto, c)
 
     @pickle_deprecated
     def test_filterfalse(self):
<<<<<<< HEAD
@@ -1038,6 +1062,7 @@ class TestBasicOps(unittest.TestCase):
         for proto in range(pickle.HIGHEST_PROTOCOL + 1):
             self.pickletest(proto, filterfalse(isEven, range(6)))
 
+    @skipIfTorchDynamo("infinite loop in torch dynamo")
     def test_zip(self):
         # XXX This is rather silly now that builtin zip() calls zip()...
         ans = [(x,y) for x, y in zip('abc',count())]
@@ -1082,6 +1107,7 @@ class TestBasicOps(unittest.TestCase):
         for proto in range(pickle.HIGHEST_PROTOCOL + 1):
             self.pickletest(proto, zip('abc', count()))
 
+    @skipIfTorchDynamo("infinite loop in torch dynamo")
     def test_ziplongest(self):
         for args in [
                 ['abc', range(6)],
@@ -1296,7 +1322,6 @@ class TestBasicOps(unittest.TestCase):
                 self.assertEqual(list(product(*(args*r))),
                                  list(product(*args, **dict(repeat=r))))
         self.assertEqual(len(list(product(*[range(7)]*6))), 7**6)
-        self.assertRaises(TypeError, product, range(6), None)
 
         def product1(*args, **kwds):
             pools = list(map(tuple, args)) * kwds.get('repeat', 1)
@@ -1336,7 +1361,8 @@ class TestBasicOps(unittest.TestCase):
         argtypes = ['', 'abc', '', range(0), range(4), dict(a=1, b=2, c=3),
                     set('abcdefg'), range(11), tuple(range(13))]
         for i in range(100):
-            args = [random.choice(argtypes) for j in range(random.randrange(5))]
+            with torch._dynamo.set_fullgraph(fullgraph=False):
+                args = [random.choice(argtypes) for j in range(random.randrange(5))]
             expected_len = prod(map(len, args))
             self.assertEqual(len(list(product(*args))), expected_len)
             self.assertEqual(list(product(*args)), list(product1(*args)))
@@ -1767,6 +1793,7 @@ class TestBasicOps(unittest.TestCase):
=======
@@ -1047,8 +1071,8 @@ class TestBasicOps(unittest.TestCase):
         self.assertEqual(take(3,zip('abcdef', count())), lzip('abcdef', range(3)))
         self.assertEqual(list(zip('abcdef')), lzip('abcdef'))
         self.assertEqual(list(zip()), lzip())
-        self.assertRaises(TypeError, zip, 3)
-        self.assertRaises(TypeError, zip, range(3), 3)
+        # self.assertRaises(TypeError, zip, 3)
+        # self.assertRaises(TypeError, zip, range(3), 3)
         self.assertEqual([tuple(list(pair)) for pair in zip('abc', 'def')],
                          lzip('abc', 'def'))
         self.assertEqual([pair for pair in zip('abc', 'def')],
@@ -1105,19 +1129,19 @@ class TestBasicOps(unittest.TestCase):
 
         self.assertEqual(list(zip_longest('abc', 'defg', **{})),
                          list(zip(list('abc')+[None], 'defg'))) # empty keyword dict
-        self.assertRaises(TypeError, zip_longest, 3)
-        self.assertRaises(TypeError, zip_longest, range(3), 3)
-
-        for stmt in [
-            "zip_longest('abc', fv=1)",
-            "zip_longest('abc', fillvalue=1, bogus_keyword=None)",
-        ]:
-            try:
-                eval(stmt, globals(), locals())
-            except TypeError:
-                pass
-            else:
-                self.fail('Did not raise Type in:  ' + stmt)
+        # self.assertRaises(TypeError, zip_longest, 3)
+        # self.assertRaises(TypeError, zip_longest, range(3), 3)
+
+        # for stmt in [
+        #     "zip_longest('abc', fv=1)",
+        #     "zip_longest('abc', fillvalue=1, bogus_keyword=None)",
+        # ]:
+        #     try:
+        #         eval(stmt, globals(), locals())
+        #     except TypeError:
+        #         pass
+        #     else:
+        #         self.fail('Did not raise Type in:  ' + stmt)
 
         self.assertEqual([tuple(list(pair)) for pair in zip_longest('abc', 'def')],
                          list(zip('abc', 'def')))
@@ -1767,6 +1791,7 @@ class TestBasicOps(unittest.TestCase):
>>>>>>> c5ec5458
         script_helper.assert_python_ok("-c", script)
 
     # Issue 13454: Crash when deleting backward iterator from tee()
+    @skipIfTorchDynamo("infinite loop in torch dynamo")
     def test_tee_del_backward(self):
         forward, backward = tee(repeat(None, 20000000))
         try:
@@ -1920,7 +1945,7 @@ class TestBasicOps(unittest.TestCase):
                     tp.foobar = 1
 
 
-class TestExamples(unittest.TestCase):
+class TestExamples(__TestCase):
 
     def test_accumulate(self):
         self.assertEqual(list(accumulate([1,2,3,4,5])), [1, 3, 6, 10, 15])
@@ -2032,7 +2057,7 @@ class TestExamples(unittest.TestCase):
         self.assertEqual(list(takewhile(lambda x: x<5, [1,4,6,4,1])), [1,4])
 
 
-class TestPurePythonRoughEquivalents(unittest.TestCase):
+class TestPurePythonRoughEquivalents(__TestCase):
 
     def test_batched_recipe(self):
         def batched_recipe(iterable, n):
@@ -2081,6 +2106,7 @@ class TestPurePythonRoughEquivalents(unittest.TestCase):
             for i, element in zip(range(i + 1, stop), iterable):
                 pass
 
+    @skipIfTorchDynamo("infinite loop in torch dynamo")
     def test_islice_recipe(self):
         self.assertEqual(list(self.islice('ABCDEFG', 2)), list('AB'))
         self.assertEqual(list(self.islice('ABCDEFG', 2, 4)), list('CD'))
@@ -2265,7 +2291,7 @@ class TestPurePythonRoughEquivalents(unittest.TestCase):
             raise
 
 
-class TestGC(unittest.TestCase):
+class TestGC(__TestCase):
 
     def makecycle(self, iterator, container):
         container.append(iterator)
@@ -2465,7 +2491,7 @@ def L(seqn):
     return chain(map(lambda x:x, R(Ig(G(seqn)))))
 
 
-class TestVariousIteratorArgs(unittest.TestCase):
+class TestVariousIteratorArgs(__TestCase):
 
     def test_accumulate(self):
         s = [1,2,3,4,5]
@@ -2644,7 +2670,7 @@ class TestVariousIteratorArgs(unittest.TestCase):
             self.assertRaises(TypeError, tee, N(s))
             self.assertRaises(ZeroDivisionError, list, tee(E(s))[0])
 
-class LengthTransparency(unittest.TestCase):
+class LengthTransparency(__TestCase):
 
     def test_repeat(self):
         self.assertEqual(operator.length_hint(repeat(None, 50)), 50)
@@ -2657,7 +2683,7 @@ class LengthTransparency(unittest.TestCase):
         self.assertEqual(operator.length_hint(repeat(None, times=-1)), 0)
         self.assertEqual(operator.length_hint(repeat(None, times=-2)), 0)
 
-class RegressionTests(unittest.TestCase):
+class RegressionTests(__TestCase):
 
     def test_sf_793826(self):
         # Fix Armin Rigo's successful efforts to wreak havoc
@@ -2718,6 +2744,7 @@ class RegressionTests(unittest.TestCase):
 
     @support.skip_if_pgo_task
     @support.requires_resource('cpu')
+    @slowTest
     def test_long_chain_of_empty_iterables(self):
         # Make sure itertools.chain doesn't run into recursion limits when
         # dealing with long chains of empty iterables. Even with a high
@@ -2750,7 +2777,7 @@ class RegressionTests(unittest.TestCase):
             next(g, None)  # shouldn't crash
 
 
-class SubclassWithKwargsTest(unittest.TestCase):
+class SubclassWithKwargsTest(__TestCase):
     def test_keywords_in_subclass(self):
         # count is not subclassable...
         testcases = [
@@ -2805,49 +2832,5 @@ class SubclassWithKwargsTest(unittest.TestCase):
                 self.assertEqual(u.newarg, 3)
 
 
-@support.cpython_only
-class SizeofTest(unittest.TestCase):
-    def setUp(self):
-        self.ssize_t = struct.calcsize('n')
-
-    check_sizeof = support.check_sizeof
-
-    def test_product_sizeof(self):
-        basesize = support.calcobjsize('3Pi')
-        check = self.check_sizeof
-        check(product('ab', '12'), basesize + 2 * self.ssize_t)
-        check(product(*(('abc',) * 10)), basesize + 10 * self.ssize_t)
-
-    def test_combinations_sizeof(self):
-        basesize = support.calcobjsize('3Pni')
-        check = self.check_sizeof
-        check(combinations('abcd', 3), basesize + 3 * self.ssize_t)
-        check(combinations(range(10), 4), basesize + 4 * self.ssize_t)
-
-    def test_combinations_with_replacement_sizeof(self):
-        cwr = combinations_with_replacement
-        basesize = support.calcobjsize('3Pni')
-        check = self.check_sizeof
-        check(cwr('abcd', 3), basesize + 3 * self.ssize_t)
-        check(cwr(range(10), 4), basesize + 4 * self.ssize_t)
-
-    def test_permutations_sizeof(self):
-        basesize = support.calcobjsize('4Pni')
-        check = self.check_sizeof
-        check(permutations('abcd'),
-              basesize + 4 * self.ssize_t + 4 * self.ssize_t)
-        check(permutations('abcd', 3),
-              basesize + 4 * self.ssize_t + 3 * self.ssize_t)
-        check(permutations('abcde', 3),
-              basesize + 5 * self.ssize_t + 3 * self.ssize_t)
-        check(permutations(range(10), 4),
-              basesize + 10 * self.ssize_t + 4 * self.ssize_t)
-
-
-def load_tests(loader, tests, pattern):
-    tests.addTest(doctest.DocTestSuite(itertools))
-    return tests
-
-
 if __name__ == "__main__":
-    unittest.main()
+    run_tests()<|MERGE_RESOLUTION|>--- conflicted
+++ resolved
@@ -1,9 +1,5 @@
 diff --git a/test/dynamo/cpython/3_13/test_itertools.py b/test/dynamo/cpython/3_13/test_itertools.py
-<<<<<<< HEAD
-index 7d5ba727389..895e4eac5af 100644
-=======
-index 7d5ba727389..98f962e4353 100644
->>>>>>> c5ec5458
+index 7d5ba727389..f1cabfe2111 100644
 --- a/test/dynamo/cpython/3_13/test_itertools.py
 +++ b/test/dynamo/cpython/3_13/test_itertools.py
 @@ -1,3 +1,25 @@
@@ -170,43 +166,6 @@
  
      @pickle_deprecated
      def test_filterfalse(self):
-<<<<<<< HEAD
-@@ -1038,6 +1062,7 @@ class TestBasicOps(unittest.TestCase):
-         for proto in range(pickle.HIGHEST_PROTOCOL + 1):
-             self.pickletest(proto, filterfalse(isEven, range(6)))
- 
-+    @skipIfTorchDynamo("infinite loop in torch dynamo")
-     def test_zip(self):
-         # XXX This is rather silly now that builtin zip() calls zip()...
-         ans = [(x,y) for x, y in zip('abc',count())]
-@@ -1082,6 +1107,7 @@ class TestBasicOps(unittest.TestCase):
-         for proto in range(pickle.HIGHEST_PROTOCOL + 1):
-             self.pickletest(proto, zip('abc', count()))
- 
-+    @skipIfTorchDynamo("infinite loop in torch dynamo")
-     def test_ziplongest(self):
-         for args in [
-                 ['abc', range(6)],
-@@ -1296,7 +1322,6 @@ class TestBasicOps(unittest.TestCase):
-                 self.assertEqual(list(product(*(args*r))),
-                                  list(product(*args, **dict(repeat=r))))
-         self.assertEqual(len(list(product(*[range(7)]*6))), 7**6)
--        self.assertRaises(TypeError, product, range(6), None)
- 
-         def product1(*args, **kwds):
-             pools = list(map(tuple, args)) * kwds.get('repeat', 1)
-@@ -1336,7 +1361,8 @@ class TestBasicOps(unittest.TestCase):
-         argtypes = ['', 'abc', '', range(0), range(4), dict(a=1, b=2, c=3),
-                     set('abcdefg'), range(11), tuple(range(13))]
-         for i in range(100):
--            args = [random.choice(argtypes) for j in range(random.randrange(5))]
-+            with torch._dynamo.set_fullgraph(fullgraph=False):
-+                args = [random.choice(argtypes) for j in range(random.randrange(5))]
-             expected_len = prod(map(len, args))
-             self.assertEqual(len(list(product(*args))), expected_len)
-             self.assertEqual(list(product(*args)), list(product1(*args)))
-@@ -1767,6 +1793,7 @@ class TestBasicOps(unittest.TestCase):
-=======
 @@ -1047,8 +1071,8 @@ class TestBasicOps(unittest.TestCase):
          self.assertEqual(take(3,zip('abcdef', count())), lzip('abcdef', range(3)))
          self.assertEqual(list(zip('abcdef')), lzip('abcdef'))
@@ -251,8 +210,25 @@
  
          self.assertEqual([tuple(list(pair)) for pair in zip_longest('abc', 'def')],
                           list(zip('abc', 'def')))
+@@ -1296,7 +1320,6 @@ class TestBasicOps(unittest.TestCase):
+                 self.assertEqual(list(product(*(args*r))),
+                                  list(product(*args, **dict(repeat=r))))
+         self.assertEqual(len(list(product(*[range(7)]*6))), 7**6)
+-        self.assertRaises(TypeError, product, range(6), None)
+ 
+         def product1(*args, **kwds):
+             pools = list(map(tuple, args)) * kwds.get('repeat', 1)
+@@ -1336,7 +1359,8 @@ class TestBasicOps(unittest.TestCase):
+         argtypes = ['', 'abc', '', range(0), range(4), dict(a=1, b=2, c=3),
+                     set('abcdefg'), range(11), tuple(range(13))]
+         for i in range(100):
+-            args = [random.choice(argtypes) for j in range(random.randrange(5))]
++            with torch._dynamo.set_fullgraph(fullgraph=False):
++                args = [random.choice(argtypes) for j in range(random.randrange(5))]
+             expected_len = prod(map(len, args))
+             self.assertEqual(len(list(product(*args))), expected_len)
+             self.assertEqual(list(product(*args)), list(product1(*args)))
 @@ -1767,6 +1791,7 @@ class TestBasicOps(unittest.TestCase):
->>>>>>> c5ec5458
          script_helper.assert_python_ok("-c", script)
  
      # Issue 13454: Crash when deleting backward iterator from tee()
