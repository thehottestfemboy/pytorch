--- conflicted
+++ resolved
@@ -739,8 +739,6 @@
 
             self.assertEqual(param_count, len(param_nodes))
 
-<<<<<<< HEAD
-=======
     def test_export_and_compile(self):
         class SimpleModule(nn.Module):
             def __init__(self):
@@ -763,7 +761,6 @@
         compiled_fn(*dict(model.named_parameters()).values(), inputs).sum().backward()
         self.assertIsNotNone(model.linear.weight.grad)
 
->>>>>>> d6786741
 
 if __name__ == "__main__":
     run_tests()