#include <torch/csrc/inductor/aoti_torch/c/shim.h>
#include <torch/csrc/stable/accelerator.h>
#include <torch/csrc/stable/library.h>
#include <torch/csrc/stable/tensor.h>
#include <torch/csrc/stable/ops.h>
#include <torch/headeronly/util/Exception.h>

<<<<<<< HEAD
#include <torch/headeronly/core/ScalarType.h>
=======
#ifdef LAE_USE_CUDA
#include <cuda_runtime.h>
#endif
>>>>>>> e4ad2e40

#include <optional>

void inline sgd_math(
  float* param_ptr,
  float* grad_ptr,
  float* out_ptr,
  const float weight_decay,
  const double lr,
  const bool maximize,
  int64_t size
){
  int64_t d = 0;
  for (; d < size; d++) {
    float grad_val = grad_ptr[d];
    if (maximize) grad_val = -grad_val;
    if (weight_decay != 0.0){
      grad_val += param_ptr[d] * weight_decay;
    }
    out_ptr[d] = param_ptr[d] - grad_val * float(lr);
  }
}

using torch::stable::Tensor;

Tensor sgd_out_of_place(
    const Tensor param,
    const Tensor grad,
    const float weight_decay,
    const double lr,
    const bool maximize) {
  STD_TORCH_CHECK(param.dim() == 1, "param must be 1D");

  // these test the get_device() and get_device_index() methods
  // while ascertaining that we are still on CPU
  STD_TORCH_CHECK(param.get_device() == -1, "CPU device index = -1");
  STD_TORCH_CHECK(param.get_device_index() == -1, "CPU device index = -1");

  int64_t *param_sizes;
  int64_t *param_strides;
  aoti_torch_get_sizes(param.get(), &param_sizes);
  aoti_torch_get_strides(param.get(), &param_strides);

  int32_t param_dtype;
  aoti_torch_get_dtype(param.get(), &param_dtype);

  int32_t param_device_type;
  aoti_torch_get_device_type(param.get(), &param_device_type);

  AtenTensorHandle out_ath;
  aoti_torch_empty_strided(param.dim(), param_sizes, param_strides, param_dtype, param_device_type, param.get_device(), &out_ath);
  auto out = Tensor(out_ath);

  sgd_math(
    reinterpret_cast<float*>(param.data_ptr()),
    reinterpret_cast<float*>(grad.data_ptr()),
    reinterpret_cast<float*>(out.data_ptr()),
    weight_decay,
    lr,
    maximize,
    param.numel()
  );

  return out;
}

void boxed_sgd_out_of_place(StableIValue* stack, uint64_t num_args, uint64_t num_outputs) {
  Tensor res = sgd_out_of_place(
    to<Tensor>(stack[0]),
    to<Tensor>(stack[1]),
    float(to<double>(stack[2])),
    to<double>(stack[3]),
    to<bool>(stack[4]));

  stack[0] = from(res);
}

STABLE_TORCH_LIBRARY(libtorch_agnostic, m) {
  m.def("sgd_out_of_place(Tensor param, Tensor grad, float weight_decay, float lr, bool maximize) -> Tensor");
}

STABLE_TORCH_LIBRARY_IMPL(libtorch_agnostic, CPU, m) {
  m.impl("sgd_out_of_place", &boxed_sgd_out_of_place);
}

Tensor identity(Tensor t) {
  return t;
}

void boxed_identity(StableIValue* stack, uint64_t num_args, uint64_t num_outputs) {
  Tensor res = identity(to<Tensor>(stack[0]));
  stack[0] = from(res);
}

STABLE_TORCH_LIBRARY_FRAGMENT(libtorch_agnostic, m) {
  m.def("identity(Tensor t) -> Tensor");
}

STABLE_TORCH_LIBRARY_IMPL(libtorch_agnostic, CUDA, m) {
  m.impl("identity", &boxed_identity);
}

STABLE_TORCH_LIBRARY_IMPL(libtorch_agnostic, CPU, m) {
  m.impl("identity", &boxed_identity);
}

Tensor my_abs(Tensor t) {
  const auto num_args = 1;
  StableIValue stack[num_args];
  stack[0] = from(t);
  aoti_torch_call_dispatcher("aten::abs", "", stack);
  return to<Tensor>(stack[0]);
}

void boxed_my_abs(StableIValue* stack, uint64_t num_args, uint64_t num_outputs) {
  Tensor tensor_res = my_abs(to<Tensor>(stack[0]));
  stack[0] = from(tensor_res);
}

STABLE_TORCH_LIBRARY_FRAGMENT(libtorch_agnostic, m) {
  m.def("my_abs(Tensor t) -> Tensor");
}

STABLE_TORCH_LIBRARY_IMPL(libtorch_agnostic, CompositeExplicitAutograd, m) {
  m.impl("my_abs", &boxed_my_abs);
}

Tensor my_ones_like(Tensor t, StableIValue device) {
  const auto num_args = 6;
  StableIValue stack[num_args];

  auto mf = aoti_torch_memory_format_contiguous_format();

  stack[0] = from(t);
  stack[1] = from(std::optional(t.scalar_type()));    // dtype
  stack[2] = from(std::nullopt);              // layout
  stack[3] = from(std::optional(device));     // device
  stack[4] = from(std::optional(false));      // pin_memory
  stack[5] = from(std::optional(mf));         // memory_format

  aoti_torch_call_dispatcher("aten::ones_like", "", stack);

  return to<Tensor>(stack[0]);
}

void boxed_my_ones_like(StableIValue* stack, uint64_t num_args, uint64_t num_outputs) {
  Tensor res = my_ones_like(to<Tensor>(stack[0]), stack[1]);
  stack[0] = from(res);
}

STABLE_TORCH_LIBRARY_FRAGMENT(libtorch_agnostic, m) {
  m.def("my_ones_like(Tensor t, Device d) -> Tensor");
}

STABLE_TORCH_LIBRARY_IMPL(libtorch_agnostic, CompositeExplicitAutograd, m) {
  m.impl("my_ones_like", &boxed_my_ones_like);
}

std::tuple<Tensor, Tensor, bool> exp_neg_is_leaf(Tensor t1, Tensor t2, Tensor t3) {
  StableIValue stack_exp[1];
  stack_exp[0] = from(t1);
  aoti_torch_call_dispatcher("aten::exp", "", stack_exp);

  StableIValue stack_neg[1];
  stack_neg[0] = from(t2);
  aoti_torch_call_dispatcher("aten::neg", "", stack_neg);

  StableIValue stack_is_leaf[1];
  stack_is_leaf[0] = from(t3);
  aoti_torch_call_dispatcher("aten::is_leaf", "", stack_is_leaf);

  return std::make_tuple(
    to<Tensor>(stack_exp[0]),
    to<Tensor>(stack_neg[0]),
    to<bool>(stack_is_leaf[0]));
}

void boxed_exp_neg_is_leaf(StableIValue* stack, uint64_t num_args, uint64_t num_outputs) {
  auto tuple = exp_neg_is_leaf(to<Tensor>(stack[0]), to<Tensor>(stack[1]), to<Tensor>(stack[2]));
  stack[0] = from(std::get<0>(tuple));
  stack[1] = from(std::get<1>(tuple));
  stack[2] = from(std::get<2>(tuple));
}

STABLE_TORCH_LIBRARY_FRAGMENT(libtorch_agnostic, m) {
  m.def("exp_neg_is_leaf(Tensor t1, Tensor t2, Tensor t3) -> (Tensor, Tensor, bool)");
}

STABLE_TORCH_LIBRARY_IMPL(libtorch_agnostic, CompositeExplicitAutograd, m) {
  m.impl("exp_neg_is_leaf", &boxed_exp_neg_is_leaf);
}

Tensor neg_exp(Tensor t) {
  StableIValue stack[1];
  stack[0] = from(t);
  aoti_torch_call_dispatcher("aten::exp", "", stack);
  aoti_torch_call_dispatcher("aten::neg", "", stack);
  return to<Tensor>(stack[0]);
}

void boxed_neg_exp(StableIValue* stack, uint64_t num_args, uint64_t num_outputs) {
  Tensor res = neg_exp(to<Tensor>(stack[0]));
  stack[0] = from(res);
}

STABLE_TORCH_LIBRARY_FRAGMENT(libtorch_agnostic, m) {
  m.def("neg_exp(Tensor t) -> Tensor");
}

STABLE_TORCH_LIBRARY_IMPL(libtorch_agnostic, CompositeExplicitAutograd, m) {
  m.impl("neg_exp", &boxed_neg_exp);
}

Tensor divide_neg_exp(Tensor t) {
  StableIValue stack_neg[1];
  stack_neg[0] = from(t);

  StableIValue stack_exp[1];
  stack_exp[0] = from(t);
  aoti_torch_call_dispatcher("aten::exp", "", stack_exp);
  aoti_torch_call_dispatcher("aten::neg", "", stack_neg);

  StableIValue stack_div[2];
  stack_div[0] = stack_neg[0];
  stack_div[1] = stack_exp[0];
  aoti_torch_call_dispatcher("aten::divide", "Tensor", stack_div);
  return to<Tensor>(stack_div[0]);
}

void boxed_divide_neg_exp(StableIValue* stack, uint64_t num_args, uint64_t num_outputs) {
  Tensor res = divide_neg_exp(to<Tensor>(stack[0]));
  stack[0] = from(res);
}

STABLE_TORCH_LIBRARY_FRAGMENT(libtorch_agnostic, m) {
  m.def("divide_neg_exp(Tensor t) -> Tensor");
}

STABLE_TORCH_LIBRARY_IMPL(libtorch_agnostic, CompositeExplicitAutograd, m) {
  m.impl("divide_neg_exp", &boxed_divide_neg_exp);
}

bool is_contiguous(Tensor t) {
  return t.is_contiguous();
}

void boxed_is_contiguous(StableIValue* stack, uint64_t num_args, uint64_t num_outputs) {
  bool res = is_contiguous(to<Tensor>(stack[0]));
  stack[0] = from(res);
}

STABLE_TORCH_LIBRARY_FRAGMENT(libtorch_agnostic, m) {
  m.def("is_contiguous(Tensor t) -> bool");
}

STABLE_TORCH_LIBRARY_IMPL(libtorch_agnostic, CompositeExplicitAutograd, m) {
  m.impl("is_contiguous", &boxed_is_contiguous);
}

Tensor my_transpose(Tensor t, int64_t dim0, int64_t dim1) {
  return transpose(t, dim0, dim1);
}

void boxed_my_transpose(StableIValue* stack, uint64_t num_args, uint64_t num_outputs) {
  auto res = my_transpose(to<Tensor>(stack[0]), to<int64_t>(stack[1]), to<int64_t>(stack[2]));

  stack[0] = from(res);
}

Tensor my_empty_like(Tensor t) {
  return empty_like(t);
}

void boxed_empty_like(StableIValue* stack, uint64_t num_args, uint64_t num_outputs) {
  auto res = my_empty_like(to<Tensor>(stack[0]));
  stack[0] = from(res);
}

bool my_is_cpu(Tensor t) {
  return t.is_cpu();
}


void boxed_my_is_cpu(StableIValue* stack, uint64_t num_args, uint64_t num_outputs) {
  auto res = my_is_cpu(to<Tensor>(stack[0]));
  stack[0] = from(res);
}

Tensor fill_infinity(Tensor t) {
  auto value = std::numeric_limits<float>::infinity();
  return fill_(t, value);
}

void boxed_fill_infinity(
    StableIValue* stack,
    uint64_t num_args,
    uint64_t num_outputs) {
  auto res = fill_infinity(to<Tensor>(stack[0]));
  stack[0] = from(res);
}

Tensor my_pad(Tensor t) {
  std::vector<int64_t> padding = {1, 2, 2, 1};
  std::string mode = "constant";
  double value = 0.0;
  return pad(t, padding, mode, value);
}

void boxed_my_pad(
    StableIValue* stack,
    uint64_t num_args,
    uint64_t num_outputs) {
  auto res = my_pad(to<Tensor>(stack[0]));
  stack[0] = from(res);
}

Tensor my_narrow(Tensor t, int64_t dim, int64_t start, int64_t length) {
  return narrow(t, dim, start, length);
}

void boxed_my_narrow(
    StableIValue* stack,
    uint64_t num_args,
    uint64_t num_outputs) {
  auto res = my_narrow(
      to<Tensor>(stack[0]),
      to<int64_t>(stack[1]),
      to<int64_t>(stack[2]),
      to<int64_t>(stack[3]));
  stack[0] = from(res);
}

Tensor my_new_empty(Tensor t) {
  std::vector<int64_t> sizes = {2, 5};
  auto dtype = std::make_optional(at::ScalarType::BFloat16);
  return new_empty(t, sizes, dtype);
}

void boxed_my_new_empty(StableIValue* stack, uint64_t num_args, uint64_t num_outputs) {
  auto res = my_new_empty(to<Tensor>(stack[0]));
  stack[0] = from(res);
}

STABLE_TORCH_LIBRARY_FRAGMENT(libtorch_agnostic, m) {
  m.def("my_transpose(Tensor t, int dim0, int dim1) -> Tensor");
  m.def("my_empty_like(Tensor t) -> Tensor");
  m.def("fill_infinity(Tensor(a!) t) -> Tensor(a!)");
  m.def("my_pad(Tensor t) -> Tensor");
  m.def("my_narrow(Tensor t, int dim, int start, int length) -> Tensor");
  m.def("my_new_empty(Tensor t) -> Tensor");
}

STABLE_TORCH_LIBRARY_IMPL(libtorch_agnostic, CompositeExplicitAutograd, m) {
  m.impl("my_transpose", &boxed_my_transpose);
  m.impl("my_empty_like", &boxed_empty_like);
  m.impl("fill_infinity", &boxed_fill_infinity);
<<<<<<< HEAD
  m.impl("my_new_empty", &boxed_my_new_empty);
=======
  m.impl("my_is_cpu", &boxed_my_is_cpu);
>>>>>>> e4ad2e40
}

STABLE_TORCH_LIBRARY_IMPL(libtorch_agnostic, CompositeImplicitAutograd, m) {
  m.impl("my_pad", &boxed_my_pad);
  m.impl("my_narrow", &boxed_my_narrow);
}

Tensor my_zero_(Tensor t) {
  return zero_(t);
}

void boxed_my_zero_(StableIValue* stack, uint64_t num_args, uint64_t num_outputs) {
  auto res = my_zero_(to<Tensor>(stack[0]));
  stack[0] = from(res);
}

Tensor my_amax(Tensor t) {
  return amax(t, 0, false);
}

void boxed_my_amax(StableIValue* stack, uint64_t num_args, uint64_t num_outputs) {
  auto res = my_amax(to<Tensor>(stack[0]));
  stack[0] = from(res);
}

Tensor my_amax_vec(Tensor t) {
  std::vector<int64_t> v = {0,1};
  return amax(t, v, false);
}

void boxed_my_amax_vec(StableIValue* stack, uint64_t num_args, uint64_t num_outputs) {
  auto res = my_amax_vec(to<Tensor>(stack[0]));
  stack[0] = from(res);
}


STABLE_TORCH_LIBRARY_FRAGMENT(libtorch_agnostic, m) {
  m.def("my_zero_(Tensor(a!) t) -> Tensor(a!)");
  m.def("my_amax(Tensor a) -> Tensor");
  m.def("my_amax_vec(Tensor a) -> Tensor");
  m.def("my_is_cpu(Tensor t) -> bool");
}

STABLE_TORCH_LIBRARY_IMPL(libtorch_agnostic, CPU, m) {
  m.impl("my_zero_", &boxed_my_zero_);
}

bool test_default_constructor(bool defined) {
  Tensor out;
  if (defined) {
    AtenTensorHandle defined_ath;
    int64_t sizes[] = {2, 3};
    int64_t strides[] = {3, 1};
    aoti_torch_empty_strided(
        2,
        sizes,
        strides,
        aoti_torch_dtype_float32(),
        aoti_torch_device_type_cpu(),
        0,
        &defined_ath);
    out = Tensor(defined_ath);
  }
  return out.defined();
}

void boxed_test_default_constructor(
    StableIValue* stack,
    uint64_t num_args,
    uint64_t num_outputs) {
  bool res = test_default_constructor(to<bool>(stack[0]));
  stack[0] = from(res);
}

STABLE_TORCH_LIBRARY_FRAGMENT(libtorch_agnostic, m) {
  m.def("test_default_constructor(bool undefined) -> bool");
}

STABLE_TORCH_LIBRARY_IMPL(libtorch_agnostic, CompositeExplicitAutograd, m) {
  m.impl("test_default_constructor", &boxed_test_default_constructor);
  m.impl("my_amax", &boxed_my_amax);
  m.impl("my_amax_vec", &boxed_my_amax_vec);
}

// Test functions for torch::stable::accelerator APIs

#ifdef LAE_USE_CUDA
int64_t test_device_guard(int64_t device_index) {
  using torch::stable::accelerator::DeviceGuard;

  STD_TORCH_CHECK(
      device_index >= std::numeric_limits<int32_t>::min() &&
          device_index <= std::numeric_limits<int32_t>::max(),
      "Device index is out of range of DeviceIndex (int32_t).");

  DeviceGuard guard(device_index);
  int currentDevice;
  cudaError_t err = cudaGetDevice(&currentDevice);
  STD_TORCH_CHECK(err == cudaSuccess);
  return currentDevice;
}

void boxed_test_device_guard(
    StableIValue* stack,
    uint64_t num_args,
    uint64_t num_outputs) {
  int res = test_device_guard(static_cast<int64_t>(to<int64_t>(stack[0])));
  stack[0] = from(res);
}

int64_t test_device_guard_set_index() {
  using torch::stable::accelerator::DeviceGuard;

  DeviceGuard guard(1);
  guard.set_index(0);
  int currentDevice;
  cudaError_t err = cudaGetDevice(&currentDevice);
  STD_TORCH_CHECK(err == cudaSuccess);
  return currentDevice;
}

void boxed_test_device_guard_set_index(
    StableIValue* stack,
    uint64_t num_args,
    uint64_t num_outputs) {
  int64_t res = test_device_guard_set_index();
  stack[0] = from(res);
}

int64_t test_stream(int32_t device_index) {
  STD_TORCH_CHECK(
      device_index >= std::numeric_limits<int32_t>::min() &&
          device_index <= std::numeric_limits<int32_t>::max(),
      "Device index is out of range of DeviceIndex (int32_t).");

  return torch::stable::accelerator::getCurrentStream(device_index).id();
}

void boxed_test_stream(
    StableIValue* stack,
    uint64_t num_args,
    uint64_t num_outputs) {
  int64_t res = test_stream(static_cast<int64_t>(to<int64_t>(stack[0])));
  stack[0] = from(res);
}

int64_t test_get_current_device_index() {
  return torch::stable::accelerator::getCurrentDeviceIndex();
}

void boxed_test_get_current_device_index(
    StableIValue* stack,
    uint64_t num_args,
    uint64_t num_outputs) {
  int64_t res = test_get_current_device_index();
  stack[0] = from(res);
}

STABLE_TORCH_LIBRARY_FRAGMENT(libtorch_agnostic, m) {
  m.def("test_device_guard(int device_index) -> int");
  m.def("test_device_guard_set_index() -> int");
  m.def("test_stream(int device_index) -> int");
  m.def("test_get_current_device_index() -> int");
}

STABLE_TORCH_LIBRARY_IMPL(libtorch_agnostic, CompositeExplicitAutograd, m) {
  m.impl("test_device_guard", &boxed_test_device_guard);
  m.impl("test_device_guard_set_index", &boxed_test_device_guard_set_index);
  m.impl("test_stream", &boxed_test_stream);
  m.impl("test_get_current_device_index", &boxed_test_get_current_device_index);
}
#endif // LAE_USE_CUDA<|MERGE_RESOLUTION|>--- conflicted
+++ resolved
@@ -4,14 +4,11 @@
 #include <torch/csrc/stable/tensor.h>
 #include <torch/csrc/stable/ops.h>
 #include <torch/headeronly/util/Exception.h>
-
-<<<<<<< HEAD
 #include <torch/headeronly/core/ScalarType.h>
-=======
+
 #ifdef LAE_USE_CUDA
 #include <cuda_runtime.h>
 #endif
->>>>>>> e4ad2e40
 
 #include <optional>
 
@@ -344,14 +341,14 @@
   stack[0] = from(res);
 }
 
-Tensor my_new_empty(Tensor t) {
+Tensor my_new_empty_dtype_variant(Tensor t) {
   std::vector<int64_t> sizes = {2, 5};
   auto dtype = std::make_optional(at::ScalarType::BFloat16);
   return new_empty(t, sizes, dtype);
 }
 
-void boxed_my_new_empty(StableIValue* stack, uint64_t num_args, uint64_t num_outputs) {
-  auto res = my_new_empty(to<Tensor>(stack[0]));
+void boxed_my_new_empty_dtype_variant(StableIValue* stack, uint64_t num_args, uint64_t num_outputs) {
+  auto res = my_new_empty_dtype_variant(to<Tensor>(stack[0]));
   stack[0] = from(res);
 }
 
@@ -361,18 +358,15 @@
   m.def("fill_infinity(Tensor(a!) t) -> Tensor(a!)");
   m.def("my_pad(Tensor t) -> Tensor");
   m.def("my_narrow(Tensor t, int dim, int start, int length) -> Tensor");
-  m.def("my_new_empty(Tensor t) -> Tensor");
+  m.def("my_new_empty_dtype_variant(Tensor t) -> Tensor");
 }
 
 STABLE_TORCH_LIBRARY_IMPL(libtorch_agnostic, CompositeExplicitAutograd, m) {
   m.impl("my_transpose", &boxed_my_transpose);
   m.impl("my_empty_like", &boxed_empty_like);
   m.impl("fill_infinity", &boxed_fill_infinity);
-<<<<<<< HEAD
-  m.impl("my_new_empty", &boxed_my_new_empty);
-=======
   m.impl("my_is_cpu", &boxed_my_is_cpu);
->>>>>>> e4ad2e40
+  m.impl("my_new_empty_dtype_variant", &boxed_my_new_empty_dtype_variant);
 }
 
 STABLE_TORCH_LIBRARY_IMPL(libtorch_agnostic, CompositeImplicitAutograd, m) {
