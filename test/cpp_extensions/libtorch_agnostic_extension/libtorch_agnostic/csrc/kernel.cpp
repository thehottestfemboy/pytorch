--- conflicted
+++ resolved
@@ -1,18 +1,15 @@
 #include <torch/csrc/inductor/aoti_torch/c/shim.h>
-<<<<<<< HEAD
-#include <torch/csrc/inductor/aoti_runtime/utils.h>
-=======
 #include <torch/csrc/stable/accelerator.h>
->>>>>>> eaa5d9d3
 #include <torch/csrc/stable/library.h>
+#include <torch/csrc/stable/tensor.h>
+#include <torch/csrc/stable/ops.h>
+#include <torch/headeronly/util/Exception.h>
 
 #ifdef LAE_USE_CUDA
 #include <cuda_runtime.h>
 #endif
 
 #include <optional>
-
-using RAIIATH = torch::aot_inductor::RAIIAtenTensorHandle;
 
 void inline sgd_math(
   float* param_ptr,
@@ -34,16 +31,15 @@
   }
 }
 
-
-RAIIATH sgd_out_of_place(
-    const RAIIATH param,
-    const RAIIATH grad,
+using torch::stable::Tensor;
+
+Tensor sgd_out_of_place(
+    const Tensor param,
+    const Tensor grad,
     const float weight_decay,
     const double lr,
     const bool maximize) {
-
-  int64_t param_dim;
-  aoti_torch_get_dim(param.get(), &param_dim);
+  STD_TORCH_CHECK(param.dim() == 1, "param must be 1D");
 
   // these test the get_device() and get_device_index() methods
   // while ascertaining that we are still on CPU
@@ -59,56 +55,34 @@
   aoti_torch_get_dtype(param.get(), &param_dtype);
 
   int32_t param_device_type;
-  int32_t param_device_index;
   aoti_torch_get_device_type(param.get(), &param_device_type);
-  aoti_torch_get_device_index(param.get(), &param_device_index);
-
-  AtenTensorHandle out;
-  aoti_torch_empty_strided(param_dim, param_sizes, param_strides, param_dtype, param_device_type, param_device_index, &out);
-
-  void* param_ptr;
-  aoti_torch_get_data_ptr(param.get(), &param_ptr);
-  void* grad_ptr;
-  aoti_torch_get_data_ptr(grad.get(), &grad_ptr);
-  void* out_ptr;
-  aoti_torch_get_data_ptr(out, &out_ptr);
-
-  auto param_fp_ptr = reinterpret_cast<float*>(param_ptr);
-  auto grad_fp_ptr = reinterpret_cast<float*>(grad_ptr);
-  auto out_fp_ptr = reinterpret_cast<float*>(out_ptr);
-
-  int64_t param_numel;
-  aoti_torch_get_numel(param.get(), &param_numel);
+
+  AtenTensorHandle out_ath;
+  aoti_torch_empty_strided(param.dim(), param_sizes, param_strides, param_dtype, param_device_type, param.get_device(), &out_ath);
+  auto out = Tensor(out_ath);
 
   sgd_math(
-    param_fp_ptr,
-    grad_fp_ptr,
-    out_fp_ptr,
+    reinterpret_cast<float*>(param.data_ptr()),
+    reinterpret_cast<float*>(grad.data_ptr()),
+    reinterpret_cast<float*>(out.data_ptr()),
     weight_decay,
     lr,
     maximize,
-    param_numel
+    param.numel()
   );
 
-  return RAIIATH(out);
-}
-
+  return out;
+}
 
 void boxed_sgd_out_of_place(StableIValue* stack, uint64_t num_args, uint64_t num_outputs) {
-  RAIIATH param(to<AtenTensorHandle>(stack[0]));
-  RAIIATH grad(to<AtenTensorHandle>(stack[1]));
-  auto weight_decay = to<double>(stack[2]);
-  auto lr = to<double>(stack[3]);
-  auto maximize = to<bool>(stack[4]);
-
-  RAIIATH raiiath_res = sgd_out_of_place(
-    std::move(param),
-    std::move(grad),
-    float(weight_decay),
-    lr,
-    maximize);
-
-  stack[0] = from(raiiath_res.release());
+  Tensor res = sgd_out_of_place(
+    to<Tensor>(stack[0]),
+    to<Tensor>(stack[1]),
+    float(to<double>(stack[2])),
+    to<double>(stack[3]),
+    to<bool>(stack[4]));
+
+  stack[0] = from(res);
 }
 
 STABLE_TORCH_LIBRARY(libtorch_agnostic, m) {
@@ -119,14 +93,13 @@
   m.impl("sgd_out_of_place", &boxed_sgd_out_of_place);
 }
 
-RAIIATH identity(RAIIATH t) {
-  return std::move(t);
+Tensor identity(Tensor t) {
+  return t;
 }
 
 void boxed_identity(StableIValue* stack, uint64_t num_args, uint64_t num_outputs) {
-  RAIIATH t(to<AtenTensorHandle>(stack[0]));
-  RAIIATH raiiath_res = identity(std::move(t));
-  stack[0] = from(raiiath_res.release());
+  Tensor res = identity(to<Tensor>(stack[0]));
+  stack[0] = from(res);
 }
 
 STABLE_TORCH_LIBRARY_FRAGMENT(libtorch_agnostic, m) {
@@ -141,18 +114,17 @@
   m.impl("identity", &boxed_identity);
 }
 
-RAIIATH my_abs(RAIIATH t) {
+Tensor my_abs(Tensor t) {
   const auto num_args = 1;
   StableIValue stack[num_args];
-  stack[0] = from(t.release());
+  stack[0] = from(t);
   aoti_torch_call_dispatcher("aten::abs", "", stack);
-  return RAIIATH(to<AtenTensorHandle>(stack[0]));
+  return to<Tensor>(stack[0]);
 }
 
 void boxed_my_abs(StableIValue* stack, uint64_t num_args, uint64_t num_outputs) {
-  RAIIATH t(to<AtenTensorHandle>(stack[0]));
-  RAIIATH raiiath_res = my_abs(std::move(t));
-  stack[0] = from(raiiath_res.release());
+  Tensor tensor_res = my_abs(to<Tensor>(stack[0]));
+  stack[0] = from(tensor_res);
 }
 
 STABLE_TORCH_LIBRARY_FRAGMENT(libtorch_agnostic, m) {
@@ -163,7 +135,7 @@
   m.impl("my_abs", &boxed_my_abs);
 }
 
-RAIIATH my_ones_like(RAIIATH t, StableIValue device) {
+Tensor my_ones_like(Tensor t, StableIValue device) {
   const auto num_args = 6;
   StableIValue stack[num_args];
 
@@ -171,7 +143,7 @@
   aoti_torch_get_dtype(t.get(), &t_dtype);
   auto mf = aoti_torch_memory_format_contiguous_format();
 
-  stack[0] = from(t.release());
+  stack[0] = from(t);
   stack[1] = from(std::optional(t_dtype));    // dtype
   stack[2] = from(std::nullopt);              // layout
   stack[3] = from(std::optional(device));     // device
@@ -180,15 +152,12 @@
 
   aoti_torch_call_dispatcher("aten::ones_like", "", stack);
 
-  return RAIIATH(to<AtenTensorHandle>(stack[0]));
+  return to<Tensor>(stack[0]);
 }
 
 void boxed_my_ones_like(StableIValue* stack, uint64_t num_args, uint64_t num_outputs) {
-  RAIIATH t(to<AtenTensorHandle>(stack[0]));
-  StableIValue device = stack[1];
-
-  RAIIATH raiiath_res = my_ones_like(std::move(t), device);
-  stack[0] = from(raiiath_res.release());
+  Tensor res = my_ones_like(to<Tensor>(stack[0]), stack[1]);
+  stack[0] = from(res);
 }
 
 STABLE_TORCH_LIBRARY_FRAGMENT(libtorch_agnostic, m) {
@@ -199,32 +168,29 @@
   m.impl("my_ones_like", &boxed_my_ones_like);
 }
 
-std::tuple<RAIIATH, RAIIATH, bool> exp_neg_is_leaf(RAIIATH t1, RAIIATH t2, RAIIATH t3) {
-  StableIValue stack1[1];
-  stack1[0] = from(t1.release());
-  aoti_torch_call_dispatcher("aten::exp", "", stack1);
-
-  StableIValue stack2[1];
-  stack2[0] = from(t2.release());
-  aoti_torch_call_dispatcher("aten::neg", "", stack2);
-
-  StableIValue stack3[1];
-  stack3[0] = from(t3.release());
-  aoti_torch_call_dispatcher("aten::is_leaf", "", stack3);
+std::tuple<Tensor, Tensor, bool> exp_neg_is_leaf(Tensor t1, Tensor t2, Tensor t3) {
+  StableIValue stack_exp[1];
+  stack_exp[0] = from(t1);
+  aoti_torch_call_dispatcher("aten::exp", "", stack_exp);
+
+  StableIValue stack_neg[1];
+  stack_neg[0] = from(t2);
+  aoti_torch_call_dispatcher("aten::neg", "", stack_neg);
+
+  StableIValue stack_is_leaf[1];
+  stack_is_leaf[0] = from(t3);
+  aoti_torch_call_dispatcher("aten::is_leaf", "", stack_is_leaf);
 
   return std::make_tuple(
-    RAIIATH(to<AtenTensorHandle>(stack1[0])),
-    RAIIATH(to<AtenTensorHandle>(stack2[0])),
-    to<bool>(stack3[0]));
+    to<Tensor>(stack_exp[0]),
+    to<Tensor>(stack_neg[0]),
+    to<bool>(stack_is_leaf[0]));
 }
 
 void boxed_exp_neg_is_leaf(StableIValue* stack, uint64_t num_args, uint64_t num_outputs) {
-  RAIIATH t1(to<AtenTensorHandle>(stack[0]));
-  RAIIATH t2(to<AtenTensorHandle>(stack[1]));
-  RAIIATH t3(to<AtenTensorHandle>(stack[2]));
-  auto tuple = exp_neg_is_leaf(std::move(t1), std::move(t2), std::move(t3));
-  stack[0] = from(std::get<0>(tuple).release());
-  stack[1] = from(std::get<1>(tuple).release());
+  auto tuple = exp_neg_is_leaf(to<Tensor>(stack[0]), to<Tensor>(stack[1]), to<Tensor>(stack[2]));
+  stack[0] = from(std::get<0>(tuple));
+  stack[1] = from(std::get<1>(tuple));
   stack[2] = from(std::get<2>(tuple));
 }
 
@@ -234,9 +200,6 @@
 
 STABLE_TORCH_LIBRARY_IMPL(libtorch_agnostic, CompositeExplicitAutograd, m) {
   m.impl("exp_neg_is_leaf", &boxed_exp_neg_is_leaf);
-<<<<<<< HEAD
-}
-=======
 }
 
 Tensor neg_exp(Tensor t) {
@@ -527,5 +490,4 @@
   m.impl("test_stream", &boxed_test_stream);
   m.impl("test_get_current_device_index", &boxed_test_get_current_device_index);
 }
-#endif // LAE_USE_CUDA
->>>>>>> eaa5d9d3
+#endif // LAE_USE_CUDA