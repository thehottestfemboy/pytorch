--- conflicted
+++ resolved
@@ -7,13 +7,9 @@
 
 namespace at::openreg {
 
-<<<<<<< HEAD
-// LITERALINCLUDE START: EMPTY.MEMORY_FORMAT
-=======
 namespace {
 
 // LITERALINCLUDE START: EMPTY.MEMORY_FORMAT WRAPPER
->>>>>>> 24ca3ff7
 at::Tensor wrapper_empty_memory_format(
     c10::IntArrayRef size,
     std::optional<c10::ScalarType> dtype_opt,
@@ -29,11 +25,7 @@
       pin_memory_opt,
       memory_format_opt);
 }
-<<<<<<< HEAD
-// LITERALINCLUDE END: EMPTY.MEMORY_FORMAT
-=======
 // LITERALINCLUDE END: EMPTY.MEMORY_FORMAT WRAPPER
->>>>>>> 24ca3ff7
 
 at::Tensor wrapper_empty_strided(
     c10::IntArrayRef size,
@@ -109,9 +101,6 @@
   return at::native::openreg::view(self, size);
 }
 
-<<<<<<< HEAD
-// LITERALINCLUDE START: TORCH_LIBRARY_IMPL
-=======
 // LITERALINCLUDE START: FALLBACK WRAPPER
 void wrapper_cpu_fallback(
     const c10::OperatorHandle& op,
@@ -123,7 +112,6 @@
 } // namespace
 
 // LITERALINCLUDE START: TORCH_LIBRARY_IMPL DEFAULT
->>>>>>> 24ca3ff7
 TORCH_LIBRARY_IMPL(aten, PrivateUse1, m) {
   m.impl("empty.memory_format", wrapper_empty_memory_format);
   m.impl("empty_strided", wrapper_empty_strided);
@@ -140,28 +128,14 @@
       wrapper_set_source_Storage_storage_offsetset_);
   m.impl("view", wrapper_view);
 }
-<<<<<<< HEAD
-// LITERALINCLUDE END: TORCH_LIBRARY_IMPL
-
-// LITERALINCLUDE START: FALLBACK GLOBAL
-void wrapper_cpu_fallback(
-    const c10::OperatorHandle& op,
-    torch::jit::Stack* stack) {
-  at::native::cpu_fallback_openreg(op, stack);
-}
-
-=======
 // LITERALINCLUDE END: TORCH_LIBRARY_IMPL DEFAULT
 
 // LITERALINCLUDE START: FALLBACK GLOBAL
->>>>>>> 24ca3ff7
 TORCH_LIBRARY_IMPL(_, PrivateUse1, m) {
   m.fallback(
       torch::CppFunction::makeFromBoxedFunction<&wrapper_cpu_fallback>());
 }
 // LITERALINCLUDE END: FALLBACK GLOBAL
-<<<<<<< HEAD
-=======
 
 // LITERALINCLUDE START: FALLBACK SINGLE
 TORCH_LIBRARY_IMPL(aten, PrivateUse1, m) {
@@ -170,6 +144,5 @@
       torch::CppFunction::makeFromBoxedFunction<&wrapper_cpu_fallback>());
 }
 // LITERALINCLUDE END: FALLBACK SINGLE
->>>>>>> 24ca3ff7
 
 } // namespace at::openreg