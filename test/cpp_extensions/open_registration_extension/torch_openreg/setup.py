import multiprocessing
import os
import platform
import shutil
import subprocess
import sys
import sysconfig
from distutils.command.clean import clean

from setuptools import Extension, find_packages, setup


BASE_DIR = os.path.dirname(os.path.realpath(__file__))
RUN_BUILD_DEPS = any(arg in {"clean", "dist_info"} for arg in sys.argv)

# Env Variables
IS_LINUX = platform.system() == "Linux"
IS_DARWIN = platform.system() == "Darwin"
IS_WINDOWS = platform.system() == "Windows"

def make_relative_rpath_args(path):
    if IS_DARWIN:
        return ["-Wl,-rpath,@loader_path/" + path]
    elif IS_WINDOWS:
        return []
    else:
        return ["-Wl,-rpath,$ORIGIN/" + path]


def get_pytorch_dir():
    import torch

    return os.path.dirname(os.path.realpath(torch.__file__))


def build_deps():
    build_dir = os.path.join(BASE_DIR, "build")
    os.makedirs(build_dir, exist_ok=True)

    cmake_args = [
        "-DCMAKE_INSTALL_PREFIX="
        + os.path.realpath(os.path.join(BASE_DIR, "torch_openreg")),
        "-DPYTHON_INCLUDE_DIR=" + sysconfig.get_paths().get("include"),
        "-DPYTORCH_INSTALL_DIR=" + get_pytorch_dir(),
    ]

    subprocess.check_call(
        ["cmake", BASE_DIR] + cmake_args, cwd=build_dir, env=os.environ
    )

    build_args = [
        "--build",
        ".",
        "--target",
        "install",
        "--",
    ]
    build_args += ["-j", str(multiprocessing.cpu_count())]

    command = ["cmake"] + build_args
    subprocess.check_call(command, cwd=build_dir, env=os.environ)


class BuildClean(clean):
    def run(self):
        for i in ["build", "install", "torch_openreg/lib"]:
            dirs = os.path.join(BASE_DIR, i)
            if os.path.exists(dirs) and os.path.isdir(dirs):
                shutil.rmtree(dirs)

        for dirpath, _, filenames in os.walk(os.path.join(BASE_DIR, "torch_openreg")):
            for filename in filenames:
                if filename.endswith(".so"):
                    os.remove(os.path.join(dirpath, filename))


def main():
    if not RUN_BUILD_DEPS:
        build_deps()

    ext_modules = [
        Extension(
            name="torch_openreg._C",
            sources=["torch_openreg/csrc/stub.c"],
            language="c",
            extra_compile_args=["-g", "-Wall", "-Werror"],
            libraries=["torch_bindings"],
            library_dirs=[os.path.join(BASE_DIR, "torch_openreg/lib")],
            extra_link_args=[*make_relative_rpath_args("lib")],
        )
    ]

<<<<<<< HEAD
    package_data = {
        PACKAGE_NAME: [
            "lib/*.so*",
            "lib/*.dylib*",
            "lib/*.dll",
        ]
    }

    setup(
        name=PACKAGE_NAME,
        version="0.0.1",
        author="PyTorch Core Team",
        description="Example for PyTorch out of tree registration",
=======
    package_data = {"torch_openreg": ["lib/*.so*"]}

    setup(
>>>>>>> 0de20493
        packages=find_packages(),
        package_data=package_data,
        ext_modules=ext_modules,
        cmdclass={
            "clean": BuildClean,  # type: ignore[misc]
        },
    )


if __name__ == "__main__":
    main()<|MERGE_RESOLUTION|>--- conflicted
+++ resolved
@@ -10,13 +10,14 @@
 from setuptools import Extension, find_packages, setup
 
 
-BASE_DIR = os.path.dirname(os.path.realpath(__file__))
-RUN_BUILD_DEPS = any(arg in {"clean", "dist_info"} for arg in sys.argv)
-
 # Env Variables
 IS_LINUX = platform.system() == "Linux"
 IS_DARWIN = platform.system() == "Darwin"
 IS_WINDOWS = platform.system() == "Windows"
+
+BASE_DIR = os.path.dirname(os.path.realpath(__file__))
+RUN_BUILD_DEPS = any(arg in {"clean", "dist_info"} for arg in sys.argv)
+
 
 def make_relative_rpath_args(path):
     if IS_DARWIN:
@@ -90,9 +91,8 @@
         )
     ]
 
-<<<<<<< HEAD
     package_data = {
-        PACKAGE_NAME: [
+        "torch_openreg": [
             "lib/*.so*",
             "lib/*.dylib*",
             "lib/*.dll",
@@ -100,15 +100,6 @@
     }
 
     setup(
-        name=PACKAGE_NAME,
-        version="0.0.1",
-        author="PyTorch Core Team",
-        description="Example for PyTorch out of tree registration",
-=======
-    package_data = {"torch_openreg": ["lib/*.so*"]}
-
-    setup(
->>>>>>> 0de20493
         packages=find_packages(),
         package_data=package_data,
         ext_modules=ext_modules,
