--- conflicted
+++ resolved
@@ -201,6 +201,17 @@
             out_range = out[i * 10 : (i + 1) * 10]
             self.assertEqual(out_range, torch.full_like(out_range, i + 1))
 
+    def test_group_split(self) -> None:
+        group = self.new_group()
+        subgroup = group.split_group([0], timeout=timedelta(seconds=30))
+        if self.rank == 0:
+            assert subgroup is not None
+            self.assertEqual(subgroup.size(), 1)
+            backend = subgroup._get_backend(self.device)
+            self.assertEqual(backend.options._timeout, timedelta(seconds=30))
+        else:
+            self.assertEqual(subgroup, None)
+
 
 class ProcessGroupGlooTest(Dist2MultiProcessTestCase):
     device = torch.device("cpu")
@@ -218,72 +229,6 @@
             device=self.device,
             pg_options=None,
         )
-
-<<<<<<< HEAD
-=======
-        t = torch.rand(10, device=device)
-        group.allreduce(t).wait()
-
-    @requires_gloo()
-    def test_group_split(self):
-        os.environ["RANK"] = str(self.rank)
-        os.environ["WORLD_SIZE"] = str(self.world_size)
-        os.environ["MASTER_ADDR"] = "127.0.0.1"
-        os.environ["MASTER_PORT"] = "29500"
-
-        device = "cpu"
-
-        group = dist2.new_group(
-            backend="gloo",
-            timeout=timedelta(seconds=60),
-            device=device,
-            pg_options=None,
-        )
-        subgroup = group.split_group([0], timeout=timedelta(seconds=30))
-        if self.rank == 0:
-            assert subgroup is not None
-            self.assertEqual(subgroup.size(), 1)
-            backend = subgroup._get_backend(torch.device("cpu"))
-            self.assertEqual(backend.options._timeout, timedelta(seconds=30))
-        else:
-            self.assertEqual(subgroup, None)
-
-    @requires_gloo()
-    def test_group_split(self):
-        os.environ["RANK"] = str(self.rank)
-        os.environ["WORLD_SIZE"] = str(self.world_size)
-        os.environ["MASTER_ADDR"] = "127.0.0.1"
-        os.environ["MASTER_PORT"] = "29500"
-
-        device = "cpu"
-
-        group = dist2.new_group(
-            backend="gloo",
-            timeout=timedelta(seconds=60),
-            device=device,
-            pg_options=None,
-        )
-        subgroup = group.split_group([0], timeout=timedelta(seconds=30))
-        if self.rank == 0:
-            assert subgroup is not None
-            self.assertEqual(subgroup.size(), 1)
-            backend = subgroup._get_backend(torch.device("cpu"))
-            self.assertEqual(backend.options._timeout, timedelta(seconds=30))
-        else:
-            self.assertEqual(subgroup, None)
-
-
-class ProcessGroupNCCLTest(MultiProcessTestCase):
-    lazy_init = False
-
-    @property
-    def world_size(self) -> int:
-        return 2
-
-    def setUp(self):
-        super().setUp()
-        self._spawn_processes()
->>>>>>> b1d54fab828 ([WIP] Add prototype of group_split and group_merge)
 
 class ProcessGroupNCCLTest(Dist2MultiProcessTestCase):
     @requires_nccl()
@@ -307,76 +252,6 @@
             pg_options=opts,
         )
 
-<<<<<<< HEAD
-=======
-        t = torch.rand(10, device=device)
-        group.allreduce(t).wait()
-
-    @requires_nccl()
-    @skip_if_lt_x_gpu(2)
-    def test_group_split(self):
-        os.environ["RANK"] = str(self.rank)
-        os.environ["WORLD_SIZE"] = str(self.world_size)
-        os.environ["MASTER_ADDR"] = "127.0.0.1"
-        os.environ["MASTER_PORT"] = "29500"
-
-        device = torch.device("cuda", self.rank)
-
-        from torch.distributed import ProcessGroupNCCL
-
-        opts = ProcessGroupNCCL.Options()
-
-        group = dist2.new_group(
-            backend="nccl",
-            timeout=timedelta(seconds=60),
-            device=device,
-            pg_options=opts,
-        )
-        subgroup = group.split_group([0], timeout=timedelta(seconds=30))
-        if self.rank == 0:
-            assert subgroup is not None
-            self.assertEqual(subgroup.size(), 1)
-            backend = subgroup._get_backend(torch.device("cuda"))
-            self.assertEqual(backend.options._timeout, timedelta(seconds=30))
-        else:
-            self.assertEqual(subgroup, None)
-
-<<<<<<< HEAD
-        t = torch.rand(10, device=device)
-        group.allreduce(t).wait()
-
-    @requires_nccl()
-    @skip_if_lt_x_gpu(2)
-    def test_group_split(self):
-        os.environ["RANK"] = str(self.rank)
-        os.environ["WORLD_SIZE"] = str(self.world_size)
-        os.environ["MASTER_ADDR"] = "127.0.0.1"
-        os.environ["MASTER_PORT"] = "29500"
-
-        device = torch.device("cuda", self.rank)
-
-        from torch.distributed import ProcessGroupNCCL
-
-        opts = ProcessGroupNCCL.Options()
-
-        group = dist2.new_group(
-            backend="nccl",
-            timeout=timedelta(seconds=60),
-            device=device,
-            pg_options=opts,
-        )
-        subgroup = group.split_group([0], timeout=timedelta(seconds=30))
-        if self.rank == 0:
-            assert subgroup is not None
-            self.assertEqual(subgroup.size(), 1)
-            backend = subgroup._get_backend(torch.device("cuda"))
-            self.assertEqual(backend.options._timeout, timedelta(seconds=30))
-        else:
-            self.assertEqual(subgroup, None)
-
-=======
->>>>>>> b1d54fab828 ([WIP] Add prototype of group_split and group_merge)
->>>>>>> af5ee8a0
 
 if __name__ == "__main__":
     assert not torch.cuda._initialized, (
