# Owner(s): ["oncall: distributed"]

from unittest import mock

import torch
import torch.distributed as c10d
from torch.distributed.collective_utils import (
    _check_rng_sync,
    _check_rng_sync_internal,
    all_gather,
    broadcast,
<<<<<<< HEAD
    check_rng_sync,
    summarize_ranks,
=======
>>>>>>> 14b27948
)
from torch.distributed.device_mesh import init_device_mesh
from torch.testing._internal.common_distributed import MultiProcessTestCase
from torch.testing._internal.common_utils import (
    instantiate_parametrized_tests,
    parametrize,
    run_tests,
    TestCase,
)
from torch.testing._internal.distributed.fake_pg import FakeStore


class TestCollectiveUtils(MultiProcessTestCase):
    def setUp(self):
        super().setUp()
        self._spawn_processes()

    def tearDown(self) -> None:
        super().tearDown()

    def opts(self, threads=2):
        opts = c10d.ProcessGroupGloo._Options()
        opts._timeout = 50.0
        opts._threads = threads
        return opts

    def test_broadcast_result(self) -> None:
        """
        Basic unit test for broadcast using a process group of default world size.
        """
        store = c10d.FileStore(self.file_name, self.world_size)
        c10d.init_process_group(
            backend="gloo", store=store, rank=self.rank, world_size=self.world_size
        )
        pg = c10d.new_group(pg_options=self.opts())

        func = mock.MagicMock()
        func.return_value = pg.rank()

        res = broadcast(data_or_fn=func, rank=0, pg=pg)
        assert res == 0, f"Expect res to be 0 (got {res})"

        if pg.rank() == 0:
            func.assert_called_once()
        else:
            func.assert_not_called()

        func.reset_mock()

        res = broadcast(data_or_fn=func, rank=1, pg=pg)
        assert res == 1, f"Expect res to be 1 (got {res})"

        if pg.rank() == 1:
            func.assert_called_once()
        else:
            func.assert_not_called()

    def test_broadcast_result_no_pg(self) -> None:
        """
        Ensure broadcast has no dependency on torch.distributed when run in single process.
        """
        func = mock.MagicMock()
        broadcast(data_or_fn=func, rank=0)
        func.assert_called_once()

    def test_broadcast_result_raises_exceptions_from_func(
        self,
    ) -> None:
        """
        Ensure broadcast exception is propagated properly.
        """
        # no process group
        func = mock.MagicMock()
        exc = Exception("test exception")
        func.side_effect = exc
        expected_exception = "test exception"
        with self.assertRaisesRegex(Exception, expected_exception):
            broadcast(data_or_fn=func, rank=0)

    def test_all_gather_result(self) -> None:
        """
        Basic unit test for all_gather using a process group of default world size.
        """
        store = c10d.FileStore(self.file_name, self.world_size)
        c10d.init_process_group(
            backend="gloo", store=store, rank=self.rank, world_size=self.world_size
        )
        pg = c10d.new_group(pg_options=self.opts())

        func = mock.MagicMock()
        func.return_value = pg.rank()

        res = all_gather(data_or_fn=func, pg=pg)
        func.assert_called_once()
        assert res == list(range(self.world_size)), (
            f"Expect res to be list of 0 through {self.world_size} (got {res})"
        )

    def test_all_gather_result_no_pg(self) -> None:
        """
        Ensure all_gather has no dependency on torch.distributed when run in single process.
        """
        func = mock.MagicMock()
        all_gather(data_or_fn=func)
        func.assert_called_once()

    def test_all_gather_result_raises_exceptions_from_func(
        self,
    ) -> None:
        """
        Ensure all_gather exception is propagated properly.
        """
        # no process group
        func = mock.MagicMock()
        exc = Exception("test exception")
        func.side_effect = exc
        expected_exception = "test exception"
        with self.assertRaisesRegex(Exception, expected_exception):
            all_gather(data_or_fn=func)

    @parametrize("device", ["cpu", "cuda"])
    def test_check_rng_sync(
        self,
        device,
    ) -> None:
        store = c10d.FileStore(self.file_name, self.world_size)
        c10d.init_process_group(
            backend="gloo", store=store, rank=self.rank, world_size=self.world_size
        )
        group = torch.distributed.distributed_c10d._get_default_group()
        generator = torch.Generator(device=device)
        generator.manual_seed(123)
        value_ranks, _ = _check_rng_sync_internal(generator, group)
        self.assertEqual(len(value_ranks), 1, value_ranks)
        for actual, expected in zip(value_ranks.values(), [{0, 1, 2, 3}]):
            self.assertEqual(actual, expected, actual)

        if torch.distributed.get_rank() == 1:
            torch.randn((10,), device=device, generator=generator)
        value_ranks, _ = _check_rng_sync_internal(generator, group)
        self.assertEqual(len(value_ranks), 2, value_ranks)
        for actual, expected in zip(value_ranks.values(), [{0, 2, 3}, {1}]):
            self.assertEqual(actual, expected, actual)

        if torch.distributed.get_rank() == 0:
            generator.manual_seed(456)
        value_ranks, _ = _check_rng_sync_internal(generator, group)
        self.assertEqual(len(value_ranks), 3, value_ranks)
        for actual, expected in zip(value_ranks.values(), [{0}, {1}, {2, 3}]):
            self.assertEqual(actual, expected, actual)

        # Prints something like this, I was too lazy to figure out how to check the log but at least make sure the
        # function does not crash
        # [rank0]:E0808 ] Generator desync detected:
        # [rank0]:E0808 ] Ranks    (Seed, Offset) values
        # [rank0]:E0808 ] -------  -----------------------
        # [rank0]:E0808 ] 0        (456, 0)
        # [rank0]:E0808 ] 1        (123, 4)
        # [rank0]:E0808 ] 2-3      (123, 0)
        _check_rng_sync(generator, group)


class TestUtils(TestCase):
    def setUp(self):
        super().setUp()

        if not c10d.is_initialized():
            self.rank = 0
            self.world_size = 4096

            store = FakeStore()
            c10d.init_process_group(
                backend="fake",
                world_size=self.world_size,
                rank=self.rank,
                store=store,
            )

    def tearDown(self):
        c10d.destroy_process_group()

    def test_summarize_ranks(self):
        mesh_dim_names = ("pp", "dp", "tp")
        mesh = init_device_mesh("cpu", (8, 64, 8), mesh_dim_names=mesh_dim_names)
        ranks_lists = {name: mesh[name].mesh.tolist() for name in mesh_dim_names}
        summaries = {
            name: summarize_ranks(ranks_lists[name]) for name in mesh_dim_names
        }
        self.assertEqual(summaries["pp"], "0, 512, 1024, 1536, 2048, 2560, 3072, 3584")
        # TODO: what would be the best format for abbreviating striding?
        # self.assertEqual(summaries["pp"], "0, 512, ..., 3584")
        # self.assertEqual(summaries["pp"], "0, (stride 512), 3584")
        self.assertEqual(
            summaries["dp"],
            "0, 8, 16, 24, 32, 40, 48, 56, 64, 72, 80, 88, 96, 104, 112, 120, 128, 136, 144, 152, 160, 168, 176, "
            "184, 192, 200, 208, 216, 224, 232, 240, 248, 256, 264, 272, 280, 288, 296, 304, 312, 320, 328, 336, "
            "344, 352, 360, 368, 376, 384, 392, 400, 408, 416, 424, 432, 440, 448, 456, 464, 472, 480, 488, 496, 504",
        )
        self.assertEqual(summaries["tp"], "0-7")


instantiate_parametrized_tests(TestCollectiveUtils)

if __name__ == "__main__":
    run_tests()<|MERGE_RESOLUTION|>--- conflicted
+++ resolved
@@ -7,13 +7,9 @@
 from torch.distributed.collective_utils import (
     _check_rng_sync,
     _check_rng_sync_internal,
+    _summarize_ranks,
     all_gather,
     broadcast,
-<<<<<<< HEAD
-    check_rng_sync,
-    summarize_ranks,
-=======
->>>>>>> 14b27948
 )
 from torch.distributed.device_mesh import init_device_mesh
 from torch.testing._internal.common_distributed import MultiProcessTestCase
@@ -200,7 +196,7 @@
         mesh = init_device_mesh("cpu", (8, 64, 8), mesh_dim_names=mesh_dim_names)
         ranks_lists = {name: mesh[name].mesh.tolist() for name in mesh_dim_names}
         summaries = {
-            name: summarize_ranks(ranks_lists[name]) for name in mesh_dim_names
+            name: _summarize_ranks(ranks_lists[name]) for name in mesh_dim_names
         }
         self.assertEqual(summaries["pp"], "0, 512, 1024, 1536, 2048, 2560, 3072, 3584")
         # TODO: what would be the best format for abbreviating striding?
