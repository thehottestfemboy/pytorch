--- conflicted
+++ resolved
@@ -72,15 +72,9 @@
         mesh_fsdp_tp = init_device_mesh(
             self.device_type, (2, 4), mesh_dim_names=("dp", "tp")
         )
-<<<<<<< HEAD
-        # TODO: we are using an internal API atm. Change to a publich API once it is ready.
-        mesh_fsdp_ep = _mesh_resources.create_child_mesh(mesh_fsdp_tp, ("dp",))
-        del _mesh_resources.child_to_parent_mapping[mesh_fsdp_ep]
-=======
         # TODO: we are using an internal API atm. Change to a public API once it is ready.
         mesh_fsdp_ep = _mesh_resources.create_sub_mesh(mesh_fsdp_tp, ("dp",), [(0,)])
         del _mesh_resources.child_to_root_mapping[mesh_fsdp_ep]
->>>>>>> eaa5d9d3
 
         mesh_fsdp = init_device_mesh(self.device_type, (8,))
         for i, l in enumerate(model.second.ep_layers):
