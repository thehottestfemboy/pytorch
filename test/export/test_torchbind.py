--- conflicted
+++ resolved
@@ -24,11 +24,7 @@
     _empty_tensor_queue,
     init_torchbind_implementations,
 )
-<<<<<<< HEAD
-from torch.testing._internal.triton_utils import requires_gpu
-=======
 from torch.testing._internal.triton_utils import requires_cuda_and_triton
->>>>>>> eed9dbf7
 
 
 def _assertEqualSkipScriptObject(test_case, exp, actual):
@@ -1556,11 +1552,7 @@
             self, f(_empty_tensor_queue(), x), opt_f(_empty_tensor_queue(), x)
         )
 
-<<<<<<< HEAD
-    @requires_gpu
-=======
     @requires_cuda_and_triton
->>>>>>> eed9dbf7
     @parametrize("device", ["cpu", "cuda"])
     @parametrize("backend", ["eager", "aot_eager", "inductor"])
     def test_compile_obj_torchbind_op_with_autocast(self, backend, device):
@@ -1578,11 +1570,7 @@
             self, f(_empty_tensor_queue(), x), opt_f(_empty_tensor_queue(), x)
         )
 
-<<<<<<< HEAD
-    @requires_gpu
-=======
     @requires_cuda_and_triton
->>>>>>> eed9dbf7
     @parametrize("device", ["cpu", "cuda"])
     def test_export_obj_torchbind_op_with_autocast(self, device):
         class Mod(torch.nn.Module):
