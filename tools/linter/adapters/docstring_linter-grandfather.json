{
  "torch/_inductor/autoheuristic/artifacts/_MMRankingA100.py": {
    "class MMRankingA100": 279,
    "def MMRankingA100.fill_choices()": 199
  },
  "torch/_inductor/autoheuristic/artifacts/_MMRankingH100.py": {
    "class MMRankingH100": 304,
    "def MMRankingH100.fill_choices()": 203
  },
  "torch/_inductor/autoheuristic/artifacts/_MixedMMA100.py": {
    "class MixedMMA100": 133,
    "def MixedMMA100.get_best_choices()": 85
  },
  "torch/_inductor/autoheuristic/artifacts/_MixedMMH100.py": {
    "class MixedMMH100": 132,
    "def MixedMMH100.get_best_choices()": 85
  },
  "torch/_inductor/bounds.py": {
    "class ValueRangeAnalysis": 107
  },
  "torch/_inductor/codecache.py": {
    "class CppPythonBindingsCodeCache": 179,
    "class HalideCodeCache": 357,
    "class PyCodeCache": 102
  },
  "torch/_inductor/codegen/common.py": {
    "class CSE": 167,
    "class CSEProxy": 316,
    "class Kernel": 286,
    "class KernelArgs": 332,
    "class OpOverrides": 198
  },
  "torch/_inductor/codegen/cpp.py": {
    "class CppKernel": 572,
    "class CppKernelProxy": 611,
    "class CppOverrides": 429,
    "class CppScheduling": 786,
    "class CppVecKernel": 857,
    "class OuterLoopFusedSchedulerNode": 159,
    "def CppKernel.codegen_loops_impl()": 144,
    "def CppKernelProxy.aggregate_reduction_buffers()": 81,
    "def CppKernelProxy.codegen_functions()": 183,
    "def CppKernelProxy.legalize_lowp_fp_dtype_loopbody()": 224,
    "def CppScheduling.fuse()": 81,
    "def CppVecKernel.reduction()": 195,
    "def CppVecKernel.reduction_combine_vec()": 96,
    "def OuterLoopFusedSchedulerNode.check_outer_fusion_loop_level_attr()": 85,
    "def TilingSelect.select_tiling()": 170
  },
  "torch/_inductor/codegen/cpp_flex_attention_template.py": {
    "class CppFlexAttentionTemplate": 403,
    "def CppFlexAttentionTemplate.modification()": 102
  },
  "torch/_inductor/codegen/cpp_gemm_template.py": {
    "def CppGemmTemplate.get_options()": 249
  },
  "torch/_inductor/codegen/cpp_grouped_gemm_template.py": {
    "def CppGroupedGemmTemplate.add_choices()": 154,
    "def CppGroupedGemmTemplate.render()": 153
  },
  "torch/_inductor/codegen/cpp_template.py": {
    "class CppTemplate": 114
  },
  "torch/_inductor/codegen/cpp_template_kernel.py": {
    "class CppTemplateKernel": 499,
    "def CppTemplateKernel.store_outputs()": 111
  },
  "torch/_inductor/codegen/cpp_utils.py": {
    "def create_epilogue_with_attr()": 165
  },
  "torch/_inductor/codegen/cpp_wrapper_cpu_array_ref.py": {
    "def CppWrapperCpuArrayRef.generate_return()": 128,
    "def CppWrapperCpuArrayRef.write_wrapper_decl()": 208
  },
  "torch/_inductor/codegen/cuda/gemm_template.py": {
    "class CUTLASS2xGemmTemplate": 267
  },
  "torch/_inductor/codegen/debug_utils.py": {
    "class DebugPrinterManager": 229
  },
  "torch/_inductor/codegen/halide.py": {
    "class HalideKernel": 984,
    "class HalideOverrides": 325,
    "class HalidePrinter": 129,
    "def HalideKernel.halide_kernel_meta()": 82,
    "def HalideKernel.scan()": 82
  },
  "torch/_inductor/codegen/rocm/ck_conv_template.py": {
    "class CKGroupedConvFwdTemplate": 544,
    "def CKGroupedConvFwdTemplate.globals()": 145
  },
  "torch/_inductor/codegen/rocm/ck_universal_gemm_template.py": {
    "class CKGemmTemplate": 950
  },
  "torch/_inductor/codegen/rocm/rocm_benchmark_request.py": {
    "class ROCmBenchmarkRequest": 117
  },
  "torch/_inductor/codegen/simd.py": {
    "def SIMDScheduling.candidate_tilings()": 126,
    "def SIMDScheduling.generate_node_schedule()": 95
  },
  "torch/_inductor/codegen/triton.py": {
    "class TritonKernel": 2562,
    "class TritonOverrides": 469,
    "class TritonPrinter": 172,
    "class TritonScheduling": 396,
    "def TritonKernel.codegen_kernel()": 233,
    "def TritonKernel.codegen_kernel_benchmark()": 89,
    "def TritonKernel.load()": 145,
    "def TritonKernel.reduction()": 396,
    "def TritonKernel.scan()": 110,
    "def TritonScheduling.benchmark_codegened_module()": 85,
    "def TritonScheduling.benchmark_combo_kernel()": 91
  },
  "torch/_inductor/codegen/triton_combo_kernel.py": {
    "class ComboKernel": 808,
    "def ComboKernel.codegen_kernel_benchmark()": 89
  },
  "torch/_inductor/codegen/triton_split_scan.py": {
    "def TritonSplitScanKernel.scan()": 114
  },
  "torch/_inductor/codegen/wrapper.py": {
    "def PythonWrapperCodegen.benchmark_compiled_module()": 92,
    "def PythonWrapperCodegen.define_user_defined_triton_kernel()": 266,
    "def PythonWrapperCodegen.generate_example_arg_value()": 84,
    "def user_defined_kernel_grid_fn_code()": 102
  },
  "torch/_inductor/comm_lowering.py": {
    "def register_comm_lowerings()": 192
  },
  "torch/_inductor/comms.py": {
    "def enforce_comm_ordering_for_fsdp()": 174,
    "def reinplace_fsdp_all_gather()": 106
  },
  "torch/_inductor/compile_fx.py": {
    "def fw_compiler_freezing()": 101
  },
  "torch/_inductor/constant_folding.py": {
    "class ConstantFolder": 226,
    "def ConstantFolder.run_node()": 94
  },
  "torch/_inductor/cpu_vec_isa.py": {
    "class VecISA": 125
  },
  "torch/_inductor/debug.py": {
    "class DebugContext": 155,
    "class DebugFormatter": 172,
    "def DebugFormatter.log_autotuning_results()": 90,
    "def aot_inductor_minifier_wrapper()": 81
  },
  "torch/_inductor/dependencies.py": {
    "class MemoryDep": 234
  },
  "torch/_inductor/fx_passes/b2b_gemm.py": {
    "def b2b_gemm_handler()": 182
  },
  "torch/_inductor/fx_passes/binary_folding.py": {
    "def binary_folding_init()": 416
  },
  "torch/_inductor/fx_passes/group_batch_fusion.py": {
    "def BatchLayernormFusion.fuse()": 131,
    "def PostGradBatchLinearFusion.fuse()": 83,
    "def PreGradBatchLinearFusion.fuse()": 87
  },
  "torch/_inductor/fx_passes/joint_graph.py": {
    "def constant_fold_uniform_value()": 109,
    "def remove_no_ops()": 97
  },
  "torch/_inductor/fx_passes/micro_pipeline_tp.py": {
    "def find_all_gather_patterns()": 116,
    "def find_reduce_scatter_patterns()": 125
  },
  "torch/_inductor/fx_passes/split_cat.py": {
    "def SplitCatSimplifier.replace_cat()": 152,
    "def merge_getitem_cat()": 97,
    "def merge_split_cat_aten()": 91,
    "def move_reshape_out_of_split_stack()": 110
  },
  "torch/_inductor/graph.py": {
    "class GraphLowering": 2138,
    "def GraphLowering.call_function()": 108,
    "def GraphLowering.create_deferred_runtime_asserts()": 84,
    "def GraphLowering.extract_autotune_inputs()": 93,
    "def GraphLowering.output()": 92,
    "def GraphLowering.placeholder()": 102,
    "def GraphLowering.run_node()": 359
  },
  "torch/_inductor/ir.py": {
    "class Buffer": 131,
    "class ComputedBuffer": 350,
    "class Conditional": 144,
    "class ExternKernel": 866,
    "class Layout": 214,
    "class Loops": 130,
    "class Reduction": 745,
    "class Scan": 199,
    "class Sort": 151,
    "class UserDefinedTritonKernel": 198,
    "class View": 180,
    "class WelfordReduction": 221,
    "class WhileLoop": 212,
    "def ConcatKernel.create()": 101,
    "def ExternKernel.process_kernel()": 120,
    "def ExternKernel.require_strides()": 162,
    "def Reduction.create()": 159,
    "def Reduction.num_splits()": 161,
    "def Scan.create()": 96,
    "def WelfordReduction.create()": 119,
    "def WhileLoop.create()": 174
  },
  "torch/_inductor/jagged_lowerings.py": {
    "def register_jagged_ops()": 160
  },
  "torch/_inductor/kernel/conv.py": {
    "def convolution()": 239
  },
<<<<<<< HEAD
  "torch/_inductor/kernel/flex_attention.py": {
    "def flex_attention()": 325,
    "def flex_attention_backward()": 344,
    "def lower_cpu()": 297
  },
  "torch/_inductor/kernel/flex_decoding.py": {
    "def create_flex_decoding_kernel()": 302
  },
=======
>>>>>>> b9fa1a1a
  "torch/_inductor/kernel/mm.py": {
    "def tuned_addmm()": 151
  },
  "torch/_inductor/loop_body.py": {
    "class CaptureIndexing": 174
  },
  "torch/_inductor/lowering.py": {
    "def avg_pool2d_backward()": 164,
    "def avg_pool3d_backward()": 198,
    "def cat()": 123,
    "def index_put_impl_()": 127,
    "def make_pointwise()": 85,
    "def max_pool2d_with_indices_backward()": 144,
    "def scatter_reduce_()": 114,
    "def sdpa_constraint()": 135,
    "def searchsorted()": 96
  },
  "torch/_inductor/mkldnn_ir.py": {
    "class MkldnnRnnLayer": 116,
    "def MkldnnRnnLayer.create()": 94,
    "def QConvPointWiseBinaryPT2E.create()": 81
  },
  "torch/_inductor/mkldnn_lowerings.py": {
    "def register_onednn_fusion_ops()": 1156
  },
  "torch/_inductor/mock_cache.py": {
    "class PatchCaches": 108
  },
  "torch/_inductor/pattern_matcher.py": {
    "class ReplacementPatternEntry": 202,
    "def ReplacementPatternEntry.replace_with_graph()": 188
  },
  "torch/_inductor/quantized_lowerings.py": {
    "def register_woq_mm_ops()": 116
  },
  "torch/_inductor/runtime/autotune_cache.py": {
    "class AutotuneCache": 201
  },
  "torch/_inductor/runtime/benchmarking.py": {
    "class InductorBenchmarker": 111
  },
  "torch/_inductor/scheduler.py": {
    "class BaseSchedulerNode": 695,
    "class BaseScheduling": 142,
    "class SchedulerBuffer": 106,
    "class SchedulerNode": 268
  },
  "torch/_inductor/select_algorithm.py": {
    "def AlgorithmSelectorCache.log_results()": 108
  },
  "torch/_inductor/utils.py": {
    "class IndentedBuffer": 145
  }
}<|MERGE_RESOLUTION|>--- conflicted
+++ resolved
@@ -31,19 +31,16 @@
     "class OpOverrides": 198
   },
   "torch/_inductor/codegen/cpp.py": {
-    "class CppKernel": 572,
-    "class CppKernelProxy": 611,
+    "class CppKernelProxy": 617,
     "class CppOverrides": 429,
     "class CppScheduling": 786,
-    "class CppVecKernel": 857,
+    "class CppVecKernel": 865,
     "class OuterLoopFusedSchedulerNode": 159,
     "def CppKernel.codegen_loops_impl()": 144,
-    "def CppKernelProxy.aggregate_reduction_buffers()": 81,
     "def CppKernelProxy.codegen_functions()": 183,
     "def CppKernelProxy.legalize_lowp_fp_dtype_loopbody()": 224,
     "def CppScheduling.fuse()": 81,
-    "def CppVecKernel.reduction()": 195,
-    "def CppVecKernel.reduction_combine_vec()": 96,
+    "def CppVecKernel.reduction_combine_vec()": 100,
     "def OuterLoopFusedSchedulerNode.check_outer_fusion_loop_level_attr()": 85,
     "def TilingSelect.select_tiling()": 170
   },
@@ -177,13 +174,13 @@
     "def move_reshape_out_of_split_stack()": 110
   },
   "torch/_inductor/graph.py": {
-    "class GraphLowering": 2138,
-    "def GraphLowering.call_function()": 108,
+    "class GraphLowering": 2144,
+    "def GraphLowering.call_function()": 112,
     "def GraphLowering.create_deferred_runtime_asserts()": 84,
     "def GraphLowering.extract_autotune_inputs()": 93,
     "def GraphLowering.output()": 92,
     "def GraphLowering.placeholder()": 102,
-    "def GraphLowering.run_node()": 359
+    "def GraphLowering.run_node()": 361
   },
   "torch/_inductor/ir.py": {
     "class Buffer": 131,
@@ -214,17 +211,6 @@
   "torch/_inductor/kernel/conv.py": {
     "def convolution()": 239
   },
-<<<<<<< HEAD
-  "torch/_inductor/kernel/flex_attention.py": {
-    "def flex_attention()": 325,
-    "def flex_attention_backward()": 344,
-    "def lower_cpu()": 297
-  },
-  "torch/_inductor/kernel/flex_decoding.py": {
-    "def create_flex_decoding_kernel()": 302
-  },
-=======
->>>>>>> b9fa1a1a
   "torch/_inductor/kernel/mm.py": {
     "def tuned_addmm()": 151
   },
