# mypy: allow-untyped-defs
# Owner(s): ["oncall: distributed"]

import contextlib
import os
import re
import sys
import time
import unittest
import warnings
from abc import ABC, abstractmethod
from contextlib import nullcontext
from copy import deepcopy
from enum import auto, Enum
from functools import wraps
from typing import Any, Callable, cast, no_type_check, Optional, Union
from unittest import mock

import torch
import torch.distributed as dist
import torch.nn as nn
import torch.nn.functional as F
from torch.distributed._composable import checkpoint
from torch.distributed.device_mesh import DeviceMesh
from torch.distributed.fsdp import (
    CPUOffload,
    fully_shard,
    FullyShardedDataParallel as FSDP,
)
from torch.distributed.fsdp._common_utils import TrainingState
from torch.distributed.fsdp._fully_shard._fsdp_param_group import (
    FSDPParamGroup,
    RegisterPostBackwardFunction,
)
from torch.distributed.fsdp._init_utils import NO_RESHARD_AFTER_FORWARD_STRATEGIES
from torch.distributed.fsdp.fully_sharded_data_parallel import (
    BackwardPrefetch,
    MixedPrecision,
    ShardingStrategy,
)
from torch.distributed.fsdp.sharded_grad_scaler import ShardedGradScaler
from torch.distributed.fsdp.wrap import always_wrap_policy, ModuleWrapPolicy, wrap
from torch.distributed.tensor import distribute_tensor, DTensor, Shard
from torch.distributed.tensor.parallel import (
    ColwiseParallel,
    parallelize_module,
    RowwiseParallel,
    SequenceParallel,
)
from torch.nn import TransformerDecoderLayer, TransformerEncoderLayer
from torch.nn.parallel.distributed import DistributedDataParallel as DDP
from torch.testing._internal.common_distributed import (
    MultiProcessTestCase,
    MultiThreadedTestCase,
    run_subtests,
    TEST_SKIPS,
)
from torch.testing._internal.common_utils import (
    FILE_SCHEMA,
    get_cycles_per_ms,
    TEST_CUDA,
    TEST_HPU,
    TEST_XPU,
)
from torch.utils._triton import has_triton


DEVICE_COUNT = 4  # default

if TEST_CUDA:
    DEVICE_TYPE = "cuda"
    DISTRIBUTED_BACKEND = "nccl"
    DEVICE_COUNT = torch.cuda.device_count()
elif TEST_HPU:
    DEVICE_TYPE = "hpu:0"
    DISTRIBUTED_BACKEND = "hccl"
elif TEST_XPU:
    DEVICE_TYPE = "xpu"
    DISTRIBUTED_BACKEND = "xccl"
    DEVICE_COUNT = torch.xpu.device_count()
else:
    DEVICE_TYPE = "cpu"
    DISTRIBUTED_BACKEND = "gloo"
    DEVICE_COUNT = 1


class FSDPInitMode(Enum):
    # No FSDP wrapping
    NO_FSDP = auto()
    # FSDP recursive wrapping
    RECURSIVE = auto()
    # TODO: FSDP non-recursive wrapping
    # NONRECURSIVE = auto()


class DEVICEInitMode(Enum):
    # Move model to DEVICE before passing to the FSDP constructor
    DEVICE_BEFORE = auto()
    # Move model to DEVICE after passing to the FSDP constructor
    DEVICE_AFTER = auto()
    # Keep on CPU
    DEVICE_NEVER = auto()


class FSDPTestModel(nn.Module, ABC):
    """This defines the interface expected from all models used commonly for
    FSDP unit tests."""

    @abstractmethod
    def get_input(self, device) -> tuple[torch.Tensor, ...]:
        """Returns an input for the model as as tuple."""
        ...

    @abstractmethod
    def get_loss(self, input, output) -> torch.Tensor:
        """Returns the loss given the input and output."""
        ...

    @abstractmethod
    def run_backward(self, loss) -> None:
        """Runs the backward pass (e.g. including ``loss.backward()``)."""
        ...

    @staticmethod
    @abstractmethod
    def init(*args: Any, **kwargs: Any) -> nn.Module:
        """Initializes an instance of this model."""
        ...


def _assert_module_states(
    model: nn.Module,
    process_group: dist.ProcessGroup,
    assert_fn: Callable,
):
    """
    All-gathers module states across ranks and calls ``assert_fn`` on each pair
    of corresponding states from rank 0 and a nonzero rank. For example, if
    ``assert_fn`` is ``self.assertEqual()``, then this checks that all module
    states are equal across ranks.
    """
    # Include names for debugging convenience
    named_module_states = [
        (param_name, param.detach().cpu())
        for param_name, param in model.named_parameters()
    ]
    named_module_states += [
        (buffer_name, buffer.detach().cpu())
        for buffer_name, buffer in model.named_buffers()
    ]
    world_size = dist.get_world_size(process_group)
    olist = [None for _ in range(world_size)]
    dist.all_gather_object(olist, named_module_states, group=process_group)
    rank0_states = olist[0]
    assert rank0_states is not None  # mypy
    for state in olist[1:]:
        assert state is not None  # mypy
        for (_, p1), (_, p2) in zip(rank0_states, state):
            assert_fn(p1, p2)


def get_devtype():
    return torch.device(DEVICE_TYPE)


def _zero_model(
    model: nn.Module,
    zero_buffers: bool = False,
    summon_full=True,
):
    """Zeros the parameters and optionally buffers of ``model`` in place."""
    ctx = FSDP.summon_full_params(model) if summon_full else nullcontext()
    with ctx:
        for param in model.parameters():
            with torch.no_grad():
                param.zero_()
        if zero_buffers:
            for buffer in model.buffers():
                with torch.no_grad():
                    buffer.zero_()


def _get_state_dict(model, cpu_offload=False, half=False):
    if not cpu_offload:
        model = model.to(DEVICE_TYPE)
    if half:
        model.half()

    return model.state_dict()


def subtest_name(test_name_mapping, *args):
    return "_".join(
        [test_name_mapping[str(s)] if s is not None else "none" for s in args]
    )


def _broadcast_state_dict(rank, state_dict):
    # For non-FSDP roots, some parts of the model state on rank 0 may
    # not be on CPU, so we move everything to CPU to avoid issues like:
    # https://github.com/pytorch/pytorch/issues/77113.
    for param_name, param in state_dict.items():
        if param.device != torch.device("cpu"):
            state_dict[param_name] = param.cpu()

    olist = [state_dict if rank == 0 else None]
    dist.broadcast_object_list(olist)
    state_dict = cast(dict[str, torch.Tensor], olist[0])
    # Ensure that the state is on DEVICE
    for param_name in state_dict.keys():
        state_dict[param_name] = state_dict[param_name].to(DEVICE_TYPE)
    return state_dict


def get_full_params(model: nn.Module, recurse: bool = True):
    """
    Returns the full unsharded parameters of ``model``. Any FSDP-managed
    parameters offloaded to CPU are moved to GPU in the returned list.

    Args:
        recurse (bool): If ``False``, only unshards the parameters immediate to
            ``model``; if ``True``, recurses through the module hierarchy
            rooted at ``model``.
    """
    with FSDP.summon_full_params(model, recurse=recurse):
        return deepcopy(list(model.parameters()))


def _move_to_device(model: nn.Module, move_to_device: bool):
    return model.to(DEVICE_TYPE) if move_to_device else model


def _maybe_wrap_fsdp(model: nn.Module, wrap_fsdp: bool, *args, **kwargs):
    return model if not wrap_fsdp else FSDP(model, *args, **kwargs)


class DummyProcessGroup:
    def __init__(self, rank: int, size: int):
        self._rank = rank
        self._size = size

    def rank(self) -> int:
        return self._rank

    def size(self) -> int:
        return self._size

    def allreduce(self, *args, **kwargs):
        dist_wait = mock.Mock()

        def get_future():
            future: torch.futures.Future = torch.futures.Future()
            future.set_result(1)
            return future

        dist_wait.get_future = get_future
        return dist_wait


class TransformerWithSharedParams(FSDPTestModel):
    def __init__(
        self,
        group: dist.ProcessGroup,
        device_init_mode: DEVICEInitMode,
        add_bn: bool,
        deterministic: bool,
    ):
        super().__init__()
        self.rank = group.rank()
        self.world_size = group.size()
        if deterministic:
            torch.manual_seed(0)
        d_vocab = 23
        d_model = 16

        self.embed_tokens = nn.Embedding(d_vocab, d_model)
        self.transformer = nn.Transformer(
            d_model=d_model,
            num_encoder_layers=2,
            num_decoder_layers=2,
            dim_feedforward=8,
            dropout=0.1,
        )
        self.output_proj = nn.Linear(d_model, d_vocab)

        # share the embedding and output projection weights
        self.output_proj.weight = self.embed_tokens.weight
        self.register_buffer(
            "vocab_bias", self.embed_tokens.weight.new_ones((d_model,))
        )
        self.register_buffer(
            "long_buffer",
            torch.zeros_like(self.vocab_bias, dtype=torch.long),  # type: ignore[arg-type]
        )  # type: ignore[arg-type]

        self.bs = 2
        self.bn = torch.nn.BatchNorm1d(self.bs) if add_bn else torch.nn.Identity()
        if device_init_mode == DEVICEInitMode.DEVICE_BEFORE:
            self = self.to(DEVICE_TYPE)
        if deterministic:
            self.eval()

    def get_input(self, device):
        torch.manual_seed(1 + self.rank)  # keep everything deterministic
        src = torch.arange(12, device=device).view(6, self.bs)  # T x B
        tgt = torch.arange(self.bs * 4, device=device).view(4, self.bs)  # T x B
        return (src, tgt)

    def forward(self, src_ids, tgt_ids):
        src = self.embed_tokens(src_ids)
        src = src + self.vocab_bias + self.long_buffer.type_as(src)  # type: ignore[operator]
        tgt = self.embed_tokens(tgt_ids)
        tgt = self.bn(tgt)
        x = self.transformer(src, tgt)
        return self.output_proj(x)

    def get_loss(self, input, output):
        _, tgt = input
        return nn.functional.cross_entropy(
            output.view(-1, output.size(-1)), tgt.view(-1), reduction="sum"
        )

    def run_backward(self, loss):
        loss.backward()

    @staticmethod
    def init(
        group: dist.ProcessGroup,
        fsdp_init_mode: FSDPInitMode,
        device_init_mode: DEVICEInitMode,
        fsdp_kwargs: Optional[dict[str, Any]] = None,
        deterministic: bool = False,
        add_bn: bool = True,
    ) -> Union[nn.Module, FSDP]:
        """
        Initializes a :class:`TransformerWithSharedParams` instance.

        Args:
            fsdp_init_mode (FSDPInitMode): If ``NO_FSDP``, then does not wrap
                any modules with FSDP. If ``RECURSIVE``, then wraps with
                top-level FSDP. By default, the top-level FSDP uses the
                ``ModuleWrapPolicy`` for encoder and decoder layers, but a
                different auto wrap policy may be specified via
                ``fsdp_kwargs``.
            device_init_mode (DEVICEInitMode): Determines model movement to DEVICE.
            fsdp_kwargs (Optional[Dict[str, Any]]): Optional keyword arguments
                forwarded to the FSDP constructor.
            deterministic (bool): Whether to make the model deterministic
                across constructions.
            add_bn (bool): Whether to include batch norm in the model.
        """

        if fsdp_kwargs is None:
            fsdp_kwargs = {}
        if fsdp_init_mode == FSDPInitMode.NO_FSDP:
            if isinstance(group, tuple):
                pg = group[0]
            else:
                pg = group
            return TransformerWithSharedParams(
                pg, device_init_mode, add_bn, deterministic
            )
        elif fsdp_init_mode == FSDPInitMode.RECURSIVE:
            # Default to the `ModuleWrapPolicy`
            if "auto_wrap_policy" not in fsdp_kwargs:
                auto_wrap_policy = ModuleWrapPolicy(
                    {
                        TransformerEncoderLayer,
                        TransformerDecoderLayer,
                    }
                )
            else:
                auto_wrap_policy = fsdp_kwargs.pop("auto_wrap_policy")

            if (
                "sharding_strategy" in fsdp_kwargs
                and fsdp_kwargs["sharding_strategy"]
                in {ShardingStrategy.HYBRID_SHARD, ShardingStrategy._HYBRID_SHARD_ZERO2}
                and not isinstance(group, tuple)
            ):
                fsdp_pg = None
            else:
                fsdp_pg = group

            if isinstance(group, tuple):
                tformer_pg = group[0]
            else:
                tformer_pg = group

            m = TransformerWithSharedParams(
                tformer_pg, device_init_mode, add_bn, deterministic
            )
            fsdp_model = FSDP(
                m,
                fsdp_pg,
                auto_wrap_policy=auto_wrap_policy,
                **fsdp_kwargs,
            )
            if device_init_mode == DEVICEInitMode.DEVICE_AFTER:
                fsdp_model = fsdp_model.to(DEVICE_TYPE)
            return fsdp_model
        raise ValueError(f"Unsupported FSDP init mode: {fsdp_init_mode}")

    def get_ignored_modules(self):
        return [self.transformer]


class NestedWrappedModule(FSDPTestModel):
    def __init__(
        self,
        group: dist.ProcessGroup,
        wrap_fsdp: bool,
        device_init_mode: DEVICEInitMode,
        deterministic: bool,
        **fsdp_kwargs,
    ):
        super().__init__()
        self.rank = group.rank()
        self.world_size = group.size()
        move_to_device = device_init_mode == DEVICEInitMode.DEVICE_BEFORE

        def _maybe_wrap(layer):
            if wrap_fsdp:
                return FSDP(layer, group, **fsdp_kwargs)
            return layer

        if deterministic:
            torch.manual_seed(0)
        self.module = nn.Sequential(
            _move_to_device(nn.Linear(8, 4), move_to_device),
            _maybe_wrap(
                nn.Sequential(
                    _maybe_wrap(_move_to_device(nn.Linear(4, 16), move_to_device)),
                    _move_to_device(nn.Linear(16, 16), move_to_device),
                ),
            ),
            _maybe_wrap(_move_to_device(nn.Linear(16, 4), move_to_device)),
            _move_to_device(nn.Linear(4, 8), move_to_device),
        )

    def get_input(self, device):
        torch.manual_seed(1 + self.rank)  # keep everything deterministic
        return (torch.rand(4, 8, device=device),)

    def forward(self, x):
        return self.module(x)

    def get_loss(self, input, output):
        loss = output.sum()
        return loss

    def run_backward(self, loss):
        loss.backward()

    @staticmethod
    def init(
        group: dist.ProcessGroup,
        fsdp_init_mode: FSDPInitMode,
        device_init_mode: DEVICEInitMode,
        fsdp_kwargs: Optional[dict[str, Any]] = None,
        deterministic: bool = False,
    ) -> nn.Module:
        """
        Initializes a :class:`NestedWrappedModule` instance.

        Args:
            fsdp_init_mode (FSDPInitMode): If ``NO_FSDP``, then does not wrap
                any modules with FSDP. If ``RECURSIVE``, then wraps some nested
                modules with FSDP but not the top-level module. The model may
                later be wrapped with a top-level FSDP external to this method
                if desired.
            device_init_mode (DEVICEInitMode): Determines model movement to DEVICE.
            fsdp_kwargs (Optional[Dict[str, Any]]): Optional keyword arguments
                forwarded to the FSDP constructor.
            deterministic (bool): Whether to make the model deterministic
                across constructions.
        """
        if fsdp_kwargs is None:
            fsdp_kwargs = {}
        if fsdp_init_mode == FSDPInitMode.NO_FSDP:
            return NestedWrappedModule(
                group,
                wrap_fsdp=False,
                device_init_mode=device_init_mode,
                deterministic=deterministic,
            )
        elif fsdp_init_mode == FSDPInitMode.RECURSIVE:
            # Does not wrap with top-level FSDP
            fsdp_model = NestedWrappedModule(
                group,
                wrap_fsdp=True,
                device_init_mode=device_init_mode,
                deterministic=deterministic,
                **fsdp_kwargs,
            )
            if device_init_mode == DEVICEInitMode.DEVICE_AFTER:
                fsdp_model = fsdp_model.to(DEVICE_TYPE)
            return fsdp_model
        raise ValueError(f"Unsupported FSDP init mode: {fsdp_init_mode}")


class AlwaysWrapNestedWrappedModule(NestedWrappedModule):
    @staticmethod
    def init(
        group: dist.ProcessGroup,
        fsdp_init_mode: FSDPInitMode,
        device_init_mode: DEVICEInitMode,
        fsdp_kwargs: Optional[dict[str, Any]] = None,
        deterministic: bool = False,
    ):
        """
        Initializes a :class:`NestedWrappedModule` instance, but unlike
        :meth:`NestedWrappedModule.init`, for the ``RECURSIVE`` init mode, this
        wraps with top-level FSDP and the ``always_wrap_policy()`` auto wrap
        policy.
        """
        model = super(
            AlwaysWrapNestedWrappedModule, AlwaysWrapNestedWrappedModule
        ).init(
            group=group,
            fsdp_init_mode=FSDPInitMode.NO_FSDP,
            device_init_mode=device_init_mode,
            fsdp_kwargs=fsdp_kwargs,
            deterministic=deterministic,
        )
        if fsdp_init_mode == FSDPInitMode.NO_FSDP:
            return model
        elif fsdp_init_mode == FSDPInitMode.RECURSIVE:
            fsdp_kwargs = fsdp_kwargs or {}
            fsdp_model = FSDP(model, auto_wrap_policy=always_wrap_policy, **fsdp_kwargs)
            if device_init_mode == DEVICEInitMode.DEVICE_AFTER:
                fsdp_model = fsdp_model.to(DEVICE_TYPE)
            return fsdp_model


class NonUniformReqGradNWM(NestedWrappedModule):
    def __init__(
        self,
        group: dist.ProcessGroup,
        wrap_fsdp: bool,
        device_init_mode: DEVICEInitMode,
        deterministic: bool,
        **fsdp_kwargs,
    ):
        super(NestedWrappedModule, self).__init__()
        # This `__init__` only differs from `NestedWrappedModule.__init__` in that
        # the last two `nn.Linear` layers are FSDP wrapped in a `nn.Sequential`
        # container. This arrangement results in all elements of the last two parameters
        # residing on a single rank. Freezing all parameters except those two allows us
        # to verify that `ShardedGradScaler` accommodates situations where some ranks
        # have no (non-zero sized) parameter shards.
        self.rank = group.rank()
        self.world_size = group.size()
        move_to_device = device_init_mode == DEVICEInitMode.DEVICE_BEFORE

        def _maybe_wrap(layer):
            if wrap_fsdp:
                return FSDP(layer, group, **fsdp_kwargs)
            return layer

        if deterministic:
            torch.manual_seed(0)
        self.module = nn.Sequential(
            _move_to_device(nn.Linear(8, 4), move_to_device),
            _maybe_wrap(
                nn.Sequential(
                    _maybe_wrap(_move_to_device(nn.Linear(4, 16), move_to_device)),
                    _move_to_device(nn.Linear(16, 16), move_to_device),
                ),
            ),
            _maybe_wrap(
                nn.Sequential(
                    _move_to_device(nn.Linear(16, 4), move_to_device),
                    _move_to_device(nn.Linear(4, 8), move_to_device),
                ),
            ),
        )

    @staticmethod
    def _set_nonuniform_req_grad(model, req_grad_mask) -> None:
        for n, p in model.named_parameters():
            if not re.match(req_grad_mask, n):
                p.requires_grad_(False)

    @staticmethod
    def init(
        group: dist.ProcessGroup,
        fsdp_init_mode: FSDPInitMode,
        device_init_mode: DEVICEInitMode,
        fsdp_kwargs: Optional[dict[str, Any]] = None,
        deterministic: bool = False,
    ):
        """
        Initializes a :class:`NestedWrappedModule` instance, but unlike
        :meth:`NestedWrappedModule.init`, it wraps a second :class:`torch.nn.Sequential`
        container to enable the desired non-uniform ``requires_grad``
        ``use_orig_params=True`` tests. For both ``RECURSIVE`` and ``NO_FSDP``
        init modes, freezes all parameters except the last two to validate
        ``ShardedGradScaler`` support for ranks with no (non-zero sized) local shards in
        FSDP ``use_orig_params=True`` mode.
        """
        # The parameters that should remain unfrozen are in `module.2.1`. The regex
        # pattern below matches the relevant parameter names both with and without
        # an interstitial FSDP module indicator (`_fsdp_wrapped_module`) present.
        req_grad_pattern = re.compile(r"module\.2.*\.1.*")
        if fsdp_init_mode == FSDPInitMode.NO_FSDP:
            ddp_model = NonUniformReqGradNWM(
                group,
                wrap_fsdp=False,
                device_init_mode=device_init_mode,
                deterministic=deterministic,
            )
            NonUniformReqGradNWM._set_nonuniform_req_grad(ddp_model, req_grad_pattern)
            return ddp_model
        elif fsdp_init_mode == FSDPInitMode.RECURSIVE:
            if fsdp_kwargs is None:
                fsdp_kwargs = {}
            fsdp_model = NonUniformReqGradNWM(
                group,
                wrap_fsdp=True,
                device_init_mode=device_init_mode,
                deterministic=deterministic,
                **fsdp_kwargs,
            )
            if device_init_mode == DEVICEInitMode.DEVICE_AFTER:
                fsdp_model = fsdp_model.to(DEVICE_TYPE)
            NonUniformReqGradNWM._set_nonuniform_req_grad(fsdp_model, req_grad_pattern)
            return fsdp_model
        raise ValueError(f"Unsupported FSDP init mode: {fsdp_init_mode}")


class ModuleWithDelay(FSDPTestModel):
    """This class wraps a :class:`FSDPTestModel` to optionally add a delay
    after computing the loss and/or before the gradient reduction."""

    def __init__(
        self,
        module: nn.Module,
        delay_after_loss_ms: int,
        delay_before_reduction_ms: int,
    ):
        super().__init__()
        self.delay_after_loss_ms = delay_after_loss_ms
        self.delay_before_reduction_ms = delay_before_reduction_ms
        self.module = module

    def get_input(self, device):
        return self.module.get_input(device)  # type: ignore[operator]

    def forward(self, x):
        return self.module(x)

    def get_loss(self, input, output):
        loss = self.module.get_loss(input, output)  # type: ignore[operator]
        if self.delay_after_loss_ms > 0:
            if TEST_HPU or TEST_XPU:
                time.sleep(self.delay_after_loss_ms / 1000)
            elif TEST_CUDA:
                torch.cuda._sleep(int(self.delay_after_loss_ms * get_cycles_per_ms()))

        return loss

    def run_backward(self, loss):
        orig_reduce_scatter = torch.distributed.reduce_scatter_tensor

        def _delayed_reduce_scatter(*args, **kwargs):
            if self.delay_before_reduction_ms > 0:
                if TEST_CUDA:
                    torch.cuda._sleep(
                        int(self.delay_before_reduction_ms * get_cycles_per_ms())
                    )
                elif TEST_HPU or TEST_XPU:
                    time.sleep(self.delay_before_reduction_ms / 1000)
            return orig_reduce_scatter(*args, **kwargs)

        with mock.patch(
            "torch.distributed.reduce_scatter_tensor", _delayed_reduce_scatter
        ):
            self.module.run_backward(loss)  # type: ignore[operator]

    @staticmethod
    def init(
        module_class: type[FSDPTestModel],
        *model_args: Any,
        delay_after_loss_ms: int,
        delay_before_reduction_ms: int,
        **model_kwargs: Any,
    ):
        """
        Args:
            module_class (Type[FSDPTestModel]): Wrapped module class to which
                to add delays.
            model_args: Positional arguments forwarded to the ``module_class``
                ``init()``.
            delay_after_loss_ms (int): Delay after computing the loss/before
                the optimizer step (in ms).
            delay_before_reduction_ms (int): Delay before reduce-scattering
                gradients (in ms).
            model_kwargs: Keyword arguments forwarded to the ``module_class``
                ``init()``.
        """
        return ModuleWithDelay(
            module_class.init(*model_args, **model_kwargs),
            delay_after_loss_ms,
            delay_before_reduction_ms,
        )


class NestedWrappedModuleWithDelay(ModuleWithDelay):
    @staticmethod
    def init(  # type: ignore[override]
        group: dist.ProcessGroup,
        fsdp_init_mode: FSDPInitMode,
        device_init_mode: DEVICEInitMode = DEVICEInitMode.DEVICE_AFTER,
        fsdp_kwargs: Optional[dict[str, Any]] = None,
        deterministic: bool = False,
        delay_after_loss_ms: int = 0,
        delay_before_reduction_ms: int = 0,
    ):
        return ModuleWithDelay.init(
            NestedWrappedModule,
            group=group,
            fsdp_init_mode=fsdp_init_mode,
            device_init_mode=device_init_mode,
            fsdp_kwargs=fsdp_kwargs,
            deterministic=deterministic,
            delay_after_loss_ms=delay_after_loss_ms,
            delay_before_reduction_ms=delay_before_reduction_ms,
        )


class DummyDDP(nn.Module):
    def __init__(self, module):
        super().__init__()
        self.module = module

    def forward(self, *args, **kwargs):
        return self.module(*args, **kwargs)


class MixtureOfExperts(NestedWrappedModule):
    def __init__(
        self,
        group: dist.ProcessGroup,
        wrap_fsdp: bool,
        device_init_mode: DEVICEInitMode,
        delay_before_free_ms: int,
        deterministic: bool,
        **fsdp_kwargs,
    ):
        super().__init__(
            group=group,
            wrap_fsdp=wrap_fsdp,
            device_init_mode=device_init_mode,
            deterministic=deterministic,
        )
        self.group = group
        self.delay_before_free_ms = delay_before_free_ms
        self.wrap_fsdp = wrap_fsdp
        self.move_to_device = device_init_mode == DEVICEInitMode.DEVICE_BEFORE
        if deterministic:
            # Give each rank different expert parameters
            torch.manual_seed(42 + self.rank)
        d_expert = 23
        d_shared = 12
        d_input = 8
        expert = _move_to_device(nn.Linear(d_expert, d_shared), self.move_to_device)

        self.num_expert_params = sum(p.numel() for p in expert.parameters())
        for p in expert.parameters():
            p.expert = True  # type: ignore[attr-defined]

        if deterministic:
            # Keep all other parameters the same across ranks
            torch.manual_seed(0)

        shared = _move_to_device(nn.Linear(d_shared, d_expert), self.move_to_device)

        if wrap_fsdp:
            # we create a process group of size 1 for the expert params
            expert_group = torch.distributed.new_group(
                [group.rank()]
            )  # world size 1 means no shard
            expert = FSDP(expert, expert_group, **fsdp_kwargs)  # type: ignore[assignment]
            shared = FSDP(shared, group, **fsdp_kwargs)  # type: ignore[assignment]

        self.module = nn.Sequential(
            _move_to_device(nn.Linear(d_input, d_shared), self.move_to_device),
            shared,
            expert,
            _move_to_device(nn.Linear(d_shared, d_input), self.move_to_device),
        )

    def forward(self, x):
        if self.delay_before_free_ms > 0:
            expert = self.module[2]
            if isinstance(expert, FSDP):
                orig_reshard = torch.distributed.fsdp._runtime_utils._reshard

                def _delayed_reshard(*args, **kwargs):
                    if TEST_CUDA:
                        torch.cuda._sleep(
                            int(self.delay_before_free_ms * get_cycles_per_ms())
                        )
                    elif TEST_HPU or TEST_XPU:
                        time.sleep(self.delay_before_free_ms / 1000)

                    return orig_reshard(*args, **kwargs)

                # This patch covers any `import torch..._reshard` uses.
                with mock.patch(
                    "torch.distributed.fsdp._runtime_utils._reshard", _delayed_reshard
                ):
                    return self.module(x)

        return self.module(x)

    def run_backward(self, loss):
        loss.backward()
        # Manually reduce gradients if not wrapped in FullyShardedDataParallel
        if not self.wrap_fsdp:
            with torch.no_grad():
                for p in self.parameters():
                    if hasattr(p, "expert"):
                        continue  # these params don't need grad reduction
                    if p.grad is not None:
                        p.grad.div_(self.world_size)
                        torch.distributed.all_reduce(p.grad, group=self.group)

    @staticmethod
    def init(
        group: dist.ProcessGroup,
        fsdp_init_mode: FSDPInitMode,
        device_init_mode: DEVICEInitMode,
        fsdp_kwargs: Optional[dict[str, Any]] = None,
        deterministic: bool = False,
        delay_before_free_ms: int = 0,
    ):
        """
        Initializes a :class:`MixtureOfExperts` instance.

        Args:
            fsdp_init_mode (FSDPInitMode): If ``NO_FSDP``, then does not wrap
                any modules with FSDP. If ``RECURSIVE``, then wraps some nested
                modules with FSDP, including the expert and shared layers, but
                not the top-level module. The model may later be wrapped with a
                top-level FSDP external to this method if desired.
            device_init_mode (DEVICEInitMode): Determines model movement to DEVICE.
            fsdp_kwargs (Optional[Dict[str, Any]]): Optional keyword arguments
                forwarded to the FSDP constructor.
            deterministic (bool): Whether to make the model deterministic
                across constructions.
            delay_before_free_ms (int): Delay before resharding expert
                parameters in the forward pass (in ms).
        """
        if fsdp_kwargs is None:
            fsdp_kwargs = {}
        if fsdp_init_mode == FSDPInitMode.NO_FSDP:
            return MixtureOfExperts(
                group,
                wrap_fsdp=False,
                device_init_mode=device_init_mode,
                delay_before_free_ms=delay_before_free_ms,
                deterministic=deterministic,
            )
        elif fsdp_init_mode == FSDPInitMode.RECURSIVE:
            # Does not wrap with top-level FSDP
            fsdp_model = MixtureOfExperts(
                group,
                wrap_fsdp=True,
                device_init_mode=device_init_mode,
                delay_before_free_ms=delay_before_free_ms,
                deterministic=deterministic,
                **fsdp_kwargs,
            )
            if device_init_mode == DEVICEInitMode.DEVICE_AFTER:
                fsdp_model = fsdp_model.to(DEVICE_TYPE)
            return fsdp_model
        raise ValueError(f"Unsupported FSDP init mode: {fsdp_init_mode}")


class MLP(nn.Module):
    def __init__(
        self,
        dim: int,
        device: Optional[torch.device] = None,
        *,
        bias: bool = True,
        with_buffer: bool = False,
        dim_multiplier: int = 4,
    ):
        super().__init__()
        self.in_proj = nn.Linear(dim, dim_multiplier * dim, device=device, bias=bias)
        self.out_proj = nn.Linear(dim_multiplier * dim, dim, device=device, bias=bias)
        if with_buffer:
            self.register_buffer("buffer", torch.randn((dim,), device=device))
        else:
            self.buffer = None

    def forward(self, x: torch.Tensor) -> torch.Tensor:
        z = self.in_proj(x)
        z = F.relu(z)
        z = self.out_proj(z)
        z = F.relu(z)
        if self.buffer is not None:
            z = z + self.buffer
        return z

    def reset_parameters(self):
        if self.buffer is not None:
            torch.nn.init.normal_(self.buffer)


class MLPStack(nn.Sequential):
    def __init__(self, mlp_dim: int, *, with_seq_parallel: bool = False):
        modules: list[nn.Module] = [
            # Use multiplier of 3 to exercise uneven case
            MLP(mlp_dim, dim_multiplier=3),
            MLP(mlp_dim),
            MLP(mlp_dim, dim_multiplier=3),
        ]
        if with_seq_parallel:
            modules.append(nn.LayerNorm(mlp_dim, bias=False))
        super().__init__(*modules)
        self.with_seq_parallel = with_seq_parallel

    def parallelize(
        self,
        tp_mesh: DeviceMesh,
        dp_mesh: DeviceMesh,
        use_activation_checkpointing: bool,
        **fsdp_kwargs,
    ) -> "MLPStack":
        parallelize_plan = {
            # Pass `use_local_output=False` to keep as DTensor to preserve
            # uneven activation dims
            "0.in_proj": ColwiseParallel(use_local_output=False),
            "0.out_proj": RowwiseParallel(use_local_output=False),
            "1.in_proj": ColwiseParallel(use_local_output=False),
            "1.out_proj": RowwiseParallel(use_local_output=False),
            "2.in_proj": ColwiseParallel(use_local_output=False),
            "2.out_proj": RowwiseParallel(output_layouts=Shard(1))
            if self.with_seq_parallel
            else RowwiseParallel(),
        }
        if self.with_seq_parallel:
            parallelize_plan["3"] = SequenceParallel(sequence_dim=1)
        parallelize_module(self, device_mesh=tp_mesh, parallelize_plan=parallelize_plan)
        for module in self:
            if isinstance(module, nn.LayerNorm):
                continue
            if use_activation_checkpointing:
                checkpoint(module)
            fully_shard(module, mesh=dp_mesh, **fsdp_kwargs)
        fully_shard(self, mesh=dp_mesh, **fsdp_kwargs)
        return self


class DoubleLinear(nn.Module):
    """
    This can be used for returning multiple outputs from a module
    (``use_second_linear=True``) or for having an unused module (``False``).
    """

    def __init__(self, dim: int, use_second_linear: bool = True):
        super().__init__()
        self.lin1 = nn.Linear(dim, dim)
        self.lin2 = nn.Linear(dim, dim)
        self.relu = nn.ReLU()
        self.use_second_linear = use_second_linear

    def forward(
        self, x: torch.Tensor
    ) -> Union[tuple[torch.Tensor, torch.Tensor], torch.Tensor]:
        if self.use_second_linear:
            return self.relu(self.lin1(x)), self.relu(self.lin2(x))
        return self.relu(self.lin1(x))


# NOTE: For these patch methods, if we want safety under multi-threading (e.g.
# when using multi-threaded process group), then we want:
# (1) a barrier immediately after reading the original value to ensure that all
# threads see the same original value
# (2) a barrier immediately before restoring the original value to ensure that
# all threads use the patched value inside the context
@contextlib.contextmanager
def patch_all_gather(new_all_gather_into_tensor: Callable):
    orig_all_gather = dist.all_gather_into_tensor
    dist.barrier()
    dist.all_gather_into_tensor = new_all_gather_into_tensor
    try:
        yield
    finally:
        dist.barrier()
        dist.all_gather_into_tensor = orig_all_gather


@contextlib.contextmanager
def patch_reduce_scatter(new_reduce_scatter_tensor: Callable):
    orig_reduce_scatter = dist.reduce_scatter_tensor
    dist.barrier()
    dist.reduce_scatter_tensor = new_reduce_scatter_tensor
    try:
        yield
    finally:
        dist.barrier()
        dist.reduce_scatter_tensor = orig_reduce_scatter


@contextlib.contextmanager
def patch_all_reduce(new_all_reduce: Callable):
    orig_all_reduce = dist.all_reduce
    dist.barrier()
    dist.all_reduce = new_all_reduce
    try:
        yield
    finally:
        dist.barrier()
        dist.all_reduce = orig_all_reduce


@no_type_check
@contextlib.contextmanager
def patch_unshard(new_unshard: Callable):
    orig_unshard = FSDPParamGroup.unshard
    dist.barrier()
    FSDPParamGroup.unshard = new_unshard
    try:
        yield
    finally:
        dist.barrier()
        FSDPParamGroup.unshard = orig_unshard


@no_type_check
@contextlib.contextmanager
def patch_reshard(new_reshard: Callable):
    orig_reshard = FSDPParamGroup.reshard
    dist.barrier()
    FSDPParamGroup.reshard = new_reshard
    try:
        yield
    finally:
        dist.barrier()
        FSDPParamGroup.reshard = orig_reshard


@no_type_check
@contextlib.contextmanager
def patch_post_backward(new_post_backward: Callable):
    orig_post_backward = FSDPParamGroup.post_backward
    dist.barrier()
    FSDPParamGroup.post_backward = new_post_backward
    try:
        yield
    finally:
        dist.barrier()
        FSDPParamGroup.post_backward = orig_post_backward


@no_type_check
@contextlib.contextmanager
def patch_register_post_backward_hook_backward(new_backward: Callable):
    orig_backward = RegisterPostBackwardFunction.backward
    dist.barrier()
    RegisterPostBackwardFunction.backward = new_backward
    try:
        yield
    finally:
        dist.barrier()
        RegisterPostBackwardFunction.backward = orig_backward


def reduce_scatter_with_assert(
    cls,
    orig_reduce_scatter: Callable,
    assert_fn: Callable,  # `assert_fn(output: Tensor)`
    *args: Any,
    **kwargs: Any,
):
    if len(args) > 0:
        output = args[0]
    elif "output" in kwargs:
        output = kwargs["output"]
    else:
        raise AssertionError(
            f"Cannot get reduce-scatter output from\nargs: {args}\nkwargs: {kwargs}"
        )
    assert_fn(output)
    return orig_reduce_scatter(*args, **kwargs)


def check_sharded_parity(
    cls,  # unit test class
    replicated_module: nn.Module,
    sharded_module: nn.Module,
    prefixes_to_ignore: tuple[str, ...] = (),
):
    for (replicated_name, replicated_param), (sharded_name, sharded_param) in zip(
        replicated_module.named_parameters(), sharded_module.named_parameters()
    ):
        clean_sharded_name = sharded_name
        for prefix in prefixes_to_ignore:
            clean_sharded_name = clean_sharded_name.replace(prefix, "")
        cls.assertEqual(replicated_name, clean_sharded_name)
        cls.assertIsInstance(sharded_param, DTensor)
        assert isinstance(sharded_param, DTensor)  # mypy
        mesh, placements = sharded_param.device_mesh, sharded_param.placements
        if tuple(placements) == (Shard(0), Shard(0)):
            raise AssertionError(
                "FSDP's (Shard(0), Shard(0)) layout differs from distribute_tensor(), "
                "so we cannot check for equality using it"
            )
        sharded_ref_param = distribute_tensor(replicated_param, mesh, placements)
        cls.assertEqual(sharded_param.to_local(), sharded_ref_param.to_local())
        if replicated_param.grad is None:
            cls.assertIsNone(sharded_param.grad)
            continue
        cls.assertIsNotNone(sharded_param.grad)
        sharded_ref_grad = distribute_tensor(replicated_param.grad, mesh, placements)
        cls.assertIsInstance(sharded_param.grad, DTensor)
        assert isinstance(sharded_param.grad, DTensor)  # mypy
        cls.assertEqual(sharded_param.grad.to_local(), sharded_ref_grad.to_local())


@unittest.skipIf(TEST_XPU, "not-support-multithread")
class FSDPTestMultiThread(MultiThreadedTestCase):
    @property
    def world_size(self):
        return DEVICE_COUNT

    def setUp(self):
        super().setUp()
        self._spawn_threads()

    def run_subtests(self, *args, **kwargs):
        return run_subtests(self, *args, **kwargs)

    def perThreadSetUp(self):
        torch._dynamo.reset()

    def perThreadTearDown(self):
        torch._dynamo.reset()


class FSDPTest(MultiProcessTestCase):
    def setUp(self):
        super().setUp()
        # Set TORCH_NCCL_DESYNC_DEBUG=0 to disable the NCCL `workCleanupLoop()`,
        # which can cause unit test flakiness:
        # https://github.com/pytorch/pytorch/issues/90848
        os.environ["TORCH_NCCL_DESYNC_DEBUG"] = "0"
        self._spawn_processes()

    @property
    def world_size(self):
        return DEVICE_COUNT

    @property
    def process_group(self):
        return dist.distributed_c10d._get_default_group()

    @property
    def destroy_pg_upon_exit(self) -> bool:
        # Overriding base test class: do not auto destroy PG upon exit.
        return False

    @property
    def init_method(self):
        return f"{FILE_SCHEMA}{self.file_name}"

    def _check_cpu_offload(self, fsdp_model, cpu_offload):
        self.assertEqual(cpu_offload, fsdp_model.cpu_offload)

    def _check_backward_prefetch(self, fsdp_model, backward_prefetch):
        self.assertEqual(backward_prefetch, fsdp_model.backward_prefetch)

    def _check_forward_prefetch(self, fsdp_model, forward_prefetch):
        self.assertEqual(forward_prefetch, fsdp_model.forward_prefetch)

    def run_subtests(self, *args, **kwargs):
        return run_subtests(self, *args, **kwargs)

    @classmethod
    def _run(cls, rank, test_name, file_name, pipe, **kwargs):
        self = cls(test_name)
        self.rank = rank
        self.file_name = file_name
        fake_pg = kwargs.get("fake_pg", False)

        print(f"dist init r={self.rank}, world={self.world_size}")
<<<<<<< HEAD
=======
        if torch.accelerator.device_count() < self.world_size:
            sys.exit(TEST_SKIPS[f"multi-gpu-{self.world_size}"].exit_code)
>>>>>>> eaa5d9d3

        # Specify gloo backend to make 'init_process_group()' succeed,
        # Actual tests will be skipped if there is no enough GPUs.
        try:
            if fake_pg:
                store = torch.testing._internal.distributed.fake_pg.FakeStore()
                dist.init_process_group(
                    backend="fake",
                    world_size=self.world_size,
                    rank=rank,
                    store=store,
                )
            else:
                dist.init_process_group(
                    init_method=self.init_method,
                    backend=DISTRIBUTED_BACKEND,
                    world_size=int(self.world_size),
                    rank=self.rank,
                )
        except RuntimeError as e:
            if "recompile" in e.args[0]:
                sys.exit(TEST_SKIPS["backend_unavailable"].exit_code)

            raise

        device_ids = None
        device_id = self.rank % DEVICE_COUNT
        if TEST_CUDA or TEST_XPU:
            torch.accelerator.set_device_index(device_id)
        device_ids = [device_id]

        # Execute barrier prior to running test to ensure that every process
        # has finished initialization and that the following test
        # immediately exiting due to a skip doesn't cause flakiness.
        dist.barrier(device_ids=device_ids)

        torch._dynamo.reset()
        self.run_test(test_name, pipe)
        torch._dynamo.reset()

        dist.barrier(device_ids=device_ids)

        dist.destroy_process_group()

    def _train_for_several_steps(
        self,
        model: nn.Module,
        num_steps: int,
        autocast: bool,
        lr: float = 0.01,
        fsdp_cpu_offload: Optional[CPUOffload] = None,
        save_model: bool = False,
        mixed_precision: Optional[MixedPrecision] = None,
        enable_sharded_grad_scaler: bool = False,
        use_pure_fp16: bool = False,
        sharded_grad_scaler_kwargs: Optional[dict[str, Any]] = None,
    ):
        cpu_offload_params = fsdp_cpu_offload and fsdp_cpu_offload.offload_params

        model_device = next(model.parameters()).device
        if sharded_grad_scaler_kwargs is None:
            sharded_grad_scaler_kwargs = {}
        sharded_grad_scaler = ShardedGradScaler(
            enabled=enable_sharded_grad_scaler, **sharded_grad_scaler_kwargs
        )
        # use SGD with momentum instead of Adam, since Adam is scale invariant
        # and this makes it bad for tests
        optim = torch.optim.SGD(model.parameters(), lr=lr, momentum=0.9)
        for _ in range(num_steps):
            optim.zero_grad()
            with torch.amp.autocast(DEVICE_TYPE, enabled=autocast):
                # Inputs always cuda regardless of cpu offloading, or model.device
                input = model.module.get_input(torch.device(DEVICE_TYPE))  # type: ignore[operator, union-attr]
                if use_pure_fp16 or (mixed_precision and not isinstance(model, FSDP)):
                    if isinstance(input, torch.Tensor):
                        input = input.half()
                    else:
                        input = tuple(x.half() for x in input)
                output = model(*input)
                # Post-forward, if CPU offloading model param should be on CPU.
                if (
                    cpu_offload_params
                    and isinstance(model, FSDP)
                    # If not resharding after forward, the parameters are still
                    # exposed as unsharded views into the GPU flat parameter
                    and model.sharding_strategy
                    not in NO_RESHARD_AFTER_FORWARD_STRATEGIES
                ):
                    for p in model.parameters():
                        # Params should always be on CPU
                        self.assertEqual(p.device, torch.device("cpu"))

                loss = model.module.get_loss(input, output).to(model_device)  # type: ignore[operator, union-attr]
            loss = sharded_grad_scaler.scale(loss)

            if not mixed_precision and not use_pure_fp16:
                assert loss.dtype == torch.float32, (
                    "loss data type should be float32, as the original \
                    parameter data type is float32."
                )
            else:
                if use_pure_fp16:
                    self.assertEqual(loss.dtype, torch.float16)
                # FSDP loss is fp16, DDP AMP loss is fp32
                elif isinstance(model, FSDP):
                    assert mixed_precision is not None  # mypy
                    self.assertEqual(loss.dtype, mixed_precision.param_dtype)
                else:
                    self.assertEqual(loss.dtype, torch.float32)
            model.module.run_backward(loss)  # type: ignore[operator, union-attr]
            # Post-backward, if CPU offloading model params should be on CPU.
            if cpu_offload_params and isinstance(model, FSDP):
                for p in model.parameters():
                    # Params should always be on CPU
                    self.assertEqual(p.device, torch.device("cpu"))
            # Unscale the gradients and step
            sharded_grad_scaler.step(optim)
            # Update the scale factor
            sharded_grad_scaler.update()
            # if save_model, simulate save + load.
            if save_model:
                state_dict = {k: v.clone() for k, v in model.state_dict().items()}
                # Zero params, if save/load state_dict did not work properly, this
                # would break the parity test with DDP.
                _zero_model(model)
                model.load_state_dict(state_dict)

        if isinstance(model, FSDP):
            model._assert_state(TrainingState.IDLE)
        return loss.detach()  # type: ignore[possibly-undefined]

    def _test_fsdp_parity(
        self,
        model_class: type[FSDPTestModel],
        fsdp_init_mode: FSDPInitMode,
        device_init_mode: DEVICEInitMode,
        ref_init_fn: Optional[Callable] = None,
        num_iters: int = 2,
        save_model: bool = True,
        cpu_offload: CPUOffload = CPUOffload(),
        backward_prefetch: Optional[BackwardPrefetch] = None,
        sharding_strategy: Optional[ShardingStrategy] = None,
        mixed_precision: Optional[MixedPrecision] = None,
        forward_prefetch: bool = False,
        use_orig_params: bool = False,
        enable_sharded_grad_scaler: bool = False,
        use_pure_fp16: bool = False,
        init_kwargs: Optional[dict[str, Any]] = None,
        sharded_grad_scaler_kwargs: Optional[dict[str, Any]] = None,
        **fsdp_kwargs,
    ):
        """
        Tests FSDP training against a reference, which defaults to DDP but
        may be customized with ``ref_init_fn``.

        Args:
            model_class (Type[FSDPTestModel]): A model class that inherits from
                ``FSDPTestModel``, which defines the expected interface.
            fsdp_init_mode (FSDPInitMode): The mode to initialize the
                FSDP-wrapped model. This should not be ``NO_FSDP``.
            ref_init_fn (Optional[Callable]): A callable to invoke that wraps a
                non-wrapped model to construct the reference model, where this
                wrapper should provide data parallel semantics. If ``None``,
                then the callable defaults to the DDP constructor.
        """
        assert fsdp_init_mode != FSDPInitMode.NO_FSDP, (
            "Expects an FSDP init mode that wraps with FSDP"
        )
        if init_kwargs is None:
            init_kwargs = {}
        lr = 1e-2
        rank = self.process_group.rank()
        # Establish reference behavior with DDP
        model = model_class.init(
            self.process_group,
            FSDPInitMode.NO_FSDP,
            DEVICEInitMode.DEVICE_BEFORE,
            deterministic=True,
            **init_kwargs,
        )
        if ref_init_fn is None:
            if TEST_HPU:
                ref_model = DDP(
                    model, device_ids=[DEVICE_TYPE], output_device=DEVICE_TYPE
                )
            else:
                ref_model = DDP(model, device_ids=[rank], output_device=rank)
        else:
            ref_model = ref_init_fn(model)
        if use_pure_fp16:
            ref_model = ref_model.half()
        ref_loss = self._train_for_several_steps(
            ref_model,
            num_iters,
            autocast=mixed_precision is not None,
            lr=lr,
            fsdp_cpu_offload=cpu_offload,
            mixed_precision=mixed_precision,
            enable_sharded_grad_scaler=enable_sharded_grad_scaler,
            use_pure_fp16=use_pure_fp16,
            sharded_grad_scaler_kwargs=sharded_grad_scaler_kwargs,
        )
        ddp_params = list(ref_model.parameters())
        # Check against FSDP behavior
        fsdp_kwargs.update(
            {
                "cpu_offload": cpu_offload,
                "backward_prefetch": backward_prefetch,
                "sharding_strategy": sharding_strategy,
                "mixed_precision": mixed_precision,
                "forward_prefetch": forward_prefetch,
                "use_orig_params": use_orig_params,
            }
        )
        try:
            fsdp_model = model_class.init(
                self.process_group,
                fsdp_init_mode,
                device_init_mode,
                fsdp_kwargs,
                deterministic=True,
                **init_kwargs,
            )
        except Exception as e:
            raise ValueError(f"Initializing {model_class} raised error {str(e)}") from e
        if not isinstance(fsdp_model, FSDP):
            # Enforce that we wrap with top-level FSDP since we are comparing
            # assuming a data parallel reference and some test models may not
            # do so in their `init()` method
            fsdp_model = FSDP(fsdp_model, self.process_group, **fsdp_kwargs)
        if use_pure_fp16:
            # Change the model parameter dtype after FSDP initialization
            fsdp_model = fsdp_model.half()
        if device_init_mode == DEVICEInitMode.DEVICE_AFTER:
            fsdp_model = fsdp_model.to(DEVICE_TYPE)
        offload_params = cpu_offload is not None and cpu_offload.offload_params
        # Offloading parameters with `DEVICE_AFTER` should raise an error during
        # lazy initialization due to the parameter devices not being CPU;
        # otherwise, all parameter devices should be CPU
        expects_device_error = (
            offload_params and device_init_mode == DEVICEInitMode.DEVICE_AFTER
        )
        expects_cpu_device = (
            offload_params and device_init_mode != DEVICEInitMode.DEVICE_AFTER
        )
        if expects_cpu_device:
            cpu_device = torch.device("cpu")
            for param in fsdp_model.parameters():
                self.assertEqual(param.device, cpu_device)
        context = (
            self.assertRaisesRegex(
                RuntimeError,
                "An FSDP-managed module with parameter CPU offloading enabled "
                f"has parameters on {DEVICE_TYPE}",
            )
            if expects_device_error
            else nullcontext()
        )
        with context:
            fsdp_loss = self._train_for_several_steps(
                fsdp_model,
                num_iters,
                autocast=False,
                lr=lr,
                fsdp_cpu_offload=cpu_offload,
                save_model=save_model,
                mixed_precision=mixed_precision,
                enable_sharded_grad_scaler=enable_sharded_grad_scaler,
                use_pure_fp16=use_pure_fp16,
                sharded_grad_scaler_kwargs=sharded_grad_scaler_kwargs,
            )
        # No need to check for parameter and loss parity if expecting an error
        if expects_device_error:
            return
        # Check parameter devices are CPU if offloading to CPU before calling
        # `get_full_params()`, which will cast the parameters to FP32
        if offload_params:
            cpu_device = torch.device("cpu")
            for param in fsdp_model.parameters():
                self.assertEqual(param.device, cpu_device)
            fsdp_loss = fsdp_loss.to(DEVICE_TYPE)
        fsdp_unsharded_params = get_full_params(fsdp_model)
        # Do not check dtype since the reference DDP loss may not be the same
        # dtype as the FSDP loss in the case of mixed precision
        torch.testing.assert_close(ref_loss, fsdp_loss, check_dtype=False)
        # Do not check for parameter parity if using mixed precision since (1)
        # the DDP parameters are in FP16 (from `half()`) while the FSDP
        # parameters are in FP32 (from `summon_full_params()`) and (2) DDP runs
        # the optimizer in FP16 while FSDP runs it in FP32
        # TODO: Disable checking the parameters for pure FP16 due to floating
        # point inaccuracy. Note that this means that the backward pass is not
        # checked: https://github.com/pytorch/pytorch/issues/90784
        if mixed_precision is None and not use_pure_fp16:
            self.assertEqual(
                ddp_params,
                fsdp_unsharded_params,
                exact_device=True,
                msg="FSDP did not match DDP",
            )


def compiled_fsdp_test(compile_compute_on_module: Optional[type] = None):
    def fully_shard_with_compiled_compute(*args, **kwargs):
        torch.distributed.fsdp.fully_shard(*args, **kwargs)  # type: ignore[operator]
        if compile_compute_on_module is None or isinstance(
            args[0], compile_compute_on_module
        ):
            args[0].compile()

    class FullyShardMode(Enum):
        EAGER = auto()
        COMPILED_COMPUTE = auto()

    def decorator(func):
        @wraps(func)
        def wrapper(*args, **kwargs):
            original_fully_shard: Any = torch.distributed.fsdp.fully_shard
            for mode in FullyShardMode:
                if mode != FullyShardMode.EAGER and not has_triton():
                    warnings.warn("Inductor on GPU needs Triton and recent GPU arch")
                    continue
                # barrier to ensure thread reading the same value
                original_skip_fsdp_hooks = torch._dynamo.config.skip_fsdp_hooks
                original_compile_threads = torch._inductor.config.compile_threads
                torch.distributed.barrier()

                if mode == FullyShardMode.EAGER:
                    fully_shard_patch = original_fully_shard
                elif mode == FullyShardMode.COMPILED_COMPUTE:
                    torch._dynamo.config.skip_fsdp_hooks = True
                    torch._inductor.config.compile_threads = 1
                    fully_shard_patch = fully_shard_with_compiled_compute  # type: ignore[assignment]
                else:
                    raise NotImplementedError(
                        f"Need to implement FullyShardMode={mode}"
                    )

                # fully_shard is imported as a global
                # through `from ... import fully_shard`
                func.__globals__[original_fully_shard.__name__] = fully_shard_patch
                func(*args, **kwargs)
                # other threads use patched func before this thread restores
                torch.distributed.barrier()
                func.__globals__[original_fully_shard.__name__] = original_fully_shard
                torch._dynamo.config.skip_fsdp_hooks = original_skip_fsdp_hooks
                torch._inductor.config.compile_threads = original_compile_threads

        return wrapper

    return decorator


class SkipModule(nn.Module):
    def __init__(self) -> None:
        super().__init__()
        self.lin = nn.Linear(10, 10, bias=False)

    def forward(self, x):
        return self.lin(x)


class NestedLinear(nn.Module):
    def __init__(self, fsdp_wrap):
        super().__init__()
        if fsdp_wrap:
            self.nested_linear = wrap(nn.Linear(10, 10, bias=False).to(DEVICE_TYPE))
        else:
            self.nested_linear = nn.Linear(10, 10, bias=False).to(DEVICE_TYPE)

    def forward(self, x):
        return self.nested_linear(x)


class SkipModel(nn.Module):
    def __init__(self, double_nest):
        super().__init__()
        self.linear = nn.Linear(10, 10, bias=False).to(DEVICE_TYPE)
        self.linear_skip = SkipModule().to(DEVICE_TYPE)
        self.nested_linear = wrap(
            NestedLinear(fsdp_wrap=double_nest), device_id=DEVICE_TYPE
        )

    def forward(self, x):
        x = self.linear(x)
        x = self.linear_skip(x)
        x = self.nested_linear(x)
        return x<|MERGE_RESOLUTION|>--- conflicted
+++ resolved
@@ -1182,18 +1182,15 @@
         return run_subtests(self, *args, **kwargs)
 
     @classmethod
-    def _run(cls, rank, test_name, file_name, pipe, **kwargs):
+    def _run(cls, rank, test_name, file_name, pipe, **kwargs):  # type: ignore[override]
         self = cls(test_name)
         self.rank = rank
         self.file_name = file_name
         fake_pg = kwargs.get("fake_pg", False)
 
         print(f"dist init r={self.rank}, world={self.world_size}")
-<<<<<<< HEAD
-=======
         if torch.accelerator.device_count() < self.world_size:
             sys.exit(TEST_SKIPS[f"multi-gpu-{self.world_size}"].exit_code)
->>>>>>> eaa5d9d3
 
         # Specify gloo backend to make 'init_process_group()' succeed,
         # Actual tests will be skipped if there is no enough GPUs.
