# mypy: ignore-errors

import copy
import gc
import inspect
import os
import runpy
import sys
import threading
import unittest
from collections import namedtuple
from collections.abc import Iterable, Sequence
from enum import Enum
from functools import partial, wraps
from typing import Any, Callable, ClassVar, Optional, TypeVar, Union
from typing_extensions import ParamSpec

import torch
from torch._inductor.utils import GPU_TYPES
from torch.testing._internal.common_cuda import (
    _get_torch_cuda_version,
    _get_torch_rocm_version,
    TEST_CUSPARSE_GENERIC,
    TEST_HIPSPARSE_GENERIC,
)
from torch.testing._internal.common_dtype import get_all_dtypes
from torch.testing._internal.common_utils import (
    _TestParametrizer,
    clear_tracked_input,
    compose_parametrize_fns,
    dtype_name,
    get_tracked_input,
    IS_FBCODE,
    IS_MACOS,
    is_privateuse1_backend_available,
    IS_REMOTE_GPU,
    IS_SANDCASTLE,
    IS_WINDOWS,
    NATIVE_DEVICES,
    PRINT_REPRO_ON_FAILURE,
    skipCUDANonDefaultStreamIf,
    skipIfTorchDynamo,
    TEST_HPU,
    TEST_MKL,
    TEST_MPS,
    TEST_WITH_ASAN,
    TEST_WITH_MIOPEN_SUGGEST_NHWC,
    TEST_WITH_ROCM,
    TEST_WITH_TORCHINDUCTOR,
    TEST_WITH_TSAN,
    TEST_WITH_UBSAN,
    TEST_XPU,
    TestCase,
)


_T = TypeVar("_T")
_P = ParamSpec("_P")

try:
    import psutil  # type: ignore[import]

    HAS_PSUTIL = True
except ModuleNotFoundError:
    HAS_PSUTIL = False
    psutil = None

# Note [Writing Test Templates]
# ~~~~~~~~~~~~~~~~~~~~~~~~~~~~~
#
# This note was written shortly after the PyTorch 1.9 release.
# If you notice it's out-of-date or think it could be improved then please
# file an issue.
#
# PyTorch has its own framework for instantiating test templates. That is, for
#   taking test classes that look similar to unittest or pytest
#   compatible test classes and optionally doing the following:
#
#     - instantiating a version of the test class for each available device type
#         (often the CPU, CUDA, and META device types)
#     - further instantiating a version of each test that's always specialized
#         on the test class's device type, and optionally specialized further
#         on datatypes or operators
#
# This functionality is similar to pytest's parametrize functionality
#   (see https://docs.pytest.org/en/6.2.x/parametrize.html), but with considerable
#   additional logic that specializes the instantiated test classes for their
#   device types (see CPUTestBase and CUDATestBase below), supports a variety
#   of composable decorators that allow for test filtering and setting
#   tolerances, and allows tests parametrized by operators to instantiate
#   only the subset of device type x dtype that operator supports.
#
# This framework was built to make it easier to write tests that run on
#   multiple device types, multiple datatypes (dtypes), and for multiple
#   operators. It's also useful for controlling which tests are run. For example,
#   only tests that use a CUDA device can be run on platforms with CUDA.
#   Let's dive in with an example to get an idea for how it works:
#
# --------------------------------------------------------
# A template class (looks like a regular unittest TestCase)
# class TestClassFoo(TestCase):
#
#   # A template test that can be specialized with a device
#   # NOTE: this test case is not runnable by unittest or pytest because it
#   #   accepts an extra positional argument, "device", that they do not understand
#   def test_bar(self, device):
#     pass
#
# # Function that instantiates a template class and its tests
# instantiate_device_type_tests(TestCommon, globals())
# --------------------------------------------------------
#
# In the above code example we see a template class and a single test template
#   that can be instantiated with a device. The function
#   instantiate_device_type_tests(), called at file scope, instantiates
#   new test classes, one per available device type, and new tests in those
#   classes from these templates. It actually does this by removing
#   the class TestClassFoo and replacing it with classes like TestClassFooCPU
#   and TestClassFooCUDA, instantiated test classes that inherit from CPUTestBase
#   and CUDATestBase respectively. Additional device types, like XLA,
#   (see https://github.com/pytorch/xla) can further extend the set of
#   instantiated test classes to create classes like TestClassFooXLA.
#
# The test template, test_bar(), is also instantiated. In this case the template
#   is only specialized on a device, so (depending on the available device
#   types) it might become test_bar_cpu() in TestClassFooCPU and test_bar_cuda()
#   in TestClassFooCUDA. We can think of the instantiated test classes as
#   looking like this:
#
# --------------------------------------------------------
# # An instantiated test class for the CPU device type
# class TestClassFooCPU(CPUTestBase):
#
#   # An instantiated test that calls the template with the string representation
#   #   of a device from the test class's device type
#   def test_bar_cpu(self):
#     test_bar(self, 'cpu')
#
# # An instantiated test class for the CUDA device type
# class TestClassFooCUDA(CUDATestBase):
#
#   # An instantiated test that calls the template with the string representation
#   #   of a device from the test class's device type
#   def test_bar_cuda(self):
#     test_bar(self, 'cuda:0')
# --------------------------------------------------------
#
# These instantiated test classes ARE discoverable and runnable by both
#   unittest and pytest. One thing that may be confusing, however, is that
#   attempting to run "test_bar" will not work, despite it appearing in the
#   original template code. This is because "test_bar" is no longer discoverable
#   after instantiate_device_type_tests() runs, as the above snippet shows.
#   Instead "test_bar_cpu" and "test_bar_cuda" may be run directly, or both
#   can be run with the option "-k test_bar".
#
# Removing the template class and adding the instantiated classes requires
#   passing "globals()" to instantiate_device_type_tests(), because it
#   edits the file's Python objects.
#
# As mentioned, tests can be additionally parametrized on dtypes or
#   operators. Datatype parametrization uses the @dtypes decorator and
#   require a test template like this:
#
# --------------------------------------------------------
# # A template test that can be specialized with a device and a datatype (dtype)
# @dtypes(torch.float32, torch.int64)
# def test_car(self, device, dtype)
#   pass
# --------------------------------------------------------
#
# If the CPU and CUDA device types are available this test would be
#   instantiated as 4 tests that cover the cross-product of the two dtypes
#   and two device types:
#
#     - test_car_cpu_float32
#     - test_car_cpu_int64
#     - test_car_cuda_float32
#     - test_car_cuda_int64
#
# The dtype is passed as a torch.dtype object.
#
# Tests parametrized on operators (actually on OpInfos, more on that in a
#   moment...) use the @ops decorator and require a test template like this:
# --------------------------------------------------------
# # A template test that can be specialized with a device, dtype, and OpInfo
# @ops(op_db)
# def test_car(self, device, dtype, op)
#   pass
# --------------------------------------------------------
#
# See the documentation for the @ops decorator below for additional details
#   on how to use it and see the note [OpInfos] in
#   common_methods_invocations.py for more details on OpInfos.
#
# A test parametrized over the entire "op_db", which contains hundreds of
#   OpInfos, will likely have hundreds or thousands of instantiations. The
#   test will be instantiated on the cross-product of device types, operators,
#   and the dtypes the operator supports on that device type. The instantiated
#   tests will have names like:
#
#     - test_car_add_cpu_float32
#     - test_car_sub_cuda_int64
#
# The first instantiated test calls the original test_car() with the OpInfo
#   for torch.add as its "op" argument, the string 'cpu' for its "device" argument,
#   and the dtype torch.float32 for is "dtype" argument. The second instantiated
#   test calls the test_car() with the OpInfo for torch.sub, a CUDA device string
#   like 'cuda:0' or 'cuda:1' for its "device" argument, and the dtype
#   torch.int64 for its "dtype argument."
#
# In addition to parametrizing over device, dtype, and ops via OpInfos, the
#   @parametrize decorator is supported for arbitrary parametrizations:
# --------------------------------------------------------
# # A template test that can be specialized with a device, dtype, and value for x
# @parametrize("x", range(5))
# def test_car(self, device, dtype, x)
#   pass
# --------------------------------------------------------
#
# See the documentation for @parametrize in common_utils.py for additional details
#   on this. Note that the instantiate_device_type_tests() function will handle
#   such parametrizations; there is no need to additionally call
#   instantiate_parametrized_tests().
#
# Clever test filtering can be very useful when working with parametrized
#   tests. "-k test_car" would run every instantiated variant of the test_car()
#   test template, and "-k test_car_add" runs every variant instantiated with
#   torch.add.
#
# It is important to use the passed device and dtype as appropriate. Use
#   helper functions like make_tensor() that require explicitly specifying
#   the device and dtype so they're not forgotten.
#
# Test templates can use a variety of composable decorators to specify
#   additional options and requirements, some are listed here:
#
#     - @deviceCountAtLeast(<minimum number of devices to run test with>)
#         Passes a list of strings representing all available devices of
#         the test class's device type as the test template's "device" argument.
#         If there are fewer devices than the value passed to the decorator
#         the test is skipped.
#     - @dtypes(<list of tuples of dtypes>)
#         In addition to accepting multiple dtypes, the @dtypes decorator
#         can accept a sequence of tuple pairs of dtypes. The test template
#         will be called with each tuple for its "dtype" argument.
#     - @onlyNativeDeviceTypes
#         Skips the test if the device is not a native device type (currently CPU, CUDA, Meta)
#     - @onlyCPU
#         Skips the test if the device is not a CPU device
#     - @onlyCUDA
#         Skips the test if the device is not a CUDA device
#     - @onlyMPS
#         Skips the test if the device is not a MPS device
#     - @skipCPUIfNoLapack
#         Skips the test if the device is a CPU device and LAPACK is not installed
#     - @skipCPUIfNoMkl
#         Skips the test if the device is a CPU device and MKL is not installed
#     - @skipCUDAIfNoMagma
#         Skips the test if the device is a CUDA device and MAGMA is not installed
#     - @skipCUDAIfRocm
#         Skips the test if the device is a CUDA device and ROCm is being used


# Note [Adding a Device Type]
# ~~~~~~~~~~~~~~~~~~~~~~~~~~~
#
# To add a device type:
#
#   (1) Create a new "TestBase" extending DeviceTypeTestBase.
#       See CPUTestBase and CUDATestBase below.
#   (2) Define the "device_type" attribute of the base to be the
#       appropriate string.
#   (3) Add logic to this file that appends your base class to
#       device_type_test_bases when your device type is available.
#   (4) (Optional) Write setUpClass/tearDownClass class methods that
#       instantiate dependencies (see MAGMA in CUDATestBase).
#   (5) (Optional) Override the "instantiate_test" method for total
#       control over how your class creates tests.
#
# setUpClass is called AFTER tests have been created and BEFORE and ONLY IF
# they are run. This makes it useful for initializing devices and dependencies.


def _dtype_test_suffix(dtypes):
    """Returns the test suffix for a dtype, sequence of dtypes, or None."""
    if isinstance(dtypes, (list, tuple)):
        if len(dtypes) == 0:
            return ""
        return "_" + "_".join(dtype_name(d) for d in dtypes)
    elif dtypes:
        return f"_{dtype_name(dtypes)}"
    else:
        return ""


def _update_param_kwargs(param_kwargs, name, value):
    """Adds a kwarg with the specified name and value to the param_kwargs dict."""
    # Make name plural (e.g. devices / dtypes) if the value is composite.
    plural_name = f"{name}s"

    # Clear out old entries of the arg if any.
    if name in param_kwargs:
        del param_kwargs[name]
    if plural_name in param_kwargs:
        del param_kwargs[plural_name]

    if isinstance(value, (list, tuple)):
        param_kwargs[plural_name] = value
    elif value is not None:
        param_kwargs[name] = value

    # Leave param_kwargs as-is when value is None.


class DeviceTypeTestBase(TestCase):
    device_type: str = "generic_device_type"

    # Flag to disable test suite early due to unrecoverable error such as CUDA error.
    _stop_test_suite = False

    # Precision is a thread-local setting since it may be overridden per test
    _tls = threading.local()
    _tls.precision = TestCase._precision
    _tls.rel_tol = TestCase._rel_tol

    @property
    def precision(self):
        return self._tls.precision

    @precision.setter
    def precision(self, prec):
        self._tls.precision = prec

    @property
    def rel_tol(self):
        return self._tls.rel_tol

    @rel_tol.setter
    def rel_tol(self, prec):
        self._tls.rel_tol = prec

    # Returns a string representing the device that single device tests should use.
    # Note: single device tests use this device exclusively.
    @classmethod
    def get_primary_device(cls):
        return cls.device_type

    @classmethod
    def _init_and_get_primary_device(cls):
        try:
            return cls.get_primary_device()
        except Exception:
            # For CUDATestBase, XPUTestBase, XLATestBase, and possibly others, the primary device won't be available
            # until setUpClass() sets it. Call that manually here if needed.
            if hasattr(cls, "setUpClass"):
                cls.setUpClass()
            return cls.get_primary_device()

    # Returns a list of strings representing all available devices of this
    # device type. The primary device must be the first string in the list
    # and the list must contain no duplicates.
    # Note: UNSTABLE API. Will be replaced once PyTorch has a device generic
    #   mechanism of acquiring all available devices.
    @classmethod
    def get_all_devices(cls):
        return [cls.get_primary_device()]

    # Returns the dtypes the test has requested.
    # Prefers device-specific dtype specifications over generic ones.
    @classmethod
    def _get_dtypes(cls, test):
        if not hasattr(test, "dtypes"):
            return None

        default_dtypes = test.dtypes.get("all")
        msg = f"@dtypes is mandatory when using @dtypesIf however '{test.__name__}' didn't specify it"
        assert default_dtypes is not None, msg

        return test.dtypes.get(cls.device_type, default_dtypes)

    def _get_precision_override(self, test, dtype):
        if not hasattr(test, "precision_overrides"):
            return self.precision
        return test.precision_overrides.get(dtype, self.precision)

    def _get_tolerance_override(self, test, dtype):
        if not hasattr(test, "tolerance_overrides"):
            return self.precision, self.rel_tol
        return test.tolerance_overrides.get(dtype, tol(self.precision, self.rel_tol))

    def _apply_precision_override_for_test(self, test, param_kwargs):
        dtype = param_kwargs["dtype"] if "dtype" in param_kwargs else None
        dtype = param_kwargs["dtypes"] if "dtypes" in param_kwargs else dtype
        if dtype:
            self.precision = self._get_precision_override(test, dtype)
            self.precision, self.rel_tol = self._get_tolerance_override(test, dtype)

    # Creates device-specific tests.
    @classmethod
    def instantiate_test(cls, name, test, *, generic_cls=None):
        def instantiate_test_helper(
            cls, name, *, test, param_kwargs=None, decorator_fn=lambda _: []
        ):
            # Add the device param kwarg if the test needs device or devices.
            param_kwargs = {} if param_kwargs is None else param_kwargs
            test_sig_params = inspect.signature(test).parameters
            if "device" in test_sig_params or "devices" in test_sig_params:
                device_arg: str = cls._init_and_get_primary_device()
                if hasattr(test, "num_required_devices"):
                    device_arg = cls.get_all_devices()
                _update_param_kwargs(param_kwargs, "device", device_arg)

            # Apply decorators based on param kwargs.
            for decorator in decorator_fn(param_kwargs):
                test = decorator(test)

            # Constructs the test
            @wraps(test)
            def instantiated_test(self, param_kwargs=param_kwargs):
                # Sets precision and runs test
                # Note: precision is reset after the test is run
                guard_precision = self.precision
                guard_rel_tol = self.rel_tol
                try:
                    self._apply_precision_override_for_test(test, param_kwargs)
                    result = test(self, **param_kwargs)
                except RuntimeError as rte:
                    # check if rte should stop entire test suite.
                    self._stop_test_suite = self._should_stop_test_suite()
                    # Check if test has been decorated with `@expectedFailure`
                    # Using `__unittest_expecting_failure__` attribute, see
                    # https://github.com/python/cpython/blob/ffa505b580464/Lib/unittest/case.py#L164
                    # In that case, make it fail with "unexpected success" by suppressing exception
                    if (
                        getattr(test, "__unittest_expecting_failure__", False)
                        and self._stop_test_suite
                    ):
                        import sys

                        print(
                            "Suppressing fatal exception to trigger unexpected success",
                            file=sys.stderr,
                        )
                        return
                    # raise the runtime error as is for the test suite to record.
                    raise rte
                finally:
                    self.precision = guard_precision
                    self.rel_tol = guard_rel_tol

                return result

            assert not hasattr(cls, name), f"Redefinition of test {name}"
            setattr(cls, name, instantiated_test)

        def default_parametrize_fn(test, generic_cls, device_cls):
            # By default, no parametrization is needed.
            yield (test, "", {}, lambda _: [])

        # Parametrization decorators set the parametrize_fn attribute on the test.
        parametrize_fn = getattr(test, "parametrize_fn", default_parametrize_fn)

        # If one of the @dtypes* decorators is present, also parametrize over the dtypes set by it.
        dtypes = cls._get_dtypes(test)
        if dtypes is not None:

            def dtype_parametrize_fn(test, generic_cls, device_cls, dtypes=dtypes):
                for dtype in dtypes:
                    param_kwargs: dict[str, Any] = {}
                    _update_param_kwargs(param_kwargs, "dtype", dtype)

                    # Note that an empty test suffix is set here so that the dtype can be appended
                    # later after the device.
                    yield (test, "", param_kwargs, lambda _: [])

            parametrize_fn = compose_parametrize_fns(
                dtype_parametrize_fn, parametrize_fn
            )

        # Instantiate the parametrized tests.
        for (
            test,  # noqa: B020
            test_suffix,
            param_kwargs,
            decorator_fn,
        ) in parametrize_fn(test, generic_cls, cls):
            test_suffix = "" if test_suffix == "" else "_" + test_suffix
            cls_device_type = (
                cls.device_type
                if cls.device_type != "privateuse1"
                else torch._C._get_privateuse1_backend_name()
            )
            device_suffix = "_" + cls_device_type

            # Note: device and dtype suffix placement
            # Special handling here to place dtype(s) after device according to test name convention.
            dtype_kwarg = None
            if "dtype" in param_kwargs or "dtypes" in param_kwargs:
                dtype_kwarg = (
                    param_kwargs["dtypes"]
                    if "dtypes" in param_kwargs
                    else param_kwargs["dtype"]
                )
            test_name = (
                f"{name}{test_suffix}{device_suffix}{_dtype_test_suffix(dtype_kwarg)}"
            )

            instantiate_test_helper(
                cls=cls,
                name=test_name,
                test=test,
                param_kwargs=param_kwargs,
                decorator_fn=decorator_fn,
            )

    def run(self, result=None):
        super().run(result=result)
        # Early terminate test if _stop_test_suite is set.
        if self._stop_test_suite:
            result.stop()


class CPUTestBase(DeviceTypeTestBase):
    device_type = "cpu"

    # No critical error should stop CPU test suite
    def _should_stop_test_suite(self):
        return False


class CUDATestBase(DeviceTypeTestBase):
    device_type = "cuda"
    _do_cuda_memory_leak_check = True
    _do_cuda_non_default_stream = True
    primary_device: ClassVar[str]
    cudnn_version: ClassVar[Any]
    no_magma: ClassVar[bool]
    no_cudnn: ClassVar[bool]

    def has_cudnn(self):
        return not self.no_cudnn

    @classmethod
    def get_primary_device(cls):
        return cls.primary_device

    @classmethod
    def get_all_devices(cls):
        primary_device_idx = int(cls.get_primary_device().split(":")[1])
        num_devices = torch.cuda.device_count()

        prim_device = cls.get_primary_device()
        cuda_str = "cuda:{0}"
        non_primary_devices = [
            cuda_str.format(idx)
            for idx in range(num_devices)
            if idx != primary_device_idx
        ]
        return [prim_device] + non_primary_devices

    @classmethod
    def setUpClass(cls):
        # has_magma shows up after cuda is initialized
        t = torch.ones(1).cuda()
        cls.no_magma = not torch.cuda.has_magma

        # Determines if cuDNN is available and its version
        cls.no_cudnn = not torch.backends.cudnn.is_acceptable(t)
        cls.cudnn_version = None if cls.no_cudnn else torch.backends.cudnn.version()

        # Acquires the current device as the primary (test) device
        cls.primary_device = f"cuda:{torch.cuda.current_device()}"


# See Note [Lazy Tensor tests in device agnostic testing]
lazy_ts_backend_init = False


class LazyTestBase(DeviceTypeTestBase):
    device_type = "lazy"

    def _should_stop_test_suite(self):
        return False

    @classmethod
    def setUpClass(cls):
        import torch._lazy
        import torch._lazy.metrics
        import torch._lazy.ts_backend

        global lazy_ts_backend_init
        if not lazy_ts_backend_init:
            # Need to connect the TS backend to lazy key before running tests
            torch._lazy.ts_backend.init()
            lazy_ts_backend_init = True


class MPSTestBase(DeviceTypeTestBase):
    device_type = "mps"
    primary_device: ClassVar[str]

    @classmethod
    def get_primary_device(cls):
        return cls.primary_device

    @classmethod
    def get_all_devices(cls):
        # currently only one device is supported on MPS backend
        prim_device = cls.get_primary_device()
        return [prim_device]

    @classmethod
    def setUpClass(cls):
        cls.primary_device = "mps:0"

    def _should_stop_test_suite(self):
        return False


class XPUTestBase(DeviceTypeTestBase):
    device_type = "xpu"
    primary_device: ClassVar[str]

    @classmethod
    def get_primary_device(cls):
        return cls.primary_device

    @classmethod
    def get_all_devices(cls):
        # currently only one device is supported on MPS backend
        prim_device = cls.get_primary_device()
        return [prim_device]

    @classmethod
    def setUpClass(cls):
        cls.primary_device = f"xpu:{torch.xpu.current_device()}"

    def _should_stop_test_suite(self):
        return False


class HPUTestBase(DeviceTypeTestBase):
    device_type = "hpu"
    primary_device: ClassVar[str]

    @classmethod
    def get_primary_device(cls):
        return cls.primary_device

    @classmethod
    def setUpClass(cls):
        cls.primary_device = "hpu:0"


class PrivateUse1TestBase(DeviceTypeTestBase):
    primary_device: ClassVar[str]
    device_mod = None
    device_type = "privateuse1"

    @classmethod
    def get_primary_device(cls):
        return cls.primary_device

    @classmethod
    def get_all_devices(cls):
        primary_device_idx = int(cls.get_primary_device().split(":")[1])
        num_devices = cls.device_mod.device_count()
        prim_device = cls.get_primary_device()
        device_str = f"{cls.device_type}:{{0}}"
        non_primary_devices = [
            device_str.format(idx)
            for idx in range(num_devices)
            if idx != primary_device_idx
        ]
        return [prim_device] + non_primary_devices

    @classmethod
    def setUpClass(cls):
        cls.device_type = torch._C._get_privateuse1_backend_name()
        cls.device_mod = getattr(torch, cls.device_type, None)
        assert (
            cls.device_mod is not None
        ), f"""torch has no module of `{cls.device_type}`, you should register
                                            a module by `torch._register_device_module`."""
        cls.primary_device = f"{cls.device_type}:{cls.device_mod.current_device()}"


# Adds available device-type-specific test base classes
def get_device_type_test_bases():
    # set type to List[Any] due to mypy list-of-union issue:
    # https://github.com/python/mypy/issues/3351
    test_bases: list[Any] = []

    if IS_SANDCASTLE or IS_FBCODE:
        if IS_REMOTE_GPU:
            # Skip if sanitizer is enabled
            if not TEST_WITH_ASAN and not TEST_WITH_TSAN and not TEST_WITH_UBSAN:
                test_bases.append(CUDATestBase)
        else:
            test_bases.append(CPUTestBase)
    else:
        test_bases.append(CPUTestBase)
        if torch.cuda.is_available():
            test_bases.append(CUDATestBase)

        if is_privateuse1_backend_available():
            test_bases.append(PrivateUse1TestBase)
        # Disable MPS testing in generic device testing temporarily while we're
        # ramping up support.
        # elif torch.backends.mps.is_available():
        #   test_bases.append(MPSTestBase)

    return test_bases


device_type_test_bases = get_device_type_test_bases()


def filter_desired_device_types(device_type_test_bases, except_for=None, only_for=None):
    # device type cannot appear in both except_for and only_for
    intersect = set(except_for if except_for else []) & set(
        only_for if only_for else []
    )
    assert (
        not intersect
    ), f"device ({intersect}) appeared in both except_for and only_for"

    # Replace your privateuse1 backend name with 'privateuse1'
    if is_privateuse1_backend_available():
        privateuse1_backend_name = torch._C._get_privateuse1_backend_name()
        except_for = (
            ["privateuse1" if x == privateuse1_backend_name else x for x in except_for]
            if except_for is not None
            else None
        )
        only_for = (
            ["privateuse1" if x == privateuse1_backend_name else x for x in only_for]
            if only_for is not None
            else None
        )

    if except_for:
        device_type_test_bases = filter(
            lambda x: x.device_type not in except_for, device_type_test_bases
        )
    if only_for:
        device_type_test_bases = filter(
            lambda x: x.device_type in only_for, device_type_test_bases
        )

    return list(device_type_test_bases)


# Note [How to extend DeviceTypeTestBase to add new test device]
# The following logic optionally allows downstream projects like pytorch/xla to
# add more test devices.
# Instructions:
#  - Add a python file (e.g. pytorch/xla/test/pytorch_test_base.py) in downstream project.
#    - Inside the file, one should inherit from `DeviceTypeTestBase` class and define
#      a new DeviceTypeTest class (e.g. `XLATestBase`) with proper implementation of
#      `instantiate_test` method.
#    - DO NOT import common_device_type inside the file.
#      `runpy.run_path` with `globals()` already properly setup the context so that
#      `DeviceTypeTestBase` is already available.
#    - Set a top-level variable `TEST_CLASS` equal to your new class.
#      E.g. TEST_CLASS = XLATensorBase
#  - To run tests with new device type, set `TORCH_TEST_DEVICE` env variable to path
#    to this file. Multiple paths can be separated by `:`.
# See pytorch/xla/test/pytorch_test_base.py for a more detailed example.
_TORCH_TEST_DEVICES = os.environ.get("TORCH_TEST_DEVICES", None)
if _TORCH_TEST_DEVICES:
    for path in _TORCH_TEST_DEVICES.split(":"):
        # runpy (a stdlib module) lacks annotations
        mod = runpy.run_path(path, init_globals=globals())  # type: ignore[func-returns-value]
        device_type_test_bases.append(mod["TEST_CLASS"])


PYTORCH_CUDA_MEMCHECK = os.getenv("PYTORCH_CUDA_MEMCHECK", "0") == "1"

PYTORCH_TESTING_DEVICE_ONLY_FOR_KEY = "PYTORCH_TESTING_DEVICE_ONLY_FOR"
PYTORCH_TESTING_DEVICE_EXCEPT_FOR_KEY = "PYTORCH_TESTING_DEVICE_EXCEPT_FOR"
PYTORCH_TESTING_DEVICE_FOR_CUSTOM_KEY = "PYTORCH_TESTING_DEVICE_FOR_CUSTOM"


def get_desired_device_type_test_bases(
    except_for=None, only_for=None, include_lazy=False, allow_mps=False, allow_xpu=False
):
    # allow callers to specifically opt tests into being tested on MPS, similar to `include_lazy`
    test_bases = device_type_test_bases.copy()
    if allow_mps and TEST_MPS and MPSTestBase not in test_bases:
        test_bases.append(MPSTestBase)
    if allow_xpu and TEST_XPU and XPUTestBase not in test_bases:
        test_bases.append(XPUTestBase)
    if TEST_HPU and HPUTestBase not in test_bases:
        test_bases.append(HPUTestBase)
    # Filter out the device types based on user inputs
    desired_device_type_test_bases = filter_desired_device_types(
        test_bases, except_for, only_for
    )
    if include_lazy:
        # Note [Lazy Tensor tests in device agnostic testing]
        # Right now, test_view_ops.py runs with LazyTensor.
        # We don't want to opt every device-agnostic test into using the lazy device,
        # because many of them will fail.
        # So instead, the only way to opt a specific device-agnostic test file into
        # lazy tensor testing is with include_lazy=True
        if IS_FBCODE:
            print(
                "TorchScript backend not yet supported in FBCODE/OVRSOURCE builds",
                file=sys.stderr,
            )
        else:
            desired_device_type_test_bases.append(LazyTestBase)

    def split_if_not_empty(x: str):
        return x.split(",") if x else []

    # run some cuda testcases on other devices if available
    # Usage:
    # export PYTORCH_TESTING_DEVICE_FOR_CUSTOM=privateuse1
    env_custom_only_for = split_if_not_empty(
        os.getenv(PYTORCH_TESTING_DEVICE_FOR_CUSTOM_KEY, "")
    )
    if env_custom_only_for:
        desired_device_type_test_bases += filter(
            lambda x: x.device_type in env_custom_only_for, test_bases
        )
        desired_device_type_test_bases = list(set(desired_device_type_test_bases))

    # Filter out the device types based on environment variables if available
    # Usage:
    # export PYTORCH_TESTING_DEVICE_ONLY_FOR=cuda,cpu
    # export PYTORCH_TESTING_DEVICE_EXCEPT_FOR=xla
    env_only_for = split_if_not_empty(
        os.getenv(PYTORCH_TESTING_DEVICE_ONLY_FOR_KEY, "")
    )
    env_except_for = split_if_not_empty(
        os.getenv(PYTORCH_TESTING_DEVICE_EXCEPT_FOR_KEY, "")
    )

    return filter_desired_device_types(
        desired_device_type_test_bases, env_except_for, env_only_for
    )


# Adds 'instantiated' device-specific test cases to the given scope.
# The tests in these test cases are derived from the generic tests in
# generic_test_class. This function should be used instead of
# instantiate_parametrized_tests() if the test class contains
# device-specific tests (NB: this supports additional @parametrize usage).
#
# See note "Writing Test Templates"
# TODO: remove "allow_xpu" option after Interl GPU support all test case instantiate by this function.
def instantiate_device_type_tests(
    generic_test_class,
    scope,
    except_for=None,
    only_for=None,
    include_lazy=False,
    allow_mps=False,
    allow_xpu=False,
):
    # Removes the generic test class from its enclosing scope so its tests
    # are not discoverable.
    del scope[generic_test_class.__name__]

    generic_members = set(generic_test_class.__dict__.keys())
    generic_tests = [x for x in generic_members if x.startswith("test")]

    # Creates device-specific test cases
    for base in get_desired_device_type_test_bases(
        except_for, only_for, include_lazy, allow_mps, allow_xpu
    ):
        class_name = generic_test_class.__name__ + base.device_type.upper()

        # type set to Any and suppressed due to unsupport runtime class:
        # https://github.com/python/mypy/wiki/Unsupported-Python-Features
        device_type_test_class: Any = type(class_name, (base, generic_test_class), {})

        # Arrange for setUpClass and tearDownClass methods defined both in the test template
        # class and in the generic base to be called. This allows device-parameterized test
        # classes to support setup and teardown.
        # NB: This should be done before instantiate_test() is called as that invokes setup.
        @classmethod
        def _setUpClass(cls):
            # This should always be called, whether or not the test class invokes
            # super().setUpClass(), to set the primary device.
            base.setUpClass()
            # We want to call the @classmethod defined in the generic base, but pass
            # it the device-specific class object (cls), hence the __func__ call.
            generic_test_class.setUpClass.__func__(cls)

        @classmethod
        def _tearDownClass(cls):
            # We want to call the @classmethod defined in the generic base, but pass
            # it the device-specific class object (cls), hence the __func__ call.
            generic_test_class.tearDownClass.__func__(cls)
            base.tearDownClass()

        device_type_test_class.setUpClass = _setUpClass
        device_type_test_class.tearDownClass = _tearDownClass

        for name in generic_members:
            if name in generic_tests:  # Instantiates test member
                test = getattr(generic_test_class, name)
                # XLA-compat shim (XLA's instantiate_test takes doesn't take generic_cls)
                sig = inspect.signature(device_type_test_class.instantiate_test)
                if len(sig.parameters) == 3:
                    # Instantiates the device-specific tests
                    device_type_test_class.instantiate_test(
                        name, copy.deepcopy(test), generic_cls=generic_test_class
                    )
                else:
                    device_type_test_class.instantiate_test(name, copy.deepcopy(test))
            # Ports non-test member. Setup / teardown have already been handled above
            elif name not in device_type_test_class.__dict__:
                nontest = getattr(generic_test_class, name)
                setattr(device_type_test_class, name, nontest)

        # Mimics defining the instantiated class in the caller's file
        # by setting its module to the given class's and adding
        # the module to the given scope.
        # This lets the instantiated class be discovered by unittest.
        device_type_test_class.__module__ = generic_test_class.__module__
        scope[class_name] = device_type_test_class

    # Delete the generic form of the test functions (e.g. TestFoo.test_bar()) so they're
    # not discoverable. This mutates the original class (TestFoo), which was removed from
    # scope above. At this point, device-specific tests (e.g. TestFooCUDA.test_bar_cuda)
    # have already been created and the generic forms are no longer needed.
    for name in generic_tests:
        delattr(generic_test_class, name)


# Category of dtypes to run an OpInfo-based test for
# Example use: @ops(dtype=OpDTypes.supported)
#
# There are 7 categories:
# - supported: Every dtype supported by the operator. Use for exhaustive
#              testing of all dtypes.
# - unsupported: Run tests on dtypes not supported by the operator. e.g. for
#                testing the operator raises an error and doesn't crash.
# - supported_backward: Every dtype supported by the operator's backward pass.
# - unsupported_backward: Run tests on dtypes not supported by the operator's backward pass.
# - any_one: Runs a test for one dtype the operator supports. Prioritizes dtypes the
#     operator supports in both forward and backward.
# - none: Useful for tests that are not dtype-specific. No dtype will be passed to the test
#         when this is selected.
# - any_common_cpu_cuda_one: Pick a dtype that supports both CPU and CUDA.
class OpDTypes(Enum):
    supported = 0  # Test all supported dtypes (default)
    unsupported = 1  # Test only unsupported dtypes
    supported_backward = 2  # Test all supported backward dtypes
    unsupported_backward = 3  # Test only unsupported backward dtypes
    any_one = 4  # Test precisely one supported dtype
    none = 5  # Instantiate no dtype variants (no dtype kwarg needed)
    any_common_cpu_cuda_one = (
        6  # Test precisely one supported dtype that is common to both cuda and cpu
    )


# Arbitrary order
ANY_DTYPE_ORDER = (
    torch.float32,
    torch.float64,
    torch.complex64,
    torch.complex128,
    torch.float16,
    torch.bfloat16,
    torch.long,
    torch.int32,
    torch.int16,
    torch.int8,
    torch.uint8,
    torch.bool,
    torch.float8_e4m3fn,
    torch.float8_e5m2,
)


def _serialize_sample(sample_input):
    # NB: For OpInfos, SampleInput.summary() prints in a cleaner way.
    if getattr(sample_input, "summary", None) is not None:
        return sample_input.summary()
    return str(sample_input)


# Decorator that defines the OpInfos a test template should be instantiated for.
#
# Example usage:
#
# @ops(unary_ufuncs)
# def test_numerics(self, device, dtype, op):
#   <test_code>
#
# This will instantiate variants of test_numerics for each given OpInfo,
# on each device the OpInfo's operator supports, and for every dtype supported by
# that operator. There are a few caveats to the dtype rule, explained below.
#
# The @ops decorator can accept two
# additional arguments, "dtypes" and "allowed_dtypes". If "dtypes" is specified
# then the test variants are instantiated for those dtypes, regardless of
# what the operator supports. If given "allowed_dtypes" then test variants
# are instantiated only for the intersection of allowed_dtypes and the dtypes
# they would otherwise be instantiated with. That is, allowed_dtypes composes
# with the options listed above and below.
#
# The "dtypes" argument can also accept additional values (see OpDTypes above):
#   OpDTypes.supported - the test is instantiated for all dtypes the operator
#     supports
#   OpDTypes.unsupported - the test is instantiated for all dtypes the operator
#     doesn't support
#   OpDTypes.supported_backward - the test is instantiated for all dtypes the
#     operator's gradient formula supports
#   OpDTypes.unsupported_backward - the test is instantiated for all dtypes the
#     operator's gradient formula doesn't support
#   OpDTypes.any_one - the test is instantiated for one dtype the
#     operator supports. The dtype supports forward and backward if possible.
#   OpDTypes.none - the test is instantiated without any dtype. The test signature
#     should not include a dtype kwarg in this case.
#   OpDTypes.any_common_cpu_cuda_one - the test is instantiated for a dtype
#     that supports both CPU and CUDA.
#
# These options allow tests to have considerable control over the dtypes
#   they're instantiated for.


class ops(_TestParametrizer):
    def __init__(
        self,
        op_list,
        *,
        dtypes: Union[OpDTypes, Sequence[torch.dtype]] = OpDTypes.supported,
        allowed_dtypes: Optional[Sequence[torch.dtype]] = None,
        skip_if_dynamo=True,
    ):
        self.op_list = list(op_list)
        self.opinfo_dtypes = dtypes
        self.allowed_dtypes = (
            set(allowed_dtypes) if allowed_dtypes is not None else None
        )
        self.skip_if_dynamo = skip_if_dynamo

    def _parametrize_test(self, test, generic_cls, device_cls):
        """Parameterizes the given test function across each op and its associated dtypes."""
        if device_cls is None:
            raise RuntimeError(
                "The @ops decorator is only intended to be used in a device-specific "
                "context; use it with instantiate_device_type_tests() instead of "
                "instantiate_parametrized_tests()"
            )

        op = check_exhausted_iterator = object()
        for op in self.op_list:
            # Determine the set of dtypes to use.
            dtypes: Union[set[torch.dtype], set[None]]
            if isinstance(self.opinfo_dtypes, Sequence):
                dtypes = set(self.opinfo_dtypes)
            elif self.opinfo_dtypes == OpDTypes.unsupported_backward:
                dtypes = set(get_all_dtypes()).difference(
                    op.supported_backward_dtypes(device_cls.device_type)
                )
            elif self.opinfo_dtypes == OpDTypes.supported_backward:
                dtypes = op.supported_backward_dtypes(device_cls.device_type)
            elif self.opinfo_dtypes == OpDTypes.unsupported:
                dtypes = set(get_all_dtypes()).difference(
                    op.supported_dtypes(device_cls.device_type)
                )
            elif self.opinfo_dtypes == OpDTypes.supported:
                dtypes = set(op.supported_dtypes(device_cls.device_type))
            elif self.opinfo_dtypes == OpDTypes.any_one:
                # Tries to pick a dtype that supports both forward or backward
                supported = op.supported_dtypes(device_cls.device_type)
                supported_backward = op.supported_backward_dtypes(
                    device_cls.device_type
                )
                supported_both = supported.intersection(supported_backward)
                dtype_set = supported_both if len(supported_both) > 0 else supported
                for dtype in ANY_DTYPE_ORDER:
                    if dtype in dtype_set:
                        dtypes = {dtype}
                        break
                else:
                    dtypes = {}
            elif self.opinfo_dtypes == OpDTypes.any_common_cpu_cuda_one:
                # Tries to pick a dtype that supports both CPU and CUDA
                supported = set(op.dtypes).intersection(op.dtypesIfCUDA)
                if supported:
                    dtypes = {
                        next(dtype for dtype in ANY_DTYPE_ORDER if dtype in supported)
                    }
                else:
                    dtypes = {}

            elif self.opinfo_dtypes == OpDTypes.none:
                dtypes = {None}
            else:
                raise RuntimeError(f"Unknown OpDType: {self.opinfo_dtypes}")

            if self.allowed_dtypes is not None:
                dtypes = dtypes.intersection(self.allowed_dtypes)

            # Construct the test name; device / dtype parts are handled outside.
            # See [Note: device and dtype suffix placement]
            test_name = op.formatted_name

            # Filter sample skips / xfails to only those that apply to the OpInfo.
            # These are defined on the test function via decorators.
            sample_skips_and_xfails = getattr(test, "sample_skips_and_xfails", None)
            if sample_skips_and_xfails is not None:
                sample_skips_and_xfails = [
                    rule
                    for rule in sample_skips_and_xfails
                    if rule.op_match_fn(device_cls.device_type, op)
                ]

            for dtype in dtypes:
                # Construct parameter kwargs to pass to the test.
                param_kwargs = {"op": op}
                _update_param_kwargs(param_kwargs, "dtype", dtype)

                # NOTE: test_wrapper exists because we don't want to apply
                #   op-specific decorators to the original test.
                #   Test-specific decorators are applied to the original test,
                #   however.
                try:

                    @wraps(test)
                    def test_wrapper(*args, **kwargs):
                        try:
                            return test(*args, **kwargs)
                        except unittest.SkipTest as e:
                            raise e
                        except Exception as e:
                            tracked_input = get_tracked_input()
                            if PRINT_REPRO_ON_FAILURE and tracked_input is not None:
                                e_tracked = Exception(  # noqa: TRY002
                                    f"Caused by {tracked_input.type_desc} "
                                    f"at index {tracked_input.index}: "
                                    f"{_serialize_sample(tracked_input.val)}"
                                )
                                e_tracked._tracked_input = tracked_input  # type: ignore[attr]
                                raise e_tracked from e
                            raise e
                        finally:
                            clear_tracked_input()

                    if self.skip_if_dynamo and not TEST_WITH_TORCHINDUCTOR:
                        test_wrapper = skipIfTorchDynamo(
                            "Policy: we don't run OpInfo tests w/ Dynamo"
                        )(test_wrapper)

                    # Initialize info for the last input seen. This is useful for tracking
                    # down which inputs caused a test failure. Note that TrackedInputIter is
                    # responsible for managing this.
                    test.tracked_input = None

                    decorator_fn = partial(
                        op.get_decorators,
                        generic_cls.__name__,
                        test.__name__,
                        device_cls.device_type,
                        dtype,
                    )

                    if sample_skips_and_xfails is not None:
                        test_wrapper.sample_skips_and_xfails = sample_skips_and_xfails

                    yield (test_wrapper, test_name, param_kwargs, decorator_fn)
                except Exception as ex:
                    # Provides an error message for debugging before rethrowing the exception
                    print(f"Failed to instantiate {test_name} for op {op.name}!")
                    raise ex
        if op is check_exhausted_iterator:
            raise ValueError(
                "An empty op_list was passed to @ops. "
                "Note that this may result from reuse of a generator."
            )


# Decorator that skips a test if the given condition is true.
# Notes:
#   (1) Skip conditions stack.
#   (2) Skip conditions can be bools or strings. If a string the
#       test base must have defined the corresponding attribute to be False
#       for the test to run. If you want to use a string argument you should
#       probably define a new decorator instead (see below).
#   (3) Prefer the existing decorators to defining the 'device_type' kwarg.
class skipIf:
    def __init__(self, dep, reason, device_type=None):
        self.dep = dep
        self.reason = reason
        self.device_type = device_type

    def __call__(self, fn):
        @wraps(fn)
        def dep_fn(slf, *args, **kwargs):
            if (
                self.device_type is None
                or self.device_type == slf.device_type
                or (
                    isinstance(self.device_type, Iterable)
                    and slf.device_type in self.device_type
                )
            ):
                if (isinstance(self.dep, str) and getattr(slf, self.dep, True)) or (
                    isinstance(self.dep, bool) and self.dep
                ):
                    raise unittest.SkipTest(self.reason)

            return fn(slf, *args, **kwargs)

        return dep_fn


# Skips a test on CPU if the condition is true.
class skipCPUIf(skipIf):
    def __init__(self, dep, reason):
        super().__init__(dep, reason, device_type="cpu")


# Skips a test on CUDA if the condition is true.
class skipCUDAIf(skipIf):
    def __init__(self, dep, reason):
        super().__init__(dep, reason, device_type="cuda")


# Skips a test on XPU if the condition is true.
class skipXPUIf(skipIf):
    def __init__(self, dep, reason):
        super().__init__(dep, reason, device_type="xpu")


# Skips a test on XPU or CUDA if the condition is true.
class skipGPUIf(skipIf):
    def __init__(self, dep, reason):
        super().__init__(dep, reason, device_type=GPU_TYPES)


# Skips a test on Lazy if the condition is true.
class skipLazyIf(skipIf):
    def __init__(self, dep, reason):
        super().__init__(dep, reason, device_type="lazy")


# Skips a test on Meta if the condition is true.
class skipMetaIf(skipIf):
    def __init__(self, dep, reason):
        super().__init__(dep, reason, device_type="meta")


# Skips a test on MPS if the condition is true.
class skipMPSIf(skipIf):
    def __init__(self, dep, reason):
        super().__init__(dep, reason, device_type="mps")


class skipHPUIf(skipIf):
    def __init__(self, dep, reason):
        super().__init__(dep, reason, device_type="hpu")


# Skips a test on XLA if the condition is true.
class skipXLAIf(skipIf):
    def __init__(self, dep, reason):
        super().__init__(dep, reason, device_type="xla")


class skipPRIVATEUSE1If(skipIf):
    def __init__(self, dep, reason):
        device_type = torch._C._get_privateuse1_backend_name()
        super().__init__(dep, reason, device_type=device_type)


def _has_sufficient_memory(device, size):
    if torch.device(device).type == "cuda":
        if not torch.cuda.is_available():
            return False
        gc.collect()
        torch.cuda.empty_cache()
        # torch.cuda.mem_get_info, aka cudaMemGetInfo, returns a tuple of (free memory, total memory) of a GPU
        if device == "cuda":
            device = "cuda:0"
        return (
            torch.cuda.memory.mem_get_info(device)[0]
            * torch.cuda.memory.get_per_process_memory_fraction(device)
        ) >= size

    if device == "xla":
        raise unittest.SkipTest("TODO: Memory availability checks for XLA?")

    if device == "xpu":
        raise unittest.SkipTest("TODO: Memory availability checks for Intel GPU?")

    if device != "cpu":
        raise unittest.SkipTest("Unknown device type")

    # CPU
    if not HAS_PSUTIL:
        raise unittest.SkipTest("Need psutil to determine if memory is sufficient")

    # The sanitizers have significant memory overheads
    if TEST_WITH_ASAN or TEST_WITH_TSAN or TEST_WITH_UBSAN:
        effective_size = size * 10
    else:
        effective_size = size

    if psutil.virtual_memory().available < effective_size:
        gc.collect()
    return psutil.virtual_memory().available >= effective_size


def largeTensorTest(size, device=None, inductor=TEST_WITH_TORCHINDUCTOR):
    """Skip test if the device has insufficient memory to run the test

    size may be a number of bytes, a string of the form "N GB", or a callable

    If the test is a device generic test, available memory on the primary device will be checked.
    It can also be overriden by the optional `device=` argument.
    In other tests, the `device=` argument needs to be specified.
    """
    if isinstance(size, str):
        assert size.endswith(("GB", "gb")), "only bytes or GB supported"
        size = 1024**3 * int(size[:-2])

    def inner(fn):
        @wraps(fn)
        def dep_fn(self, *args, **kwargs):
            size_bytes: int = size(self, *args, **kwargs) if callable(size) else size
            _device = device
            if _device is None:
                if hasattr(self, "get_primary_device"):
                    _device = self.get_primary_device()
                else:
                    _device = self.device

            # If this is running with GPU cpp_wrapper, the autotuning step will generate
            # an additional array of the same size as the input.
            if inductor and torch._inductor.config.cpp_wrapper and _device != "cpu":
                size_bytes *= 2

            if not _has_sufficient_memory(_device, size_bytes):
                raise unittest.SkipTest(f"Insufficient {_device} memory")

            return fn(self, *args, **kwargs)

        return dep_fn

    return inner


class expectedFailure:
    def __init__(self, device_type):
        self.device_type = device_type

    def __call__(self, fn):
        @wraps(fn)
        def efail_fn(slf, *args, **kwargs):
            if (
                not hasattr(slf, "device_type")
                and hasattr(slf, "device")
                and isinstance(slf.device, str)
            ):
                target_device_type = slf.device
            else:
                target_device_type = slf.device_type

            if self.device_type is None or self.device_type == target_device_type:
                try:
                    fn(slf, *args, **kwargs)
                except Exception:
                    return
                else:
                    slf.fail("expected test to fail, but it passed")

            return fn(slf, *args, **kwargs)

        return efail_fn


class onlyOn:
    def __init__(self, device_type):
        self.device_type = device_type

    def __call__(self, fn):
        @wraps(fn)
        def only_fn(slf, *args, **kwargs):
            if self.device_type != slf.device_type:
                reason = f"Only runs on {self.device_type}"
                raise unittest.SkipTest(reason)

            return fn(slf, *args, **kwargs)

        return only_fn


# Decorator that provides all available devices of the device type to the test
# as a list of strings instead of providing a single device string.
# Skips the test if the number of available devices of the variant's device
# type is less than the 'num_required_devices' arg.
class deviceCountAtLeast:
    def __init__(self, num_required_devices):
        self.num_required_devices = num_required_devices

    def __call__(self, fn):
        assert not hasattr(
            fn, "num_required_devices"
        ), f"deviceCountAtLeast redefinition for {fn.__name__}"
        fn.num_required_devices = self.num_required_devices

        @wraps(fn)
        def multi_fn(slf, devices, *args, **kwargs):
            if len(devices) < self.num_required_devices:
                reason = f"fewer than {self.num_required_devices} devices detected"
                raise unittest.SkipTest(reason)

            return fn(slf, devices, *args, **kwargs)

        return multi_fn


# Only runs the test on the native device type (currently CPU, CUDA, Meta and PRIVATEUSE1)
def onlyNativeDeviceTypes(fn: Callable[_P, _T]) -> Callable[_P, _T]:
    @wraps(fn)
    def only_fn(self, *args: _P.args, **kwargs: _P.kwargs) -> _T:
        if self.device_type not in NATIVE_DEVICES:
            reason = f"onlyNativeDeviceTypes: doesn't run on {self.device_type}"
            raise unittest.SkipTest(reason)

        return fn(self, *args, **kwargs)

    return only_fn


# Only runs the test on the native device types and devices specified in the devices list
def onlyNativeDeviceTypesAnd(devices=None):
    def decorator(fn):
        @wraps(fn)
        def only_fn(self, *args, **kwargs):
            if (
                self.device_type not in NATIVE_DEVICES
                and self.device_type not in devices
            ):
                reason = f"onlyNativeDeviceTypesAnd {devices} : doesn't run on {self.device_type}"
                raise unittest.SkipTest(reason)

            return fn(self, *args, **kwargs)

        return only_fn

    return decorator


# Specifies per-dtype precision overrides.
# Ex.
#
# @precisionOverride({torch.half : 1e-2, torch.float : 1e-4})
# @dtypes(torch.half, torch.float, torch.double)
# def test_X(self, device, dtype):
#   ...
#
# When the test is instantiated its class's precision will be set to the
# corresponding override, if it exists.
# self.precision can be accessed directly, and it also controls the behavior of
# functions like self.assertEqual().
#
# Note that self.precision is a scalar value, so if you require multiple
# precisions (or are working with multiple dtypes) they should be specified
# explicitly and computed using self.precision (e.g.
# self.precision *2, max(1, self.precision)).
class precisionOverride:
    def __init__(self, d):
        assert isinstance(
            d, dict
        ), "precisionOverride not given a dtype : precision dict!"
        for dtype in d.keys():
            assert isinstance(
                dtype, torch.dtype
            ), f"precisionOverride given unknown dtype {dtype}"

        self.d = d

    def __call__(self, fn):
        fn.precision_overrides = self.d
        return fn


# Specifies per-dtype tolerance overrides tol(atol, rtol). It has priority over
# precisionOverride.
# Ex.
#
# @toleranceOverride({torch.float : tol(atol=1e-2, rtol=1e-3},
#                     torch.double : tol{atol=1e-4, rtol = 0})
# @dtypes(torch.half, torch.float, torch.double)
# def test_X(self, device, dtype):
#   ...
#
# When the test is instantiated its class's tolerance will be set to the
# corresponding override, if it exists.
# self.rtol and self.precision can be accessed directly, and they also control
# the behavior of functions like self.assertEqual().
#
# The above example sets atol = 1e-2 and rtol = 1e-3 for torch.float and
# atol = 1e-4 and rtol = 0 for torch.double.
tol = namedtuple("tol", ["atol", "rtol"])


class toleranceOverride:
    def __init__(self, d):
        assert isinstance(d, dict), "toleranceOverride not given a dtype : tol dict!"
        for dtype, prec in d.items():
            assert isinstance(
                dtype, torch.dtype
            ), f"toleranceOverride given unknown dtype {dtype}"
            assert isinstance(
                prec, tol
            ), "toleranceOverride not given a dtype : tol dict!"

        self.d = d

    def __call__(self, fn):
        fn.tolerance_overrides = self.d
        return fn


# Decorator that instantiates a variant of the test for each given dtype.
# Notes:
#   (1) Tests that accept the dtype argument MUST use this decorator.
#   (2) Can be overridden for CPU or CUDA, respectively, using dtypesIfCPU
#       or dtypesIfCUDA.
#   (3) Can accept an iterable of dtypes or an iterable of tuples
#       of dtypes.
# Examples:
# @dtypes(torch.float32, torch.float64)
# @dtypes((torch.long, torch.float32), (torch.int, torch.float64))
class dtypes:
    def __init__(self, *args, device_type="all"):
        if len(args) > 0 and isinstance(args[0], (list, tuple)):
            for arg in args:
                assert isinstance(arg, (list, tuple)), (
                    "When one dtype variant is a tuple or list, "
                    "all dtype variants must be. "
                    f"Received non-list non-tuple dtype {str(arg)}"
                )
                assert all(
                    isinstance(dtype, torch.dtype) for dtype in arg
                ), f"Unknown dtype in {str(arg)}"
        else:
            assert all(
                isinstance(arg, torch.dtype) for arg in args
            ), f"Unknown dtype in {str(args)}"

        self.args = args
        self.device_type = device_type

    def __call__(self, fn):
        d = getattr(fn, "dtypes", {})
        assert self.device_type not in d, f"dtypes redefinition for {self.device_type}"
        d[self.device_type] = self.args
        fn.dtypes = d
        return fn


# Overrides specified dtypes on the CPU.
class dtypesIfCPU(dtypes):
    def __init__(self, *args):
        super().__init__(*args, device_type="cpu")


# Overrides specified dtypes on CUDA.
class dtypesIfCUDA(dtypes):
    def __init__(self, *args):
        super().__init__(*args, device_type="cuda")


class dtypesIfMPS(dtypes):
    def __init__(self, *args):
        super().__init__(*args, device_type="mps")


class dtypesIfHPU(dtypes):
    def __init__(self, *args):
        super().__init__(*args, device_type="hpu")


class dtypesIfPRIVATEUSE1(dtypes):
    def __init__(self, *args):
        super().__init__(*args, device_type=torch._C._get_privateuse1_backend_name())


def onlyCPU(fn):
    return onlyOn("cpu")(fn)


def onlyCUDA(fn):
    return onlyOn("cuda")(fn)


def onlyMPS(fn):
    return onlyOn("mps")(fn)


def onlyXPU(fn):
    return onlyOn("xpu")(fn)


def onlyHPU(fn):
    return onlyOn("hpu")(fn)


def onlyPRIVATEUSE1(fn):
    device_type = torch._C._get_privateuse1_backend_name()
    device_mod = getattr(torch, device_type, None)
    if device_mod is None:
        reason = f"Skip as torch has no module of {device_type}"
        return unittest.skip(reason)(fn)
    return onlyOn(device_type)(fn)


def onlyCUDAAndPRIVATEUSE1(fn):
    @wraps(fn)
    def only_fn(self, *args, **kwargs):
        if self.device_type not in ("cuda", torch._C._get_privateuse1_backend_name()):
            reason = f"onlyCUDAAndPRIVATEUSE1: doesn't run on {self.device_type}"
            raise unittest.SkipTest(reason)

        return fn(self, *args, **kwargs)

    return only_fn


def disablecuDNN(fn):
    @wraps(fn)
    def disable_cudnn(self, *args, **kwargs):
        if self.device_type == "cuda" and self.has_cudnn():
            with torch.backends.cudnn.flags(enabled=False):
                return fn(self, *args, **kwargs)
        return fn(self, *args, **kwargs)

    return disable_cudnn


def disableMkldnn(fn):
    @wraps(fn)
    def disable_mkldnn(self, *args, **kwargs):
        if torch.backends.mkldnn.is_available():
            with torch.backends.mkldnn.flags(enabled=False):
                return fn(self, *args, **kwargs)
        return fn(self, *args, **kwargs)

    return disable_mkldnn


def expectedFailureCPU(fn):
    return expectedFailure("cpu")(fn)


def expectedFailureCUDA(fn):
    return expectedFailure("cuda")(fn)


def expectedFailureXPU(fn):
    return expectedFailure("xpu")(fn)


def expectedFailureMeta(fn):
    return skipIfTorchDynamo()(expectedFailure("meta")(fn))


def expectedFailureXLA(fn):
    return expectedFailure("xla")(fn)


def expectedFailureHPU(fn):
    return expectedFailure("hpu")(fn)


def expectedFailureMPS(fn):
    return expectedFailure("mps")(fn)


def expectedFailureMPSPre15(fn):
    import platform

    version = float(".".join(platform.mac_ver()[0].split(".")[:2]) or -1)
    if not version or version < 1.0:  # cpu or other unsupported device
        return fn
    if version < 15.0:
        return expectedFailure("mps")(fn)
    return fn


def expectedFailureMPSPre14(fn):
    import platform

    version = float(".".join(platform.mac_ver()[0].split(".")[:2]) or -1)
    if not version or version < 1.0:  # cpu or other unsupported device
        return fn
    if version < 14.0:
        return expectedFailure("mps")(fn)
    return fn


# Skips a test on CPU if LAPACK is not available.
def skipCPUIfNoLapack(fn):
    return skipCPUIf(not torch._C.has_lapack, "PyTorch compiled without Lapack")(fn)


# Skips a test on CPU if FFT is not available.
def skipCPUIfNoFFT(fn):
    return skipCPUIf(not torch._C.has_spectral, "PyTorch is built without FFT support")(
        fn
    )


# Skips a test on CPU if MKL is not available.
def skipCPUIfNoMkl(fn):
    return skipCPUIf(not TEST_MKL, "PyTorch is built without MKL support")(fn)


# Skips a test on CPU if MKL Sparse is not available (it's not linked on Windows).
def skipCPUIfNoMklSparse(fn):
    return skipCPUIf(
        IS_WINDOWS or not TEST_MKL, "PyTorch is built without MKL support"
    )(fn)


# Skips a test on CPU if mkldnn is not available.
def skipCPUIfNoMkldnn(fn):
    return skipCPUIf(
        not torch.backends.mkldnn.is_available(),
        "PyTorch is built without mkldnn support",
    )(fn)


# Skips a test on CUDA if MAGMA is not available.
def skipCUDAIfNoMagma(fn):
    return skipCUDAIf("no_magma", "no MAGMA library detected")(
        skipCUDANonDefaultStreamIf(True)(fn)
    )


def has_cusolver():
    return not TEST_WITH_ROCM


def has_hipsolver():
    rocm_version = _get_torch_rocm_version()
    # hipSOLVER is disabled on ROCM < 5.3
    return rocm_version >= (5, 3)


# Skips a test on CUDA/ROCM if cuSOLVER/hipSOLVER is not available
def skipCUDAIfNoCusolver(fn):
    return skipCUDAIf(
        not has_cusolver() and not has_hipsolver(), "cuSOLVER not available"
    )(fn)


# Skips a test if both cuSOLVER and MAGMA are not available
def skipCUDAIfNoMagmaAndNoCusolver(fn):
    if has_cusolver():
        return fn
    else:
        # cuSolver is disabled on cuda < 10.1.243, tests depend on MAGMA
        return skipCUDAIfNoMagma(fn)


# Skips a test if both cuSOLVER/hipSOLVER and MAGMA are not available
def skipCUDAIfNoMagmaAndNoLinalgsolver(fn):
    if has_cusolver() or has_hipsolver():
        return fn
    else:
        # cuSolver is disabled on cuda < 10.1.243, tests depend on MAGMA
        return skipCUDAIfNoMagma(fn)


# Skips a test on CUDA when using ROCm.
def skipCUDAIfRocm(func=None, *, msg="test doesn't currently work on the ROCm stack"):
    def dec_fn(fn):
        reason = f"skipCUDAIfRocm: {msg}"
        return skipCUDAIf(TEST_WITH_ROCM, reason=reason)(fn)

    if func:
        return dec_fn(func)
    return dec_fn


# Skips a test on CUDA when not using ROCm.
def skipCUDAIfNotRocm(fn):
    return skipCUDAIf(
        not TEST_WITH_ROCM, "test doesn't currently work on the CUDA stack"
    )(fn)


# Skips a test on CUDA if ROCm is unavailable or its version is lower than requested.
def skipCUDAIfRocmVersionLessThan(version=None):
    def dec_fn(fn):
        @wraps(fn)
        def wrap_fn(self, *args, **kwargs):
            if self.device_type == "cuda":
                if not TEST_WITH_ROCM:
                    reason = "ROCm not available"
                    raise unittest.SkipTest(reason)
                rocm_version_tuple = _get_torch_rocm_version()
                if (
                    rocm_version_tuple is None
                    or version is None
                    or rocm_version_tuple < tuple(version)
                ):
                    reason = (
                        f"ROCm {rocm_version_tuple} is available but {version} required"
                    )
                    raise unittest.SkipTest(reason)

            return fn(self, *args, **kwargs)

        return wrap_fn

    return dec_fn


# Skips a test on CUDA when using ROCm.
def skipCUDAIfNotMiopenSuggestNHWC(fn):
    return skipCUDAIf(
        not TEST_WITH_MIOPEN_SUGGEST_NHWC,
        "test doesn't currently work without MIOpen NHWC activation",
    )(fn)


# Skips a test for specified CUDA versions, given in the form of a list of [major, minor]s.
def skipCUDAVersionIn(versions: Optional[list[tuple[int, int]]] = None):
    def dec_fn(fn):
        @wraps(fn)
        def wrap_fn(self, *args, **kwargs):
            version = _get_torch_cuda_version()
            if version == (0, 0):  # cpu or rocm
                return fn(self, *args, **kwargs)
            if version in (versions or []):
                reason = f"test skipped for CUDA version {version}"
                raise unittest.SkipTest(reason)
            return fn(self, *args, **kwargs)

        return wrap_fn

    return dec_fn


# Skips a test for CUDA versions less than specified, given in the form of [major, minor].
def skipCUDAIfVersionLessThan(versions: Optional[tuple[int, int]] = None):
    def dec_fn(fn):
        @wraps(fn)
        def wrap_fn(self, *args, **kwargs):
            version = _get_torch_cuda_version()
            if version == (0, 0):  # cpu or rocm
                return fn(self, *args, **kwargs)
            if version < versions:
                reason = f"test skipped for CUDA versions < {version}"
                raise unittest.SkipTest(reason)
            return fn(self, *args, **kwargs)

        return wrap_fn

    return dec_fn


# Skips a test on CUDA if cuDNN is unavailable or its version is lower than requested.
def skipCUDAIfCudnnVersionLessThan(version=0):
    def dec_fn(fn):
        @wraps(fn)
        def wrap_fn(self, *args, **kwargs):
            if self.device_type == "cuda":
                if self.no_cudnn:
                    reason = "cuDNN not available"
                    raise unittest.SkipTest(reason)
                if self.cudnn_version is None or self.cudnn_version < version:
                    reason = f"cuDNN version {self.cudnn_version} is available but {version} required"
                    raise unittest.SkipTest(reason)

            return fn(self, *args, **kwargs)

        return wrap_fn

    return dec_fn


# Skips a test on CUDA if cuSparse generic API is not available
def skipCUDAIfNoCusparseGeneric(fn):
    return skipCUDAIf(not TEST_CUSPARSE_GENERIC, "cuSparse Generic API not available")(
        fn
    )


def skipCUDAIfNoHipsparseGeneric(fn):
    return skipCUDAIf(
        not TEST_HIPSPARSE_GENERIC, "hipSparse Generic API not available"
    )(fn)


def skipCUDAIfNoSparseGeneric(fn):
    return skipCUDAIf(
        not (TEST_CUSPARSE_GENERIC or TEST_HIPSPARSE_GENERIC),
        "Sparse Generic API not available",
    )(fn)


def skipCUDAIfNoCudnn(fn):
    return skipCUDAIfCudnnVersionLessThan(0)(fn)


def skipCUDAIfMiopen(fn):
    return skipCUDAIf(torch.version.hip is not None, "Marked as skipped for MIOpen")(fn)


def skipCUDAIfNoMiopen(fn):
    return skipCUDAIf(torch.version.hip is None, "MIOpen is not available")(
        skipCUDAIfNoCudnn(fn)
    )


def skipLazy(fn):
    return skipLazyIf(True, "test doesn't work with lazy tensors")(fn)


def skipMeta(fn):
    return skipMetaIf(True, "test doesn't work with meta tensors")(fn)


def skipXLA(fn):
    return skipXLAIf(True, "Marked as skipped for XLA")(fn)


def skipMPS(fn):
    return skipMPSIf(True, "test doesn't work on MPS backend")(fn)


def skipHPU(fn):
    return skipHPUIf(True, "test doesn't work on HPU backend")(fn)


def skipPRIVATEUSE1(fn):
    return skipPRIVATEUSE1If(True, "test doesn't work on privateuse1 backend")(fn)


# TODO: the "all" in the name isn't true anymore for quite some time as we have also have for example XLA and MPS now.
#  This should probably enumerate all available device type test base classes.
def get_all_device_types() -> list[str]:
    return ["cpu"] if not torch.cuda.is_available() else ["cpu", "cuda"]


# skip since currently flex attention requires at least `avx2` support on CPU.
IS_FLEX_ATTENTION_CPU_PLATFORM_SUPPORTED = (
    not torch.xpu.is_available()
    and not torch.cuda.is_available()
    and not IS_MACOS
    and torch.cpu._is_avx2_supported()
    and os.getenv("ATEN_CPU_CAPABILITY") != "default"
)
flex_attention_supported_platform = unittest.skipUnless(
<<<<<<< HEAD
    (torch.xpu.is_available() and torch.utils._triton.has_triton())
    or torch.cuda.is_available()
    and torch.utils._triton.has_triton()
    and torch.cuda.get_device_capability() >= (8, 0),
    "Requires CUDA and Triton",
=======
    IS_FLEX_ATTENTION_CPU_PLATFORM_SUPPORTED
    or (
        torch.cuda.is_available()
        and torch.utils._triton.has_triton()
        and torch.cuda.get_device_capability() >= (8, 0)
    ),
    "Requires CUDA and Triton, or CPU with avx2 and later",
>>>>>>> a9448332
)
if torch.version.hip and "gfx94" in torch.cuda.get_device_properties(0).gcnArchName:
    e4m3_type = torch.float8_e4m3fnuz
    e5m2_type = torch.float8_e5m2fnuz
    E4M3_MAX_POS = torch.finfo(torch.float8_e4m3fnuz).max
    E5M2_MAX_POS = torch.finfo(torch.float8_e5m2fnuz).max
else:
    e4m3_type = torch.float8_e4m3fn
    e5m2_type = torch.float8_e5m2
    E4M3_MAX_POS = torch.finfo(torch.float8_e4m3fn).max
    E5M2_MAX_POS = torch.finfo(torch.float8_e5m2).max<|MERGE_RESOLUTION|>--- conflicted
+++ resolved
@@ -1956,22 +1956,18 @@
     and torch.cpu._is_avx2_supported()
     and os.getenv("ATEN_CPU_CAPABILITY") != "default"
 )
+IS_FLEX_ATTENTION_XPU_PLATFORM_SUPPORTED = (
+    torch.xpu.is_available() and torch.utils._triton.has_triton()
+)
 flex_attention_supported_platform = unittest.skipUnless(
-<<<<<<< HEAD
-    (torch.xpu.is_available() and torch.utils._triton.has_triton())
-    or torch.cuda.is_available()
-    and torch.utils._triton.has_triton()
-    and torch.cuda.get_device_capability() >= (8, 0),
-    "Requires CUDA and Triton",
-=======
-    IS_FLEX_ATTENTION_CPU_PLATFORM_SUPPORTED
+    IS_FLEX_ATTENTION_XPU_PLATFORM_SUPPORTED
+    or IS_FLEX_ATTENTION_CPU_PLATFORM_SUPPORTED
     or (
         torch.cuda.is_available()
         and torch.utils._triton.has_triton()
         and torch.cuda.get_device_capability() >= (8, 0)
     ),
-    "Requires CUDA and Triton, or CPU with avx2 and later",
->>>>>>> a9448332
+    "Requires CUDA and Triton, XPU and triton, or CPU with avx2 and later",
 )
 if torch.version.hip and "gfx94" in torch.cuda.get_device_properties(0).gcnArchName:
     e4m3_type = torch.float8_e4m3fnuz
