--- conflicted
+++ resolved
@@ -180,9 +180,6 @@
             "zero_",
             "zeros",
             "zeros_like",
-        }
-
-        AFTER_MACOS_14_0_SUPPORTED_COMPLEX_OPS = {
             "__rdiv__",
             "__rmatmul__",
             "_chunk_cat",
@@ -276,8 +273,6 @@
             "roll",
             "rot90",
             "short",
-            "sinh",
-            "sqrt",
             "square",
             "stack",
             "stft",
@@ -352,13 +347,6 @@
             "nn.functional.adaptive_max_pool3d": None,
             "nn.functional.interpolatearea": None,
             "nn.functional.interpolatebicubic": [torch.uint8],
-<<<<<<< HEAD
-            "nn.functional.max_unpool1dgrad": None,
-            "nn.functional.max_unpool2dgrad": None,
-            "nn.functional.max_unpool3dgrad": None,
-            "nn.functional.avg_pool3d": None,
-=======
->>>>>>> eed9dbf7
             "nn.functional.ctc_loss": None,
             "nn.functional.embedding_bag": None,
             "nn.functional.multi_margin_loss": None,
@@ -456,43 +444,6 @@
             "rounddecimals_0": [torch.bfloat16],
         }
 
-        if MACOS_VERSION < 14.0:
-            # FFT and BFloat16 support was added in MacOS 14
-            UNIMPLEMENTED_XFAILLIST.update(
-                {
-                    "bfloat16": None,
-                    "fft.fft": None,
-                    "fft.fft2": None,
-                    "fft.fftn": None,
-                    "fft.hfft": None,
-                    "fft.hfft2": None,
-                    "fft.hfftn": None,
-                    "fft.ifft": None,
-                    "fft.ifft2": None,
-                    "fft.ifftn": None,
-                    "fft.ihfft": None,
-                    "fft.ihfft2": None,
-                    "fft.ihfftn": None,
-                    "fft.irfft": None,
-                    "fft.irfft2": None,
-                    "fft.irfftn": None,
-                    "fft.rfft": None,
-                    "fft.rfft2": None,
-                    "fft.rfftn": None,
-                    "stft": None,
-                    # Error in TestConsistencyCPU.test_output_match_isin_cpu fails for integers,
-                    # not reproducible in later OS. Added assert to op if used in < 14.0
-                    "isin": [
-                        torch.int64,
-                        torch.int32,
-                        torch.int16,
-                        torch.uint8,
-                        torch.int8,
-                    ],
-                    "nn.functional.max_pool2d": [torch.uint8],
-                }
-            )
-
         if MACOS_VERSION < 15.0:
             UNIMPLEMENTED_XFAILLIST.update(
                 {
@@ -684,10 +635,7 @@
                 )
 
             # If ops is not supported for complex types, expect it to fail
-            if key not in SUPPORTED_COMPLEX_OPS and (
-                key not in AFTER_MACOS_14_0_SUPPORTED_COMPLEX_OPS
-                or MACOS_VERSION < 14.0
-            ):
+            if key not in SUPPORTED_COMPLEX_OPS:
                 addDecorator(
                     op,
                     DecorateInfo(
@@ -731,6 +679,11 @@
             "special.i1e": [torch.float16],  # "i1e_backward" not implemented for 'Half'
             # Correctness issues
             "atanh": [torch.float32],
+            # Same issue as `argsort` and `sort` with duplicate elements (undefined behaviour).
+            # Forward pass is passing since `msort` doesn't return the indices, just the values, which match the CPU.
+            # On the backward pass for `sort` both are used (values and indices), thus resulting in a issmatch between CPU and MPS.
+            # Running `msort` with stable `sort` passes.
+            "msort": [torch.float16],
             # Random output
             "exponential": [torch.float16, torch.float32],
             # CPU errors
@@ -771,25 +724,6 @@
             "round": [torch.float16],
             # topk fails with duplicate indices
             "topk": [torch.float16],
-<<<<<<< HEAD
-        }
-
-        MACOS_BEFORE_13_3_XFAILLIST_GRAD = {
-            # Failures due to precision issues (may be fast-math). These has been fixed in MacOS 14
-            "masked.softmin": [torch.float32, torch.float16],
-            "masked.softmax": [torch.float32, torch.float16],
-            "masked.log_softmax": [torch.float32, torch.float16],
-            "atanh": [torch.float16],
-            "triangular_solve": [torch.float32],
-            # Unsupported Border padding mode, forward pass success as fallback to cpu
-            "grid_sampler_2d": [torch.float32, torch.float16, torch.bfloat16],
-            # Same issue as `argsort` and `sort` with duplicate elements (undefined behaviour).
-            # Forward pass is passing since `msort` doesn't return the indices, just the values, which match the CPU.
-            # On the backward pass for `sort` both are used (values and indices), thus resulting in a issmatch between CPU and MPS.
-            # Running `msort` with stable `sort` passes.
-            "msort": [torch.float16],
-=======
->>>>>>> eed9dbf7
         }
 
         SKIPLIST_GRAD = {
@@ -803,14 +737,6 @@
             "nn.functional.conv_transpose3d": [torch.float16],
         }
 
-        MACOS_13_3_XFAILLIST_GRAD = {
-            # Same issue as `argsort` and `sort` with duplicate elements (undefined behaviour).
-            # Forward pass is passing since `msort` doesn't return the indices, just the values, which match the CPU.
-            # On the backward pass for `sort` both are used (values and indices), thus resulting in a issmatch between CPU and MPS.
-            # Running `msort` with stable `sort` passes.
-            "msort": [torch.float16],
-        }
-
         ON_MPS_XFAILLIST = {
             # Failures due to lack of implementation of downstream functions on MPS backend
             # TODO: remove these once downstream function 'aten::_linalg_svd.U' have been implemented
@@ -841,24 +767,6 @@
                     ),
                 )
 
-            if key in MACOS_BEFORE_13_3_XFAILLIST_GRAD and (
-                torch.backends.mps.is_macos13_or_newer() and MACOS_VERSION < 13.3
-            ):
-                addDecorator(
-                    op,
-                    DecorateInfo(
-                        unittest.expectedFailure,
-                        dtypes=MACOS_BEFORE_13_3_XFAILLIST_GRAD[key],
-                    ),
-                )
-
-            if key in MACOS_13_3_XFAILLIST_GRAD and (MACOS_VERSION >= 13.3):
-                addDecorator(
-                    op,
-                    DecorateInfo(
-                        unittest.expectedFailure, dtypes=MACOS_13_3_XFAILLIST_GRAD[key]
-                    ),
-                )
         return ops
 
     def mps_ops_error_inputs_modifier(ops: Sequence[OpInfo]) -> Sequence[OpInfo]:
