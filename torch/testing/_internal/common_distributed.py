# mypy: ignore-errors

import faulthandler
import itertools
import logging
import multiprocessing
import operator
import os
import queue
import subprocess
import sys
import tempfile
import threading
import time
import traceback
import types
import unittest
from contextlib import contextmanager
from dataclasses import dataclass
from datetime import timedelta
from enum import Enum
from functools import partial, reduce, wraps
from io import StringIO
from typing import Any, Callable, NamedTuple, Optional, Union
from unittest.mock import patch

import torch
import torch._dynamo.test_case
import torch.cuda.nccl
import torch.distributed as c10d
import torch.nn as nn
from torch._C._autograd import DeviceType
from torch._C._distributed_c10d import _SymmetricMemory
from torch._logging._internal import trace_log
from torch.testing._internal.common_utils import (
    FILE_SCHEMA,
    find_free_port,
    IS_SANDCASTLE,
    retry_on_connect_failures,
    skip_but_pass_in_sandcastle,
    skip_but_pass_in_sandcastle_if,
    TEST_CUDA,
    TEST_HPU,
    TEST_WITH_ROCM,
    TEST_WITH_TSAN,
    TEST_XPU,
    TestCase,
)
from torch.testing._internal.distributed.multi_threaded_pg import (
    _install_threaded_pg,
    _uninstall_threaded_pg,
    ProcessLocalGroup,
)


logger = logging.getLogger(__name__)
logger.setLevel(logging.INFO)

ACCELERATOR_DIST_BACKENDS = ["nccl", "xccl", "hccl"]
DDP_RANK_DEVICES = ["cuda", "xpu"]
HAS_ACCELERATOR = TEST_CUDA or TEST_HPU or TEST_XPU


class TestSkip(NamedTuple):
    exit_code: int
    message: str


TEST_SKIPS = {
    "backend_unavailable": TestSkip(
        72, "Skipped because distributed backend is not available."
    ),
    "small_worldsize": TestSkip(73, "Skipped due to small world size."),
    "odd_worldsize": TestSkip(87, "Skipped due to odd world size."),
    "no_cuda": TestSkip(74, "CUDA is not available."),
    "multi-gpu-1": TestSkip(75, "Need at least 1 CUDA device"),
    "multi-gpu-2": TestSkip(77, "Need at least 2 CUDA devices"),
    "multi-gpu-3": TestSkip(80, "Need at least 3 CUDA devices"),
    "multi-gpu-4": TestSkip(81, "Need at least 4 CUDA devices"),
    "multi-gpu-5": TestSkip(82, "Need at least 5 CUDA devices"),
    "multi-gpu-6": TestSkip(83, "Need at least 6 CUDA devices"),
    "multi-gpu-7": TestSkip(84, "Need at least 7 CUDA devices"),
    "multi-gpu-8": TestSkip(85, "Need at least 8 CUDA devices"),
    "nccl": TestSkip(76, "c10d not compiled with NCCL support"),
    "skipIfRocm": TestSkip(78, "Test skipped for ROCm"),
    "no_peer_access": TestSkip(79, "Test skipped because no GPU peer access"),
    "generic": TestSkip(
        86, "Test skipped at subprocess level, look at subprocess log for skip reason"
    ),
    "importerror": TestSkip(88, "Test skipped due to missing import"),
    "no_accelerator": TestSkip(89, "accelerator is not available."),
}


@dataclass
class DistTestCases:
    # Backends that do not support a specific collective
    skip_collective = {}
    skip_collective["allgather_coalesced"] = {"nccl", "mpi", "ucc", "xccl"}
    skip_collective["reduce"] = set()
    skip_collective["sendrecv anysource"] = {"nccl", "ucc", "xccl"}
    skip_collective["cpu barrier"] = {"nccl", "ucc", "xccl"}

    # Sets showing that something is implemented
    backend_feature = {}
    backend_feature["gpu"] = {"nccl", "gloo", "ucc"}
    backend_feature["cuda"] = {"nccl", "gloo", "ucc"}
    backend_feature["ddp"] = {"nccl", "gloo", "ucc"}
    backend_feature["subgroup"] = {"nccl", "gloo", "ucc"}
    backend_feature["plugin"] = set()
    if TEST_HPU:
        backend_feature["hpu"] = {"hccl"}
    if TEST_XPU:
        backend_feature["xpu"] = {"xccl"}


def requires_ddp_rank(device):
    return device in DDP_RANK_DEVICES


def skip_if_no_gpu(func):
    """Skips if the world size exceeds the number of GPUs, ensuring that if the
    test is run, each rank has its own GPU via ``torch.cuda.device(rank)``."""

    @wraps(func)
    def wrapper(*args, **kwargs):
        if not (TEST_CUDA or TEST_HPU or TEST_XPU):
            sys.exit(TEST_SKIPS["no_cuda"].exit_code)
        world_size = int(os.environ["WORLD_SIZE"])
        if TEST_CUDA and torch.cuda.device_count() < world_size:
            sys.exit(TEST_SKIPS[f"multi-gpu-{world_size}"].exit_code)
        if TEST_HPU and torch.hpu.device_count() < world_size:
            sys.exit(TEST_SKIPS[f"multi-gpu-{world_size}"].exit_code)
        if TEST_XPU and torch.xpu.device_count() < world_size:
            sys.exit(TEST_SKIPS[f"multi-gpu-{world_size}"].exit_code)

        return func(*args, **kwargs)

    return wrapper


# TODO (kwen2501): what is the purpose of this decorator?  Tests with this
# decorator were always skipped. So they may be outdated already.
# Oct 2024: bumping the small-world criteria to < 8, as we are increasing the
# number of GPUs in CI from 2 to 4, and we need to continue skipping those tests
# to keep CI green. But this is just a temporary solution. We should clean up
# those tests somehow.
def skip_if_small_worldsize(func):
    @wraps(func)
    def wrapper(*args, **kwargs):
        if (os.environ["BACKEND"] != "mpi") and int(os.environ["WORLD_SIZE"]) < 8:
            sys.exit(TEST_SKIPS["small_worldsize"].exit_code)

        return func(*args, **kwargs)

    return wrapper


def skip_if_odd_worldsize(func):
    @wraps(func)
    def wrapper(*args, **kwargs):
        if (os.environ["BACKEND"] != "mpi") and int(os.environ["WORLD_SIZE"]) % 2 == 1:
            sys.exit(TEST_SKIPS["odd_worldsize"].exit_code)

        return func(*args, **kwargs)

    return wrapper


def require_n_gpus_for_nccl_backend(n, backend):
    def decorator(func):
        @wraps(func)
        def wrapper(*args, **kwargs):
            if backend == "nccl" and torch.cuda.device_count() < n:
                sys.exit(TEST_SKIPS[f"multi-gpu-{n}"].exit_code)
            else:
                return func(*args, **kwargs)

        return wrapper

    return decorator


def import_transformers_or_skip():
    def decorator(func):
        @wraps(func)
        def wrapper(*args, **kwargs):
            try:
                from transformers import AutoModelForMaskedLM, BertConfig  # noqa: F401

                return func(*args, **kwargs)
            except ImportError:
                sys.exit(TEST_SKIPS["importerror"].exit_code)

        return wrapper

    return decorator


def at_least_x_gpu(x):
    if TEST_CUDA and torch.cuda.device_count() >= x:
        return True
    if TEST_HPU and torch.hpu.device_count() >= x:
        return True
    if TEST_XPU and torch.xpu.device_count() >= x:
        return True
    return False


def skip_if_lt_x_gpu(x):
    def decorator(func):
        @wraps(func)
        def wrapper(*args, **kwargs):
            if torch.cuda.is_available() and torch.cuda.device_count() >= x:
                return func(*args, **kwargs)
            if TEST_HPU and torch.hpu.device_count() >= x:
                return func(*args, **kwargs)
            if TEST_XPU and torch.xpu.device_count() >= x:
                return func(*args, **kwargs)
            sys.exit(TEST_SKIPS[f"multi-gpu-{x}"].exit_code)

        return wrapper

    return decorator


# This decorator helps avoiding initializing cuda while testing other backends
def nccl_skip_if_lt_x_gpu(backend, x):
    def decorator(func):
        @wraps(func)
        def wrapper(*args, **kwargs):
            if backend != "nccl":
                return func(*args, **kwargs)
            if torch.cuda.is_available() and torch.cuda.device_count() >= x:
                return func(*args, **kwargs)
            sys.exit(TEST_SKIPS[f"multi-gpu-{x}"].exit_code)

        return wrapper

    return decorator


def verify_ddp_error_logged(model_DDP, err_substr):
    # Verify error was logged in ddp_logging_data.
    ddp_logging_data = model_DDP._get_ddp_logging_data()
    assert "iteration" in ddp_logging_data
    assert "has_error" in ddp_logging_data
    assert "error" in ddp_logging_data
    logging_err = ddp_logging_data["error"]
    # Remove C++ stacktrace if needed.
    actual = (
        err_substr
        if err_substr.find("\nException raised from ") == -1
        else err_substr.split("\nException raised from ")[0]
    )
    assert actual in logging_err, (
        f"Did not find expected {actual} in ddp logging data error: {logging_err}"
    )


def with_nccl_blocking_wait(func):
    """
    Convenience decorator to set/unset TORCH_NCCL_BLOCKING_WAIT flag. Note that use of
    this decorator will override the setting of TORCH_NCCL_ASYNC_ERROR_HANDLING for
    the particular test. After the test, both TORCH_NCCL_BLOCKING_WAIT and
    TORCH_NCCL_ASYNC_ERROR_HANDLING will be restored to their original values.
    """

    @wraps(func)
    def wrapper(*args, **kwargs):
        # Save and unset TORCH_NCCL_ASYNC_ERROR_HANDLING
        try:
            cached_nccl_async_error_handling: Union[str, None] = os.environ[
                "TORCH_NCCL_ASYNC_ERROR_HANDLING"
            ]
            del os.environ["TORCH_NCCL_ASYNC_ERROR_HANDLING"]
        except KeyError:
            # TORCH_NCCL_ASYNC_ERROR_HANDLING was unset
            cached_nccl_async_error_handling = None

        # Save val of TORCH_NCCL_BLOCKING_WAIT and set it.
        try:
            cached_nccl_blocking_wait: Union[str, None] = os.environ[
                "TORCH_NCCL_BLOCKING_WAIT"
            ]
        except KeyError:
            cached_nccl_blocking_wait = None
        finally:
            os.environ["TORCH_NCCL_BLOCKING_WAIT"] = "1"

        try:
            ret = func(*args, **kwargs)
            return ret
        finally:
            # restore old values.
            if cached_nccl_async_error_handling is not None:
                os.environ["TORCH_NCCL_ASYNC_ERROR_HANDLING"] = (
                    cached_nccl_async_error_handling
                )

            if cached_nccl_blocking_wait is not None:
                os.environ["TORCH_NCCL_BLOCKING_WAIT"] = cached_nccl_blocking_wait

    return wrapper


def with_dist_debug_levels(levels):
    """
    Runs a test for each distributed debug level specified in levels.
    """

    def decorator(func):
        @wraps(func)
        def wrapper(*args, **kwargs):
            old_level = os.environ.get("TORCH_DISTRIBUTED_DEBUG", None)
            for level in levels:
                os.environ["TORCH_DISTRIBUTED_DEBUG"] = level
                c10d.set_debug_level_from_env()
                ret = func(*args, **kwargs)
                c10d.barrier()
                if old_level is not None:
                    os.environ["TORCH_DISTRIBUTED_DEBUG"] = old_level
            # Only returns test return for last test, but since these are
            # unittests the return value is not really used and earlier tests
            # would've raised had they failed.
            return ret

        return wrapper

    return decorator


def requires_gloo():
    return skip_but_pass_in_sandcastle_if(
        not c10d.is_gloo_available(),
        "c10d was not compiled with the Gloo backend",
    )


def requires_nccl_version(version, msg):
<<<<<<< HEAD
    if not TEST_CUDA:
        return lambda f: f
    if not c10d.is_nccl_available():
        return skip_but_pass_in_sandcastle(
            "c10d was not compiled with the NCCL backend",
        )
=======
    if TEST_CUDA:
        if not c10d.is_nccl_available():
            return skip_but_pass_in_sandcastle(
                "c10d was not compiled with the NCCL backend",
            )
        else:
            return skip_but_pass_in_sandcastle_if(
                torch.cuda.nccl.version() < version,
                f"Requires NCCL version greater than or equal to: {version}, found: {torch.cuda.nccl.version()}, reason: {msg}",
            )
>>>>>>> 7a68d022
    else:

        def decorator(func):
            @wraps(func)
            def wrapper(*args, **kwargs):
                return func(*args, **kwargs)

            return wrapper

        return decorator


def requires_nccl():
    return skip_but_pass_in_sandcastle_if(
        not c10d.is_nccl_available(),
        "c10d was not compiled with the NCCL backend",
    )


def requires_ucc():
    return skip_but_pass_in_sandcastle_if(
        not c10d.is_ucc_available(),
        "c10d was not compiled with the UCC backend",
    )


def requires_mpi():
    return skip_but_pass_in_sandcastle_if(
        not c10d.is_mpi_available(),
        "c10d was not compiled with the MPI backend",
    )


def requires_accelerator_dist_backend(backends=None):
    """
    Decorator to skip tests if no accelerator communication backend (NCCL, XCCL, HCCL) is available.

    Args:
        backends (Optional[List[str]]): Specific accelerator backends to check (e.g., ["nccl", "xccl", "hccl"]).
                                       If None, checks all supported accelerator backends (NCCL, XCCL, HCCL).

    Returns:
        callable: A decorator that skips the test if no specified accelerator backend is available.
    """
    if backends is None:
        backends = ACCELERATOR_DIST_BACKENDS

    backend_available = any(
        {
            "nccl": c10d.is_nccl_available,
            "xccl": c10d.is_xccl_available,
            "hccl": lambda: TEST_HPU,
        }.get(backend, lambda: False)()
        for backend in backends
    )
    else:
    return skip_but_pass_in_sandcastle_if(
        not backend_available,
        f"No accelerator communication backend available among {backends}",
    )


def requires_multicast_support():
    has_multicast_support = (
        torch.cuda.is_available()
        and _SymmetricMemory.has_multicast_support(DeviceType.CUDA, 0)
    )
    return skip_but_pass_in_sandcastle_if(
        not has_multicast_support,
        "multicast support is not available",
    )


def skip_if_rocm_multiprocess(func):
    """Skips a test for ROCm"""
    func.skip_if_rocm_multiprocess = True

    @wraps(func)
    def wrapper(*args, **kwargs):
        if not TEST_WITH_ROCM:
            return func(*args, **kwargs)
        sys.exit(TEST_SKIPS["skipIfRocm"].exit_code)

    return wrapper


def skip_if_win32():
    return skip_but_pass_in_sandcastle_if(
        sys.platform == "win32",
        "This unit test case is not supported on Windows platform",
    )


def sm_is_or_higher_than(device: torch.device, major: int, minor: int) -> bool:
    """
    Returns True if the device's compute capability is (major, minor) or higher.
    Error out if the device is not a CUDA device.
    Returns False if device is a RoCM device.
    Returns True if device is a non-CUDA device.
    """
    if device.type != "cuda":
        return True

    if torch.version.hip is not None:
        # ROCm devices may have different compute capability codes
        return False

    return torch.cuda.get_device_capability(device) >= (major, minor)


@retry_on_connect_failures
def create_tcp_store(
    addr="localhost",
    world_size=1,
    is_master=True,
    timeout=timedelta(minutes=5),
    wait_for_workers=True,
    jit_class=False,
    use_libuv=True,
):
    """
    Creates a TCP store. Retries if the chosen port is already in use.
    """
    port = find_free_port()
    if jit_class:
        timeout_millisecond = int(timeout / timedelta(milliseconds=1))
        return torch.classes.dist_c10d.TCPStore(
            addr, port, world_size, is_master, timeout_millisecond
        )
    else:
        return c10d.TCPStore(
            addr,
            port,
            world_size,
            is_master,
            wait_for_workers=wait_for_workers,
            use_libuv=use_libuv,
        )


if TEST_WITH_TSAN:
    # TSAN runs much slower.
    TIMEOUT_DEFAULT = 500
else:
    TIMEOUT_DEFAULT = int(os.getenv("DISTRIBUTED_TESTS_DEFAULT_TIMEOUT", "300"))
TIMEOUT_OVERRIDE = {"test_ddp_uneven_inputs": 400}


# https://github.com/pytorch/pytorch/issues/75665
if TEST_WITH_ROCM:
    TIMEOUT_OVERRIDE["test_join_kwargs"] = 200


def create_device(interface=None, lazy_init: bool = False):
    if sys.platform == "win32" or interface is None:
        return c10d.ProcessGroupGloo.create_device(
            hostname="127.0.0.1", lazy_init=lazy_init
        )
    else:
        return c10d.ProcessGroupGloo.create_device(
            interface=interface, lazy_init=lazy_init
        )


def get_timeout(test_id) -> int:
    return TIMEOUT_OVERRIDE.get(test_id.split(".")[-1], TIMEOUT_DEFAULT)


@contextmanager
def captured_output():
    new_out, new_err = StringIO(), StringIO()
    old_out, old_err = sys.stdout, sys.stderr
    try:
        sys.stdout, sys.stderr = new_out, new_err
        yield sys.stdout, sys.stderr
    finally:
        sys.stdout, sys.stderr = old_out, old_err


def simple_sparse_reduce_tests(rank: int, world_size: int, num_inputs: int = 1):
    """
    Generate a number of basic test cases for sparse reduction.
    These cover tensors with a varying number of sparse dimensions and a varying
    number of dense dimensions. The only reduction operation we support is sum.
    """

    def generate(rank: int, world_size: int, sparse_dims: int = 1, dense_dims: int = 0):
        # First sparse dimension is [0..rank].
        # Subsequent dimensions are always 0, so we know there is
        # a non-empty intersection between any two sparse tensors.
        indices = torch.reshape(torch.arange(rank + 1), (1, rank + 1))
        shape = [world_size] + [2 for _ in range(dense_dims)]
        for _ in range(sparse_dims - 1):
            indices = torch.cat((indices, torch.zeros(1, rank + 1)))
            shape.append(world_size)
        values = torch.ones([rank + 1] + [2 for _ in range(dense_dims)])
        return torch.sparse_coo_tensor(indices, values, shape)

    def compute_sum(fn, world_size: int):
        return reduce(
            operator.add, [fn(rank, world_size) for rank in range(world_size)]
        )

    return [
        (
            [
                fn(num_inputs * rank + i, num_inputs * world_size)
                for i in range(num_inputs)
            ],
            [compute_sum(fn, num_inputs * world_size) for i in range(num_inputs)],
        )
        for fn in [
            partial(generate, sparse_dims=1),
            partial(generate, sparse_dims=2),
            partial(generate, sparse_dims=3),
            partial(generate, dense_dims=1),
            partial(generate, dense_dims=2),
            partial(generate, dense_dims=3),
        ]
    ]


# HELPER FOR MULTIGPU TESTS
def init_multigpu_helper(world_size: int, backend: str):
    """Multigpu tests are designed to simulate the multi nodes with multi
    GPUs on each node. Nccl backend requires equal #GPUs in each process.
    On a single node, all visible GPUs are evenly
    divided to subsets, each process only uses a subset.
    """
    nGPUs = torch.cuda.device_count()
    if TEST_HPU:
        nGPUs = torch.hpu.device_count()
    if TEST_XPU:
        nGPUs = torch.xpu.device_count()
    visible_devices = range(nGPUs)

    # If rank is less than or equal to number of available GPU's
    # then each rank can be mapped to corresponding GPU.
    nGPUs_per_process = 1
    if world_size > nGPUs:
        nGPUs_per_process = nGPUs // world_size
    rank_to_GPU = {
        i: list(visible_devices[i * nGPUs_per_process : (i + 1) * nGPUs_per_process])
        for i in range(world_size)
    }
    return rank_to_GPU


tmp_dir: Optional[tempfile.TemporaryDirectory] = None


def initialize_temp_directories(init_method: Optional[str] = None) -> None:
    global tmp_dir
    tmp_dir = tempfile.TemporaryDirectory()
    os.environ["TEMP_DIR"] = tmp_dir.name
    os.mkdir(os.path.join(tmp_dir.name, "barrier"))
    os.mkdir(os.path.join(tmp_dir.name, "test_dir"))
    init_dir_path = os.path.join(tmp_dir.name, "init_dir")
    os.mkdir(init_dir_path)
    # Set init method if specified.
    if init_method is not None:
        os.environ["INIT_METHOD"] = init_method
    else:
        os.environ["INIT_METHOD"] = FILE_SCHEMA + os.path.join(
            init_dir_path, "shared_init_file"
        )


def cleanup_temp_dir() -> None:
    if tmp_dir is not None:
        tmp_dir.cleanup()


# Most tests operate with this worldsize
DEFAULT_WORLD_SIZE = 4

# [How does MultiProcessTestCase work?]
# Each MultiProcessTestCase instance uses 1 + `world_size()` processes, by
# default `world_size()` returns 4. Let's take `test_rpc_spawn.py` as an
# example which inherits from this class. Its `Setup()` methods calls into
# `MultiProcessTestCase._spawn_processes()` which spawns `world_size()`
# subprocesses. During the spawn, the main process passes the test name to
# subprocesses, and the name is acquired from self.id(). The subprocesses
# then use the provided test function name to retrieve the function attribute
# from the test instance and run it. The main process simply waits for all
# subprocesses to join.


class MultiProcessTestCase(TestCase):
    MAIN_PROCESS_RANK = -1
    # This exit code is used to indicate that the test code had an error and
    # exited abnormally. There are certain tests that might use sys.exit() to
    # simulate failures and in those cases, we can't have an exit code of 0,
    # but we still want to ensure we didn't run into any other errors.
    TEST_ERROR_EXIT_CODE = 10

    # do not early terminate for distributed tests.
    def _should_stop_test_suite(self) -> bool:
        return False

    # Many test cases init a process group but do not destroy it.  This property
    # determines whether this base test class should call
    # `destroy_process_group` on behalf of the test. Its value is customizable
    # by derived TestCase's but it is a pan-TestCase value (cannot be customized
    # for each test).
    @property
    def destroy_pg_upon_exit(self) -> bool:
        return True

    @property
    def world_size(self) -> int:
        return DEFAULT_WORLD_SIZE

    def join_or_run(self, fn):
        @wraps(fn)
        def wrapper(self):
            if self.rank == self.MAIN_PROCESS_RANK:
                self._join_processes(fn)
            else:
                fn()

        return types.MethodType(wrapper, self)

    # The main process spawns N subprocesses that run the test.
    # Constructor patches current instance test method to
    # assume the role of the main process and join its subprocesses,
    # or run the underlying test function.
    def __init__(
        self, method_name: str = "runTest", methodName: str = "runTest"
    ) -> None:
        # methodName is the correct naming in unittest and testslide uses keyword arguments.
        # So we need to use both to 1) not break BC and, 2) support testslide.
        if methodName != "runTest":
            method_name = methodName
        super().__init__(method_name)
        try:
            fn = getattr(self, method_name)
            setattr(self, method_name, self.join_or_run(fn))
        except AttributeError as e:
            if methodName != "runTest":
                # we allow instantiation with no explicit method name
                # but not an *incorrect* or missing method name
                raise ValueError(
                    f"no such test method in {self.__class__}: {methodName}"
                ) from e

    def setUp(self) -> None:
        super().setUp()

        # Used for tests that are expected to return a non-0 exit code, such as
        # SIGABRT thrown by watchdog.
        self.special_return_code_checks: dict = {}

        # Used for tests that may return any exit code, which makes it hard to
        # check. This is rare, use with caution.
        self.skip_return_code_checks: list = []

        self.processes = []  # type: ignore[var-annotated]
        self.rank = self.MAIN_PROCESS_RANK
        self.file_name = tempfile.NamedTemporaryFile(delete=False).name
        # pid to pipe consisting of error message from process.
        self.pid_to_pipe = {}  # type: ignore[var-annotated]

    def tearDown(self) -> None:
        super().tearDown()
        for p in self.processes:
            p.terminate()
        # Each Process instance holds a few open file descriptors. The unittest
        # runner creates a new TestCase instance for each test method and keeps
        # it alive until the end of the entire suite. We must thus reset the
        # processes to prevent an effective file descriptor leak.
        self.processes = []

    def _current_test_name(self) -> str:
        # self.id() == e.g. '__main__.TestDistributed.TestAdditive.test_get_rank'
        return self.id().split(".")[-1]

    def _start_processes(self, proc) -> None:
        self.processes = []
        for rank in range(int(self.world_size)):
            parent_conn, child_conn = torch.multiprocessing.Pipe()
            process = proc(
                target=self.__class__._run,
                name="process " + str(rank),
                args=(rank, self._current_test_name(), self.file_name, child_conn),
                kwargs={
                    "fake_pg": getattr(self, "fake_pg", False),
                },
            )
            process.start()
            logger.info("Started process %s with pid %s", rank, process.pid)
            self.pid_to_pipe[process.pid] = parent_conn
            self.processes.append(process)

    def _spawn_processes(self) -> None:
        try:
            torch.multiprocessing.set_start_method("spawn")
        except RuntimeError:
            pass

        proc = torch.multiprocessing.get_context("spawn").Process
        self._start_processes(proc)

    class Event(Enum):
        GET_TRACEBACK = 1

    @staticmethod
    def _event_listener(parent_pipe, signal_pipe, rank: int):
        logger.debug("Starting event listener thread for rank %s", rank)
        while True:
            ready_pipes = multiprocessing.connection.wait([parent_pipe, signal_pipe])

            if parent_pipe in ready_pipes:
                if parent_pipe.closed:
                    logger.debug(
                        "Pipe closed for process %s, stopping event listener thread",
                        rank,
                    )
                    return

                event = parent_pipe.recv()
                logger.info("Received event %s on process %s", event, rank)

                if event == MultiProcessTestCase.Event.GET_TRACEBACK:
                    # Return traceback to the parent process.
                    with tempfile.NamedTemporaryFile(mode="r+") as tmp_file:
                        faulthandler.dump_traceback(tmp_file)
                        # Flush buffers and seek to read from the beginning
                        tmp_file.flush()
                        tmp_file.seek(0)
                        parent_pipe.send(tmp_file.read())

                        logger.info("Process %s sent traceback", rank)

            if signal_pipe in ready_pipes:
                return

    @classmethod
    def _run(
        cls, rank: int, test_name: str, file_name: str, parent_pipe, **kwargs
    ) -> None:
        self = cls(test_name)
        self.rank = rank
        self.file_name = file_name
        self.run_test(test_name, parent_pipe)

    def run_test(self, test_name: str, parent_pipe) -> None:
        # Start event listener thread.
        signal_recv_pipe, signal_send_pipe = torch.multiprocessing.Pipe(duplex=False)
        event_listener_thread = threading.Thread(
            target=MultiProcessTestCase._event_listener,
            args=(parent_pipe, signal_recv_pipe, self.rank),
            daemon=True,
        )
        event_listener_thread.start()
        if sys.platform != "win32" and sys.platform != "darwin":
            # Register signal handler to dump stack traces on FATALs.
            # Windows and MacOS do not support the signal handlers.
            torch._C._set_print_stack_traces_on_fatal_signal(True)
        # Show full C++ stacktraces when a Python error originating from C++ is raised.
        os.environ["TORCH_SHOW_CPP_STACKTRACES"] = "1"

        # self.id() == e.g. '__main__.TestDistributed.test_get_rank'
        # We're retrieving a corresponding test and executing it.
        try:
            getattr(self, test_name)()
        except unittest.SkipTest as se:
            logger.info(
                "Process %s skipping test %s for following reason: %s",
                self.rank,
                test_name,
                str(se),
            )
            sys.exit(TEST_SKIPS["generic"].exit_code)
        except Exception:
            logger.error(
                "Caught exception: \n%s exiting process %s with exit code: %s",
                traceback.format_exc(),
                self.rank,
                MultiProcessTestCase.TEST_ERROR_EXIT_CODE,
            )
            # Send error to parent process.
            parent_pipe.send(traceback.format_exc())
            sys.exit(MultiProcessTestCase.TEST_ERROR_EXIT_CODE)
        finally:
            if signal_send_pipe is not None:
                signal_send_pipe.send(None)

            assert event_listener_thread is not None
            event_listener_thread.join()
            # Close pipe after done with test.
            parent_pipe.close()

        if self.destroy_pg_upon_exit:
            try:
                # Some tests do destroy the pgs, and destroy can't be called twice.
                # This avoids spewing warnings about improperly shutting down.
                c10d.destroy_process_group()
            except (AssertionError, ValueError):
                pass

    def _get_timedout_process_traceback(self) -> None:
        pipes = []
        for i, process in enumerate(self.processes):
            if process.exitcode is None:
                pipe = self.pid_to_pipe[process.pid]
                try:
                    pipe.send(MultiProcessTestCase.Event.GET_TRACEBACK)
                    pipes.append((i, pipe))
                except ConnectionError as e:
                    logger.error(
                        "Encountered error while trying to get traceback for process %s: %s",
                        i,
                        e,
                    )

        # Wait for results.
        for rank, pipe in pipes:
            try:
                # Wait for traceback
                if pipe.poll(5):
                    if pipe.closed:
                        logger.info(
                            "Pipe closed for process %s, cannot retrieve traceback",
                            rank,
                        )
                        continue

                    traceback = pipe.recv()
                    logger.error(
                        "Process %s timed out with traceback: \n\n%s", rank, traceback
                    )
                else:
                    logger.error(
                        "Could not retrieve traceback for timed out process: %s", rank
                    )
            except ConnectionError as e:
                logger.error(
                    "Encountered error while trying to get traceback for process %s: %s",
                    rank,
                    e,
                )

    def _join_processes(self, fn) -> None:
        timeout = get_timeout(self.id())
        start_time = time.time()
        subprocess_error = False
        try:
            while True:
                # check to see if any subprocess exited with an error early.
                for i, p in enumerate(self.processes):
                    # This is the exit code processes exit with if they
                    # encountered an exception.
                    if p.exitcode == MultiProcessTestCase.TEST_ERROR_EXIT_CODE:
                        print(
                            f"Process {i} terminated with exit code {p.exitcode}, terminating remaining processes."
                        )
                        active_children = torch.multiprocessing.active_children()
                        for ac in active_children:
                            ac.terminate()
                        subprocess_error = True
                        break
                if subprocess_error:
                    break
                # All processes have joined cleanly if they all a valid exitcode
                if all(p.exitcode is not None for p in self.processes):
                    break
                # Check if we should time out the test. If so, we terminate each process.
                elapsed = time.time() - start_time
                if elapsed > timeout:
                    self._get_timedout_process_traceback()
                    print(
                        f"Timing out after {timeout} seconds and killing subprocesses."
                    )
                    for p in self.processes:
                        p.terminate()
                    break
                # Sleep to avoid excessive busy polling.
                time.sleep(0.1)

            elapsed_time = time.time() - start_time
            self._check_return_codes(fn, elapsed_time)
        finally:
            # Close all pipes
            for pipe in self.pid_to_pipe.values():
                pipe.close()

    def _check_return_codes(self, fn, elapsed_time) -> None:
        """
        Checks that the return codes of all spawned processes match, and skips
        tests if they returned a return code indicating a skipping condition.
        """
        # If no processes are spawned, there is nothing to check.
        if not self.processes:
            logger.warning(
                "Note: no subprocesses were spawned, test was likely skipped."
            )
            return

        first_process = self.processes[0]
        # first, we check if there are errors in actual processes
        # (via TEST_ERROR_EXIT CODE), and raise an exception for those.
        # the reason we do this is to attempt to raise a more helpful error
        # message than "Process x terminated/timed out"
        # TODO: we should pipe the exception of the failed subprocess here.
        # Currently, the actual exception is displayed as a logging output.
        errored_processes = [
            (i, p)
            for i, p in enumerate(self.processes)
            if p.exitcode == MultiProcessTestCase.TEST_ERROR_EXIT_CODE
        ]
        if errored_processes:
            error = ""
            for i, process in errored_processes:
                # Get error from pipe.
                error_message = self.pid_to_pipe[process.pid].recv()
                error += (
                    f"Process {i} exited with error code {MultiProcessTestCase.TEST_ERROR_EXIT_CODE} "
                    f"and exception:\n{error_message}\n"
                )

            raise RuntimeError(error)
        # If no process exited uncleanly, we check for timeouts, and then ensure
        # each process exited cleanly.
        for i, p in enumerate(self.processes):
            if p.exitcode is None:
                raise RuntimeError(
                    f"Process {i} terminated or timed out after {elapsed_time} seconds"
                )

        # Skip the test return code check
        if fn in self.skip_return_code_checks:
            return

        for skip in TEST_SKIPS.values():
            if first_process.exitcode == skip.exit_code:
                if IS_SANDCASTLE:
                    # Don't use unittest.skip to skip the test on sandcastle
                    # since it creates tasks for skipped tests assuming there
                    # is some follow-up needed. Instead just "pass" the test
                    # with an appropriate message.
                    logger.info(
                        "Skipping %s on sandcastle for the following reason: %s",
                        self.id(),
                        skip.message,
                    )
                    return
                else:
                    raise unittest.SkipTest(skip.message)

        # In most cases, we expect test to return exit code 0, standing for success.
        expected_return_code = 0
        # In some negative tests, we expect test to return non-zero exit code,
        # such as watchdog throwing SIGABRT.
        if fn in self.special_return_code_checks:
            expected_return_code = self.special_return_code_checks[fn]

        self.assertEqual(
            first_process.exitcode,
            expected_return_code,
            msg=f"Expected exit code {expected_return_code} but got {first_process.exitcode} for pid: {first_process.pid}",
        )

    @property
    def is_master(self) -> bool:
        return self.rank == 0


# Utility base class for distributed Multi Process Test cases
# This abstracts the PG creation and deletion, the backends are selected based
# on device type. The tests functions can be instantiated per device type using
# common_device_type.instantiate_device_type_tests
# other backends can add entry in backend() function
class DistributedTestBase(MultiProcessTestCase):
    def setUp(self):
        super().setUp()
        os.environ["WORLD_SIZE"] = str(self.world_size)
        self._spawn_processes()

    def tearDown(self):
        try:
            torch.distributed.destroy_process_group()
        except AssertionError:
            pass
        try:
            os.remove(self.file_name)
        except OSError:
            pass

    def backend(self, device) -> str:
        if "cuda" in device:
            return "nccl"
        elif "hpu" in device:  # intel gaudi
            return "hccl"
        elif "xpu" in device:
            return "xccl"
        else:
            return "gloo"

    def create_pg(self, device, world_size=None):
        if world_size is None:
            world_size = self.world_size
        num_visible_devices = torch.get_device_module(device).device_count()
        store = torch.distributed.FileStore(self.file_name, num_visible_devices)
        torch.distributed.init_process_group(
            backend=self.backend(device),
            world_size=world_size,
            rank=self.rank,
            store=store,
        )
        if "nccl" in self.backend(device) or "xccl" in self.backend(device):
            torch.accelerator.set_device_index(self.rank)
        return torch.distributed.distributed_c10d._get_default_group()

    def rank_to_device(self, device):
        num_visible_devices = torch.get_device_module(device).device_count()
        return {i: [i % num_visible_devices] for i in range(self.world_size)}


def run_subtests(
    cls_inst,
    subtest_config: dict[str, list[Any]],
    test_fn: Callable,
    *test_args,
    **test_kwargs: Any,
):
    """
    Runs a test function given by ``test_fn`` as a subtest according to the
    configurations specified by ``subtest_config``. This amortizes the
    costly setup overhead (including process spawn and initializing the
    process group) over the subtests.

    Args:
        subtest_config (Dict[str, List[Any]]): A mapping from subtest
            keyword argument name to a list of its possible values.
        test_fn (Callable): A callable that runs the actual test.
        test_args: Positional arguments to pass to ``test_fn``.
        test_kwargs: Keyword arguments to pass to ``test_fn``.
    """
    # Convert the config mapping to a list to have a fixed order
    subtest_config_items: list[tuple[str, list[Any]]] = list(subtest_config.items())
    subtest_config_keys: list[str] = [item[0] for item in subtest_config_items]
    subtest_config_values: list[list[Any]] = [item[1] for item in subtest_config_items]
    for values in itertools.product(*subtest_config_values):
        # Map keyword to chosen value
        subtest_kwargs = dict(zip(subtest_config_keys, values))
        with cls_inst.subTest(**subtest_kwargs):
            torch._dynamo.reset()
            test_fn(*test_args, **test_kwargs, **subtest_kwargs)
            torch._dynamo.reset()
        c10d.barrier()


# Cannot use functools.cache as it requires python 3.9
EFA_PROBE_RESULT = None


def has_efa() -> bool:
    """
    If shell command `fi_info -p efa -t FI_EP_RDM` returns exit code 0 then we assume that the machine has
    Libfabric EFA interfaces and EFA software components installed,
    see https://docs.aws.amazon.com/AWSEC2/latest/UserGuide/efa-start.html.
    """
    global EFA_PROBE_RESULT
    if EFA_PROBE_RESULT is not None:
        return EFA_PROBE_RESULT

    try:
        EFA_PROBE_RESULT = (
            subprocess.run(
                ["fi_info", "-p", "efa", "-t", "FI_EP_RDM"], check=False
            ).returncode
            == 0
        )
    except FileNotFoundError:
        EFA_PROBE_RESULT = False
    return EFA_PROBE_RESULT


def tp_transports():
    """
    If the machine has Libfabric EFA interfaces and EFA software components installed it may cause
    'RuntimeError: In operator() at tensorpipe/common/ibv.h:172 "": Operation not supported' if tensorpipe
    uses InfiniBand transport, so we exclude it from tensorpipe transports,
    see https://github.com/pytorch/pytorch/issues/73885 and https://github.com/pytorch/pytorch/issues/65022
    """
    return ["shm", "uv"] if has_efa() else None


def spawn_threads_and_init_comms(
    func=None, timeout=TIMEOUT_DEFAULT, world_size=DEFAULT_WORLD_SIZE
):
    """
    Wrapper to use with a test method
    """
    if func is None:
        return partial(
            spawn_threads_and_init_comms, timeout=timeout, world_size=world_size
        )

    def _run_test_method_with_multi_threads(world_size, callback):
        world = _install_threaded_pg()
        global_store = c10d.HashStore()

        def world_is_valid():
            return world == c10d.distributed_c10d._world

        def worker(rank, world_pg, store):
            c10d.init_process_group(
                backend="threaded", rank=rank, world_size=world_size, store=store
            )
            try:
                callback()
            except BaseException as ex:  # noqa: B036
                # Exceptions are handled in MultiThreadedTestCase
                MultiThreadedTestCase.exception_queue.put((rank, sys.exc_info()))
                ProcessLocalGroup.exception_handle(
                    ex
                )  # trigger _terminate event and awaken worker threads
            finally:
                if world_is_valid():
                    c10d.destroy_process_group()

        threads = []
        for rank in range(world_size):
            t = threading.Thread(target=worker, args=(rank, world, global_store))
            t.start()
            threads.append(t)

        return threads

    @wraps(func)
    def wrapper(self, *args, **kwargs):
        # TODO: get test name from kwargs
        torch._C._distributed_c10d._set_thread_isolation_mode(True)
        try:
            threads = _run_test_method_with_multi_threads(
                world_size, lambda: func(self, *args, **kwargs)
            )
            # join and error handling
            MultiThreadedTestCase._join_threads(threads, func)
        finally:
            torch._C._distributed_c10d._set_thread_isolation_mode(False)

    return wrapper


class MultiThreadedTestCase(TestCase):
    """
    Test runner that runs all tests with the in-proc process group using
    multiple threads with the threaded process group.

    Each test spawns world_size threads and run the test method in each thread.

    Difference from regular MultiProcess test runner:
    Must explicitly defines SetUp and call self._spawn_threads() to run the tests.
    Cannot use setUp / tearDown (must use perThreadSetup / perThreadShutdown)
        to set up / tear down each thread when running each test.
    No global state possible
        How bad of a limitation is this?
    """

    exception_queue = queue.Queue()

    MAIN_THREAD_RANK = -1

    def join_or_run(self, fn):
        @wraps(fn)
        def wrapper(self):
            if self.rank == self.MAIN_THREAD_RANK:
                self._join_threads(self.threads, fn)
            else:
                fn()

        return types.MethodType(wrapper, self)

    def __init__(
        self, method_name: str = "runTest", methodName: str = "runTest"
    ) -> None:
        # methodName is the correct naming in unittest and testslide uses keyword arguments.
        # So we need to use both to 1) not break BC and, 2) support testslide.
        if methodName != "runTest":
            method_name = methodName
        super().__init__(method_name)
        try:
            fn = getattr(self, method_name)
            setattr(self, method_name, self.join_or_run(fn))
        except AttributeError as e:
            if methodName != "runTest":
                # we allow instantiation with no explicit method name
                # but not an *incorrect* or missing method name
                raise ValueError(
                    f"no such test method in {self.__class__}: {methodName}"
                ) from e

    def perThreadSetUp(self):
        # super().setUp()  # TestCase.setUp() calls torch.manual_seed()
        pass

    def perThreadTearDown(self):
        pass

    def setUp(self) -> None:
        """
        setUp only set up things in the main thread, if you want to configure things
        in the spawned threads, use perThreadSetUp
        """
        super().setUp()
        self.rank = self.MAIN_THREAD_RANK
        self.threads = []
        # Show full C++ stacktraces when a Python error originating from C++ is raised.
        os.environ["TORCH_SHOW_CPP_STACKTRACES"] = "1"

    def tearDown(self):
        """
        tearDown only set up things in the main thread, if you want to configure things
        in the spawned threads, use perThreadTearDown
        """
        super().tearDown()
        self.threads = []

    def _spawn_threads(self):
        """
        class method to spawn threads and run test, use this method in the SetUp of your TestCase
        """
        torch._C._distributed_c10d._set_thread_isolation_mode(True)
        test_name = self._current_test_name
        # for each test case, we need to create thread local world, and a global store
        world = _install_threaded_pg()
        self.__class__.global_store = c10d.HashStore()

        def world_is_valid():
            return world == c10d.distributed_c10d._world

        if not world_is_valid():
            raise RuntimeError("Invalid world")

        for rank in range(self.world_size):
            t = threading.Thread(
                target=self.__class__._run, args=(test_name, rank, self.world_size)
            )
            t.start()
            self.threads.append(t)

    @classmethod
    def _run(cls, test_name, rank, world_size, **kwargs):
        self = cls(test_name)
        self.rank = rank

        # precision/rel_tol is a thread-local setting since it may be overridden per test, need to make
        # every thread have the same value. This would be relevant when we use op db tests, where it
        # needs those states to be set i.e. using instantiate_device_type_tests()
        # TODO: figure out a better way to do this
        if hasattr(self, "_tls"):
            self._tls = threading.local()
            self._tls.precision = TestCase._precision
            self._tls.rel_tol = TestCase._rel_tol

        self.run_test_with_threaded_pg(test_name, rank, world_size)

    def run_test_with_threaded_pg(self, test_name, rank, world_size):
        """
        Run the current test associated with `test_name` using the threaded process group.
        """
        c10d.init_process_group(
            backend="threaded",
            rank=rank,
            world_size=world_size,
            store=self.__class__.global_store,
        )
        self.perThreadSetUp()

        try:
            getattr(self, test_name)()
        except BaseException as ex:  # noqa: B036
            self.exception_queue.put((rank, sys.exc_info()))
            ProcessLocalGroup.exception_handle(
                ex
            )  # trigger _terminate event and awaken worker threads
        finally:
            c10d.destroy_process_group()
            self.perThreadTearDown()

    @classmethod
    def _join_threads(cls, threads, fn):
        timeout = TIMEOUT_DEFAULT
        try:
            for idx, thread in enumerate(threads):
                thread.join(max(0, timeout))
                if thread.is_alive():
                    MultiThreadedTestCase.exception_queue.put(
                        (
                            idx,
                            (
                                TimeoutError,
                                TimeoutError(
                                    f"Rank failed to join in under {timeout} seconds"
                                ),
                                None,
                            ),
                        )
                    )
            ProcessLocalGroup.reset()
            failed_ranks = []
            while not cls.exception_queue.empty():
                failure = cls.exception_queue.get()
                failed_ranks.append(failure)
        finally:
            _uninstall_threaded_pg()
            torch._C._distributed_c10d._set_thread_isolation_mode(False)

        cls._check_return_codes(failed_ranks, timeout, fn)

    @classmethod
    def _check_return_codes(cls, failed_ranks, timeout, fn):
        # Print based on exceptions raised from threads
        #   SkipTest: print info for each thread
        #   TimeoutError: raise RuntimeError for any timed out thread
        #   Normal Exception: print error for each thread that raises exception
        #   and raise a RuntimeError
        error_msg = ""
        skip_code = -1
        for rank, exc_info in failed_ranks:
            exc = exc_info[1]
            if isinstance(exc, unittest.SkipTest):
                logger.info(
                    "Thread %s skipping test %s for following reason: %s",
                    rank,
                    fn,
                    str(exc),
                )
                if skip_code < 0:
                    skip_code = TEST_SKIPS["generic"].exit_code
            elif isinstance(exc, TimeoutError):
                msg = f"Thread {rank} terminated or timed out after {timeout} seconds\n"
                logger.error(msg)
                raise RuntimeError(msg)
            elif isinstance(exc, Exception):
                msg = "".join(traceback.format_exception(*exc_info))
                logger.error("Caught exception: \n%s exiting thread %s", msg, rank)
                error_msg += f"Thread {rank} exited with exception:\n{msg}\n"
            elif isinstance(exc, SystemExit):
                if type(exc.code) == int and skip_code < 0:
                    skip_code = exc.code

        # check exceptions
        if len(error_msg) > 0:
            raise RuntimeError(error_msg)
        # check skip
        if skip_code > 0:
            for skip in TEST_SKIPS.values():
                if skip_code == skip.exit_code:
                    if IS_SANDCASTLE:
                        # "pass" the test with an appropriate message.
                        logger.info(
                            "Skipping %s on sandcastle for the following reason: %s",
                            fn,
                            skip.message,
                        )
                        return
                    else:
                        raise unittest.SkipTest(skip.message)

    @property
    def world_size(self) -> int:
        return DEFAULT_WORLD_SIZE

    @property
    def _current_test_name(self) -> str:
        # self.id() == e.g. '__main__.TestDistributed.TestAdditive.test_get_rank'
        return self.id().split(".")[-1]

    def assertEqualOnRank(self, x, y, msg=None, *, rank=0):
        """
        The reason why we have this util function instead of
        self.assertEqual is all threads are sharing one CPU RNG
        so the assertion result is only reliable on rank 0
        """
        if self.rank == rank:
            self.assertEqual(x, y, msg)

    def assertNotEqualOnRank(self, x, y, msg=None, *, rank=0):
        if self.rank == rank:
            self.assertNotEqual(x, y)


class SaveForwardInputsModule(nn.Module):
    def __init__(
        self,
        forward_inputs: dict[nn.Module, torch.Tensor],
        cast_forward_inputs: bool,
    ) -> None:
        super().__init__()
        self.l = nn.Linear(100, 100)
        self.forward_inputs = forward_inputs
        self.cast_forward_inputs = cast_forward_inputs

    def forward(self, x: torch.Tensor) -> torch.Tensor:
        self.forward_inputs[self] = x
        return self.l(x.to(self.l.weight.dtype) if self.cast_forward_inputs else x)


class SaveForwardInputsModel(nn.Module):
    def __init__(
        self,
        forward_inputs: dict[nn.Module, torch.Tensor],
        cast_forward_inputs: bool,
    ) -> None:
        super().__init__()
        self.c1 = SaveForwardInputsModule(forward_inputs, cast_forward_inputs)
        self.c2 = SaveForwardInputsModule(forward_inputs, cast_forward_inputs)
        self.forward_inputs = forward_inputs

    def forward(self, x: torch.Tensor) -> torch.Tensor:
        self.forward_inputs[self] = x
        return self.c2(self.c1(x))


@contextmanager
def _dynamo_dist_per_rank_init(
    rank, world_size, backend=None, init_pg=True, fake_pg=False
):
    # To avoid multiple inheritance from _dynamo.test_case.TestCase and MultiProcessTestCase,
    # Just manually implement the most important part of the dynamo behavior to reset/clear.
    if not fake_pg:
        torch.accelerator.set_device_index(rank)

    device_type = (
        acc.type if (acc := torch.accelerator.current_accelerator()) else "cpu"
    )
    if backend is None:
        backend = c10d.get_default_backend_for_device(device_type)

    os.environ["MASTER_ADDR"] = "localhost"
    os.environ["MASTER_PORT"] = "6789"
    if init_pg:
        if fake_pg:
            store = torch.testing._internal.distributed.fake_pg.FakeStore()
            c10d.init_process_group(
                backend="fake",
                world_size=world_size,
                rank=rank,
                store=store,
            )
        else:
            c10d.init_process_group(backend=backend, rank=rank, world_size=world_size)
    torch._dynamo.reset()
    torch._dynamo.utils.counters.clear()
    try:
        yield
    finally:
        torch._dynamo.reset()
        torch._dynamo.utils.counters.clear()
        if init_pg:
            c10d.destroy_process_group()


class DynamoDistributedSingleProcTestCase(torch._dynamo.test_case.TestCase):
    """
    Test harness for single-process dynamo distributed tests,
    initializes dist process group.

    Prefer this for simple tests, as it's easier to debug.
    """

    @classmethod
    def setUpClass(cls):
        super().setUpClass()
        # _exit_stack is set up in TestCase
        cls._exit_stack.enter_context(
            patch.dict(
                os.environ,
                {
                    "MASTER_ADDR": "localhost",
                    "MASTER_PORT": "12355",
                },
            )
        )
        cls.rank = 0
        device = torch.accelerator.current_accelerator().type
        cls.device = f"{device}:{cls.rank}"
        cls.device_ids = None if device in cls.device else [cls.rank]
        c10d.init_process_group(
            c10d.get_default_backend_for_device(device), rank=cls.rank, world_size=1
        )

    @classmethod
    def tearDownClass(cls):
        c10d.destroy_process_group()
        super().tearDownClass()


class DynamoDistributedMultiProcTestCase(DistributedTestBase):
    """
    Use this for tests that actually run on multiple GPUs.

    Decorate tests with @skip_if_lt_x_gpu(ngpu)

    Note: MultiProcTestCase spawns processes per test and is slow.
    Prefer MultiThreadedTestCase for most tests. Perhaps use this one
    sparingly for integration tests.
    """

    @property
    def world_size(self) -> int:
        return torch.accelerator.device_count()

    @classmethod
    def _run(
        cls, rank: int, test_name: str, file_name: str, parent_pipe, **kwargs
    ) -> None:
        trace_log.addHandler(logging.NullHandler())

        # The rest is copypasta from MultiProcessTestCase._run
        self = cls(test_name)
        self.rank = rank
        self.file_name = file_name
        self.run_test(test_name, parent_pipe)


class MultiProcContinousTest(TestCase):
    # Class variables:
    MAIN_PROCESS_RANK = -1
    # number of test processes
    world_size: int = -2  # unset state
    # rank of the current process
    rank: int = -2  # unset state
    # Rendezvous file
    rdvz_file: Optional[str] = None
    # timeout configured per class
    timeout: timedelta = timedelta(seconds=120)
    # Poison pill for rest of tests if one of them fails
    poison_pill: bool = False

    @classmethod
    def backend_str(cls) -> Optional[str]:
        """
        ProcessGroup backend str.
        To be customized by sub test classes, e.g. "nccl".
        Otherwise we return None -- lazily decided by tensor.
        """
        return None

    # Please override if you intend to test on specific device type
    @classmethod
    def device_type(cls) -> str:
        curr_device = torch.accelerator.current_accelerator()
        if curr_device is None:
            return "cpu"
        return curr_device.type

    @classmethod
    def opts(cls, high_priority_stream=False):
        """
        ProcessGroup init options.
        To be customized by sub test classes, e.g. ProcessGroupNCCLOpTest
        Here we return None.
        """
        return None

    @classmethod
    def _init_pg(cls, rank, world_size, rdvz_file):
        assert rdvz_file is not None
        store = c10d.FileStore(rdvz_file, world_size)

        # create nccl processgroup with opts
        c10d.init_process_group(
            backend=cls.backend_str(),
            world_size=world_size,
            rank=rank,
            store=store,
            pg_options=cls.opts(),
            timeout=cls.timeout,
        )
        cls.pg = c10d.distributed_c10d._get_default_group()

    @classmethod
    def _run_test_given_id(cls, test_id: str, **kwargs) -> None:
        # self.id() == e.g. '__main__.TestDistributed.TestAdditive.test_get_rank'
        test_name = test_id.rsplit(".", maxsplit=1)[-1]
        # Get the test function from the test class
        self = cls(test_name)
        self.rank = cls.rank
        self.world_size = cls.world_size
        test_fn = getattr(self, test_name)
        # Run the test function
        test_fn(**kwargs)

    @classmethod
    def _worker_loop(cls, rank, world_size, rdvz_file, task_queue, completion_queue):
        raised_exception = False
        # Sub tests are going to access these values, check first
        assert 0 <= rank < world_size
        # set class variables for the test class
        cls.rank = rank
        cls.world_size = world_size

        # Initialize the process group
        cls._init_pg(rank, world_size, rdvz_file)

        # End of bootstrap
        logger.info("Setup complete")

        # Loop forever, waiting for a test name to run
        while True:
            test_id = task_queue.get()
            logger.debug(f"Got test {test_id}")  # noqa: G004
            # None means exit
            if test_id is None:
                break

            # Run the test
            try:
                cls._run_test_given_id(test_id)
                completion_queue.put(test_id)
            except BaseException as ex:  # noqa: B036
                raised_exception = True
                # Send the exception and stack trace back to the dispatcher
                exc_info = sys.exc_info()
                tb_str = "".join(traceback.format_exception(*exc_info))
                # Create a new exception with the original exception and traceback
                enhanced_ex = RuntimeError(f"Exception in worker process:\n{tb_str}")
                enhanced_ex.__cause__ = ex
                completion_queue.put(enhanced_ex)

        # Termination
        logger.info("Terminating ...")
        # Calling destroy_process_group when workers have exceptions
        # while others are doing collectives will cause a deadlock since
        # it waits for enqueued collectives to finish.
        # Only call this on a clean exit path
        if not raised_exception:
            c10d.destroy_process_group()

    @classmethod
    def _spawn_processes(cls, world_size) -> None:
        cls.processes = []
        cls.task_queues = []
        cls.completion_queues = []
        # Need a rendezvous file for `init_process_group` purpose.
        cls.rdvz_file = tempfile.NamedTemporaryFile(delete=False).name

        # CUDA multiprocessing requires spawn instead of fork, to make sure
        # child processes have their own memory space.
        try:
            torch.multiprocessing.set_start_method("spawn")
        except RuntimeError:
            # The start method has already been set
            pass

        for rank in range(int(world_size)):
            task_queue = torch.multiprocessing.Queue()
            completion_queue = torch.multiprocessing.Queue()
            process = torch.multiprocessing.Process(
                target=cls._worker_loop,
                name="process " + str(rank),
                daemon=True,  # so that child processes will exit if parent decides to terminate
                args=(rank, world_size, cls.rdvz_file, task_queue, completion_queue),
            )
            process.start()
            cls.processes.append(process)
            cls.task_queues.append(task_queue)
            cls.completion_queues.append(completion_queue)
            logger.info("Started process %s with pid %s", rank, process.pid)  # noqa: UP031

    @classmethod
    def setUpClass(cls):
        """
        Class-scope test fixture. Run once for entire test class, before any test starts.
        Set up the process group.
        """
        super().setUpClass()

        # Use device count as world size
        device_type = cls.device_type()
        # If world_size is not set, use device count
        if cls.world_size == -2:
            cls.world_size = torch.get_device_module(device_type).device_count()
            if cls.world_size == 0:
                raise unittest.SkipTest(f"No {device_type} devices available")

        logger.info(
            f"Testing class {cls.__name__} on {cls.world_size} {device_type}"  # noqa: G004
        )

        cls._spawn_processes(cls.world_size)

    @classmethod
    def tearDownClass(cls):
        """
        Class-scope test fixture. Run once for entire test class, after all tests finish.
        Tear down the process group.
        """
        logger.debug(f"Joining {cls.world_size} workers")  # noqa: G004
        # Enqueue "None" to all workers to tell them to exit
        for task_queue in cls.task_queues:
            task_queue.put(None)

        # Wait for all workers to exit
        for process in cls.processes:
            process.join()

        # Clear up the rendezvous file
        try:
            os.remove(cls.rdvz_file)
        except OSError:
            pass

        logger.info(f"Class {cls.__name__} finished")  # noqa: G004
        super().tearDownClass()

    def setUp(self) -> None:
        """
        Test fixture. Run before each test.
        """
        super().setUp()

        # I am the dispatcher
        self.rank = self.MAIN_PROCESS_RANK

        # If this test class hits an exception in one test, skip the rest of tests
        if self.__class__.poison_pill:
            raise unittest.SkipTest(f"Previous test failed, skipping {self.id()}")

        # Enqueue "current test" to all workers
        for i, task_queue in enumerate(self.task_queues):
            logger.debug(f"Sending Rank {i}: {self.id()}")  # noqa: G004
            task_queue.put(self.id())

    def _worker_run_main_wait(self, fn):
        @wraps(fn)
        def wrapper(self):
            if self.rank == self.MAIN_PROCESS_RANK:
                logger.debug(f"Waiting for workers to finish {self.id()}")  # noqa: G004
                # Wait for the workers to finish the test
                for i, completion_queue in enumerate(self.completion_queues):
                    rv = completion_queue.get()
                    if isinstance(rv, BaseException):
                        # Hit an exception, re-raise it in the main process.
                        logger.warning(
                            f"Detected failure from Rank {i} in: {self.id()}, "  # noqa: G004
                            f"skipping rest of tests in Test class: {self.__class__.__name__}"  # noqa: G004
                        )
                        # Poison rest of tests (because ProcessGroup may be not
                        # reusable now)
                        self.__class__.poison_pill = True
                        raise rv

                    # Success
                    assert rv == self.id()
                    logger.debug(
                        f"Main proc detected rank {i} finished {self.id()}"  # noqa: G004
                    )
            else:
                # Worker just runs the test
                fn()

        return types.MethodType(wrapper, self)

    # The main process spawns N subprocesses that run the test.
    # Constructor patches current instance test method to
    # assume the role of the main process and join its subprocesses,
    # or run the underlying test function.
    def __init__(
        self, method_name: str = "runTest", methodName: str = "runTest"
    ) -> None:
        # methodName is the correct naming in unittest and testslide uses keyword arguments.
        # So we need to use both to 1) not break BC and, 2) support testslide.
        if methodName != "runTest":
            method_name = methodName
        super().__init__(method_name)
        try:
            fn = getattr(self, method_name)
            setattr(self, method_name, self._worker_run_main_wait(fn))
        except AttributeError as e:
            if methodName != "runTest":
                # we allow instantiation with no explicit method name
                # but not an *incorrect* or missing method name
                raise ValueError(
                    f"no such test method in {self.__class__}: {methodName}"
                ) from e<|MERGE_RESOLUTION|>--- conflicted
+++ resolved
@@ -338,14 +338,6 @@
 
 
 def requires_nccl_version(version, msg):
-<<<<<<< HEAD
-    if not TEST_CUDA:
-        return lambda f: f
-    if not c10d.is_nccl_available():
-        return skip_but_pass_in_sandcastle(
-            "c10d was not compiled with the NCCL backend",
-        )
-=======
     if TEST_CUDA:
         if not c10d.is_nccl_available():
             return skip_but_pass_in_sandcastle(
@@ -356,17 +348,8 @@
                 torch.cuda.nccl.version() < version,
                 f"Requires NCCL version greater than or equal to: {version}, found: {torch.cuda.nccl.version()}, reason: {msg}",
             )
->>>>>>> 7a68d022
     else:
-
-        def decorator(func):
-            @wraps(func)
-            def wrapper(*args, **kwargs):
-                return func(*args, **kwargs)
-
-            return wrapper
-
-        return decorator
+        return lambda f: f
 
 
 def requires_nccl():
