--- conflicted
+++ resolved
@@ -15,10 +15,16 @@
 
 from ._fsdp_api import CPUOffloadPolicy, MixedPrecisionPolicy, OffloadPolicy
 from ._fsdp_collectives import (
+    AllGather,
     AllGatherResult,
+    DefaultAllGather,
+    DefaultReduceScatter,
     foreach_all_gather,
     foreach_all_gather_copy_out,
     foreach_reduce,
+    ProcessGroupAllocAllGather,
+    ProcessGroupAllocReduceScatter,
+    ReduceScatter,
 )
 from ._fsdp_common import (
     compiled_autograd_enabled,
@@ -159,12 +165,9 @@
         self._module_to_pre_save_state_dict_hook_handle: _ModuleToHandleDict = {}
         self._module_to_pre_load_state_dict_hook_handle: _ModuleToHandleDict = {}
         self._all_reduce_hook: Optional[Callable[[torch.Tensor], None]] = None
-<<<<<<< HEAD
-=======
         self._all_gather_comm: AllGather = DefaultAllGather()
         self._all_gather_output = torch.empty(0, device=self.device)
         self._reduce_scatter_comm: ReduceScatter = DefaultReduceScatter()
->>>>>>> eaa5d9d3
         # Optional stream to run the user-defined all-reduce hook in
         # Saved here and not in the comm. context because we allow the user to
         # specify it, possibly at construction time before lazy init
@@ -183,9 +186,12 @@
         # Whether to reshard parameters after backward (only useful for
         # gradient accumulation)
         self.reshard_after_backward: bool = True
-        # Optional custom reduce-scatter reduce op (e.g. to divide by a
-        # factor other than the shard world size)
-        self.reduce_scatter_reduce_op: Optional[dist.ReduceOp] = None
+        # Optional custom factor for the gradient reduction op (e.g. to divide
+        # by a factor other than the world size)
+        self.gradient_divide_factor: Optional[float] = None
+        # Whether reduce-scatter and all-reduce should be issued using only
+        # summations, potentially with separate pre-/post-scaling.
+        self.force_sum_reduction_for_comms: bool = False
         # `async_op` arg used for pre-forward/pre-backward unshard; can be
         # overridden to only do explicit prefetching and avoid inter-stream
         # fragmentation from using separate unshard streams
@@ -259,6 +265,36 @@
         self._init_mp_dtypes()
         self._register_state_dict_hooks()
 
+    def set_allocate_memory_from_process_group(self, enable: bool) -> None:
+        """
+        Whether to (try to) use the ProcessGroup's allocate_tensor method for
+        the staging buffers for collective comms.
+        """
+        assert isinstance(
+            self._all_gather_comm, (DefaultAllGather, ProcessGroupAllocAllGather)
+        ), (
+            "cannot call set_allocate_memory_from_process_group() "
+            f"when all gather comm is custom: {self._all_gather_comm.__class__.__name__}"
+        )
+        self._all_gather_comm = (
+            ProcessGroupAllocAllGather(self._all_gather_process_group)
+            if enable
+            else DefaultAllGather()
+        )
+
+        assert isinstance(
+            self._reduce_scatter_comm,
+            (DefaultReduceScatter, ProcessGroupAllocReduceScatter),
+        ), (
+            "cannot call set_allocate_memory_from_process_group() "
+            f"when reduce scatter comm is custom: {self._reduce_scatter_comm.__class__.__name__}"
+        )
+        self._reduce_scatter_comm = (
+            ProcessGroupAllocReduceScatter(self._reduce_scatter_process_group)
+            if enable
+            else DefaultReduceScatter()
+        )
+
     # Runtime #
     def unshard(self, async_op: bool = False):
         if self._all_gather_result is not None:  # already called, pending wait
@@ -298,11 +334,12 @@
                 async_op,
                 *self.comm_ctx.get_all_gather_streams(async_op, self._training_state),
                 self.device,
+                self._all_gather_comm,
             )
 
     def wait_for_unshard(self):
         """
-        1. In forward with implict prefetching, to overlap the current copy-out
+        1. In forward with implicit prefetching, to overlap the current copy-out
         with the next all-gather, we save a reference to the current all-gather
         result to free after the next copy-out.
         2. Otherwise (explicit prefetching or in backward), we free the
@@ -509,15 +546,17 @@
                 unsharded_grads,
                 self._reduce_scatter_process_group,
                 self.comm_ctx.reduce_scatter_stream,
+                self._reduce_scatter_comm,
                 self._orig_dtype,
                 self._reduce_dtype,
                 self.device,
-                self.reduce_scatter_reduce_op,
+                self.gradient_divide_factor,
                 self._all_reduce_process_group if self._is_hsdp else None,
                 all_reduce_stream,
                 self.all_reduce_grads,
                 self._partial_reduce_output,
                 self._all_reduce_hook,
+                self.force_sum_reduction_for_comms,
             )
             self.comm_ctx.reduce_scatter_state = ReduceScatterState(
                 reduce_scatter_input, reduce_scatter_event
