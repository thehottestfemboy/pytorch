# mypy: allow-untyped-defs
import threading
from collections.abc import Sequence
from functools import lru_cache
from itertools import chain
from typing import Callable, cast, Optional, Union

import torch
from torch._ops import OpOverload
from torch._subclasses import FakeTensorMode
from torch.distributed.tensor._dtensor_spec import DTensorSpec, TensorMeta
from torch.distributed.tensor._op_schema import (
    OpInfo,
    OpSchema,
    OpSpec,
    OpStrategy,
    OutputSharding,
    OutputSpecType,
    RuntimeSchemaInfo,
    StrategyType,
    TupleStrategy,
)
from torch.distributed.tensor._utils import (
    compute_local_shape_and_global_offset,
    compute_local_stride,
)


aten = torch.ops.aten


def _length(obj) -> int:
    if obj is None:
        return 0
    if not isinstance(obj, Sequence):
        return 1
    return len(obj)


class LocalLRUCache(threading.local):
    def __init__(self, user_function: Callable) -> None:
        self.cache = lru_cache(None)(user_function)

    def __call__(self, *args, **kwargs) -> object:
        return self.cache(*args, **kwargs)

    def cache_info(self):
        return self.cache.cache_info()


class ShardingPropagator:
    def __init__(self) -> None:
        self.op_to_rules: dict[OpOverload, Callable[[OpSchema], OutputSharding]] = {}
        self.op_strategy_funcs: dict[
            OpOverload,
            Callable[[OpSchema], StrategyType],
        ] = {}
        # op map to save static argnum to decide to reuse sharding prop cache or
        # re-run sharding prop
        self.op_to_schema_info: dict[OpOverload, RuntimeSchemaInfo] = {}
        self.propagate_op_sharding = LocalLRUCache(
            self.propagate_op_sharding_non_cached
        )
        # op map to save indices of shape (and stride) args which may need to be
        # modified in sharding prop
        self.op_to_shape_and_stride_idx: dict[
            OpOverload, Union[int, tuple[int, int]]
        ] = {
            # new factory ops
            aten.new_empty.default: 1,
            aten.new_full.default: 1,
            aten.new_ones.default: 1,
            aten.new_zeros.default: 1,
            aten.new_empty_strided.default: (1, 2),
            # view ops
            aten.expand.default: 1,
            aten.reshape.default: 1,
            aten.view.default: 1,
            aten._unsafe_view.default: 1,
            aten.select_backward.default: 1,
            aten.slice_backward.default: 1,
        }

    def register_sharding_prop_rule(
        self,
        op_overload: OpOverload,
        rule_func: Callable[[OpSchema], OutputSharding],
        schema_info: Optional[RuntimeSchemaInfo] = None,
    ):
        """
        Register a sharding propagation rule for an operator.
        """
        self.op_to_rules[op_overload] = rule_func
        if schema_info is not None:
            self.op_to_schema_info[op_overload] = schema_info

    def register_op_strategy(
        self,
        op_overload: OpOverload,
        strategy_func: Callable[[OpSchema], StrategyType],
        schema_info: Optional[RuntimeSchemaInfo] = None,
    ):
        """
        Register a :class:`OpStrategy` generator for an operator.

        During the sharding propagation, DTensor wants to enumerate all
        acceptable sharding specs (:class:`OpSpec`) for an operator,
        and by "acceptable" we mean that the operator can be executed on
        the ``_local_tensor`` of DTensor args/kwargs (with ``OpSpec.input_specs``)
        and the output(s) constitute valid DTensor(s) (with ``OpSpec.output_specs``).

        ``strategy_func`` is the function that enumerates such acceptable specs
        for the operator ``op_overload``. One general approach to write ``strategy_func``
        is, if the operator has simple arguments structure (e.g. mm, bmm), first enumerating
        all sharding specs for the operands, and then filtering out the ones that
        are not valid. For example, for ``mm``, the operands are two 2D tensors, and
        if both ``input`` and ``mat2`` have sharding placements ``[Shard(0)]``, then this
        is not an acceptable ``input_specs``.

        Once we have a way to enumerate all acceptable sharding specs, we can use each
        of them to construct a :class:`OpSpec`. The ``OpSpec.input_specs`` directly comes
        from the sharding spec, and the ``OpSpec.output_specs`` is therefore determined
        (e.g. ``[Shard(1)]`` @ ``[Shard(0)]`` yields ``[Partial()]``). In addition,
        :class:`OpSpec` also contains ``redistribute_cost`` which records the redistribution
        cost from each :class:`OpSpec` in the source :class:`OpStrategy.strategies` to
        the target sharding spec, for each operand.

        The ``strategy_func`` should return a :class:`OpStrategy` which contains a list of
        all the :class:`OpSpec`s generated in the above.

        The optional ``schema_info`` tells which non-DTensor args/kwargs could affect the
        cache and whether ``pytree`` is needed to flatten the nested args. ``static_argnum``
        marks the starting index of the non-DTensor args that should be hashed into the
        sharding propagation hash key, and ``static_kwargkey`` marks the keys of the
        non-DTensor kwargs that should be hashed. ``needs_pytree`` should be used when
        the input arg has :class:`list` or :class:`dict` structure.

        For example, ``aten.cat.default`` op has a ``List[Tensor]`` argument ``tensors``
        and an ``int`` argument ``dim``. Because ``dim`` affects the sharding propagation
        result, we want to pass ``RuntimeSchemaInfo(static_argnum=1)`` because the argument
        index of ``dim`` is 1. Besides, we also want to set ``needs_pytree=True`` because
        ``tensors`` needs be flattened in sharding propagation. Another example is
        ``aten.histc.default``. ``histc`` has 4 arguments (self, bins, min, max) and the
        last two would affect sharding propagation along with the :class:`DTensor` argument
        ``self``. Since the argument index of ``min`` is 2, the `schema_info` should be
        `RuntimeSchemaInfo(static_argnum=2)`.
        """
        self.op_strategy_funcs[op_overload] = strategy_func
        if schema_info is not None:
            self.op_to_schema_info[op_overload] = schema_info

    def _propagate_tensor_meta_non_cached(
        self, op_schema: OpSchema
    ) -> Union[None, TensorMeta, Sequence[Optional[TensorMeta]]]:
        """
        Propagate the tensor metadata, it could either return a TensorMeta
        or a list/tuple of TensorMetas
        """
        if op_schema.op == aten.equal.default:
            # data dependent ops can't be used for fake propagation
            return None

        # NOTE: We must call the tracing in fake tensor mode so that it
        # avoids materializing memory
        with FakeTensorMode():
            fake_args = op_schema.gen_fake_args()
            fake_kwargs = op_schema.gen_fake_kwargs()
            fake_out = op_schema.op(*fake_args, **fake_kwargs)

        if isinstance(fake_out, torch.Tensor):
            return TensorMeta(
                shape=fake_out.shape, stride=fake_out.stride(), dtype=fake_out.dtype
            )

        elif isinstance(fake_out, (tuple, list)):
            tensor_meta_list: list[Optional[TensorMeta]] = []
            for fake_out_item in fake_out:
                if isinstance(fake_out_item, torch.Tensor):
                    tensor_meta_list.append(
                        TensorMeta(
                            shape=fake_out_item.shape,
                            stride=fake_out_item.stride(),
                            dtype=fake_out_item.dtype,
                        )
                    )
                else:
                    tensor_meta_list.append(None)
            return (
                tuple(tensor_meta_list)
                if isinstance(fake_out, tuple)
                else tensor_meta_list
            )
        else:
            # if fake is not a tensor or tuple of tensor, return as none
            return None

    @lru_cache  # noqa: B019
    def _propagate_tensor_meta(
        self, op_schema: OpSchema
    ) -> Union[None, TensorMeta, Sequence[Optional[TensorMeta]]]:
        return self._propagate_tensor_meta_non_cached(op_schema)

    def _wrap_output_spec_tensor_meta(
        self,
        op: OpOverload,
        output_specs: OutputSpecType,
        output_tensor_meta: Union[None, TensorMeta, Sequence[Optional[TensorMeta]]],
    ) -> None:
        """
        Wrap the output_specs with the tensor metadata from the output.
        """

        if isinstance(output_specs, DTensorSpec):
            if not isinstance(output_tensor_meta, TensorMeta):
                # Either error due to ShardingPropagator or due to incorrect OutputSpec
                if not isinstance(output_tensor_meta, (tuple, list)):
                    raise ValueError(
                        "ShardingPropagator error: output does not have an associated "
                        "TensorMeta"
                    )
                raise ValueError(
                    f"For the op {op.name()}, `output_specs` has 1 output which does "
                    "not equal the "
                    f"number of op outputs: {len(output_tensor_meta)}."
                )
            output_specs.tensor_meta = output_tensor_meta
        elif isinstance(output_specs, (tuple, list)):
            if not isinstance(output_tensor_meta, (tuple, list)) or len(
                output_specs
            ) != len(output_tensor_meta):
                raise ValueError(
                    f"For the op {op.name()}, `output_specs` has {len(output_specs)} "
                    "outputs which does not equal the "
                    f"number of op outputs {_length(output_tensor_meta)}."
                )

            for i, spec in enumerate(output_specs):
                if isinstance(spec, DTensorSpec):
                    output_tensor_meta_i = output_tensor_meta[i]
                    if not isinstance(output_tensor_meta_i, TensorMeta):
                        # NOTE: aten.convolution_backward.default is an exception and it
                        # needs extra handling because the first Tensor in the output
                        # tuple can be `None` if the input Tensor to convolution op has
                        # `requires_grad=False` (e.g. convolution layer is the first
                        # layer in the model). We explicitly allow its corresponding
                        # TensorMeta to be `None`.
                        if (
                            op == aten.convolution_backward.default
                            and i == 0
                            and output_tensor_meta_i is None
                        ):
                            assert isinstance(output_specs, list)
                            output_specs[i] = None
                            continue
                        else:
                            raise ValueError(
                                f"ShardingPropagator error: output {i} of {op.name()} "
                                "does not have an associated TensorMeta"
                            )

                    spec.tensor_meta = output_tensor_meta_i

    def _wrap_with_op_strategy(self, op_schema: OpSchema) -> OpSchema:
        """
        wrap a op_schema that contains DTensorSpec to another op_schema that contains
        OpStrategy/TupleStrategy, the returned op_schema is then used for sharding
        strategy propagation on pytorch operators.
        """

        def spec_to_strategy(spec: object) -> object:
            if isinstance(spec, DTensorSpec):
                return OpStrategy([OpSpec(spec)])
            elif (
                isinstance(spec, (list, tuple))
                and len(spec) > 0
                and isinstance(spec[0], DTensorSpec)
            ):
                # tensor list create tuple strategy
                tuple_strategy = [spec_to_strategy(s) for s in spec]
                tuple_strategy = cast(Sequence[StrategyType], tuple_strategy)
                return TupleStrategy(
                    tuple(tuple_strategy) if isinstance(spec, tuple) else tuple_strategy
                )
            else:
                return spec

        args_op_strategy = [spec_to_strategy(i) for i in op_schema.args_schema]

        kwargs_op_strategy = {
            k: spec_to_strategy(v) for k, v in op_schema.kwargs_schema.items()
        }

        return OpSchema(
            op=op_schema.op,
            args_schema=tuple(args_op_strategy),
            kwargs_schema=kwargs_op_strategy,
            schema_info=op_schema.schema_info,
        )

    def propagate(self, op_info: OpInfo) -> None:
        # We cannot use an lru cache if we know that inputs will have dynamic shapes,
        # because SymInts are not hashable.
        # This is generally ok because this only happens during tracing in torch.compile,
<<<<<<< HEAD
        # and compile autograd initial tracing, which do not need to be as fast as
        # eagermode DTensor usages.
        if _are_we_tracing():
=======
        # and tracing does not need to be as fast as eagermode DTensor usages.
        if op_info.schema.has_symints:
>>>>>>> eed9dbf7
            output_sharding = self.propagate_op_sharding_non_cached(op_info.schema)
        else:
            output_sharding = cast(
                OutputSharding, self.propagate_op_sharding(op_info.schema)
            )
        op_info.output_sharding = output_sharding

    def propagate_op_sharding_non_cached(self, op_schema: OpSchema) -> OutputSharding:
        """
        Propagate the sharding for an operator given the op_schema.
        """
        # special case op, we don't need to propagate for local
        # scalar. TODO: figure out a better way to handle this
        if op_schema.op is aten._local_scalar_dense.default:
            return OutputSharding(None, op_schema)

        out_tensor_meta = self._propagate_tensor_meta_non_cached(op_schema)

        if op_schema.op in self.op_strategy_funcs:
            # wrap the op_schema with op strategy for sharding strategy propagation
            strategy_schema = self._wrap_with_op_strategy(op_schema)

            # run sharding strategy propagation/generation
            op_strategy = self.op_strategy_funcs[op_schema.op](strategy_schema)

            if isinstance(op_strategy, OpStrategy):
                # single Op strategy
                output_strategy = self._select_strategy(op_strategy)

                # check if we need to redistribute the input
                needs_redistribute = False
                expected_input_specs: list[DTensorSpec] = []

                # in case where the op does not specify input_specs and output_specs
                # is a DTensorSpec, we use output_specs as the spec for each DTensor
                # input arg.
                if output_strategy.input_specs is None:
                    assert isinstance(output_strategy.output_specs, DTensorSpec)

                for idx, input_spec in enumerate(op_schema.args_spec):
                    desired_spec = (
                        output_strategy.output_spec
                        if output_strategy.input_specs is None
                        else output_strategy.input_specs[idx]
                    )
                    expected_input_specs.append(
                        desired_spec.shallow_copy_with_tensor_meta(
                            input_spec.tensor_meta
                        )
                    )
                    if input_spec.placements != desired_spec.placements:
                        needs_redistribute = True

                suggestion_schema = None
                if needs_redistribute:
                    suggestion_schema = OpSchema(
                        op_schema.op, tuple(expected_input_specs), {}
                    )
                    suggestion_schema._inplace_rewrap_schema_suggestion(op_schema)

                # shape and stride args need to be modified for
                # view ops and new factory ops, potentially
                if op_schema.op in self.op_to_shape_and_stride_idx:
                    assert isinstance(output_strategy.output_spec, DTensorSpec)
                    # It happens when the output has the same shape as the input
                    # and the input placements are not all Replicate().
                    if output_strategy.output_spec.is_sharded():
                        schema = suggestion_schema or op_schema
                        assert isinstance(out_tensor_meta, TensorMeta)
                        suggestion_schema = self._adjust_shape_and_stride_args(
                            out_tensor_meta, schema, output_strategy.output_spec
                        )
                        needs_redistribute = True

                # construct output spec for the op
                if op_schema.return_type_tuple_tensor_like():
                    # for ops that return multiple tensors and the output_specs is not
                    # a tuple, we use a tuple of that single output spec as the new
                    # output_specs
                    output_specs: OutputSpecType = output_strategy.output_specs
                    if isinstance(output_specs, DTensorSpec):
                        output_specs = tuple(
                            [
                                # create a new DTensorSpec with the same placement as the
                                # output_specs in output_strategy
                                DTensorSpec(
                                    mesh=output_specs.mesh,
                                    placements=output_specs.placements,
                                    tensor_meta=output_specs.tensor_meta,
                                )
                                for _ in range(len(op_schema.op._schema.returns))
                            ]
                        )
                elif (
                    op_schema.return_type_tensor()
                    or op_schema.return_type_list_tensor_like()
                ):
                    output_specs = output_strategy.output_specs
                else:
                    output_specs = None

                output_sharding = OutputSharding(
                    output_specs,
                    suggestion_schema,
                    needs_redistribute=needs_redistribute,
                )
            elif isinstance(op_strategy, TupleStrategy):
                # tuple strategy output sharding processing
                # runtime select OpSpec for each TupleStrategy input arg
                selected_strategies: list[OpSpec] = []
                out_spec_list: list[DTensorSpec] = []
                for strategy in op_strategy.children:
                    assert isinstance(strategy, OpStrategy)
                    selected_strategy = self._select_strategy(strategy)
                    selected_strategies.append(selected_strategy)
                    out_spec_list.append(selected_strategy.output_spec)

                needs_redistribute = False
                suggestion_args: list[object] = []
                tensor_or_list_tensor_arg_idx = 0

                for arg in op_schema.args_schema:
                    if (
                        arg
                        and isinstance(arg, (list, tuple))
                        and isinstance(arg[0], DTensorSpec)
                    ):
                        expected_input_spec_list: list[DTensorSpec] = []
                        for idx, arg_spec in enumerate(arg):
                            expected_input_spec = selected_strategies[idx].input_spec(
                                tensor_or_list_tensor_arg_idx
                            )
                            expected_input_spec = (
                                expected_input_spec.shallow_copy_with_tensor_meta(
                                    arg_spec.tensor_meta
                                )
                            )
                            if arg_spec.placements != expected_input_spec.placements:
                                needs_redistribute = True
                            expected_input_spec_list.append(expected_input_spec)
                        suggestion_args.append(
                            tuple(expected_input_spec_list)
                            if isinstance(arg, tuple)
                            else expected_input_spec_list
                        )
                        tensor_or_list_tensor_arg_idx += 1

                    elif isinstance(arg, DTensorSpec):
                        expected_input_spec = selected_strategies[0].input_spec(
                            tensor_or_list_tensor_arg_idx
                        )
                        expected_input_spec = (
                            expected_input_spec.shallow_copy_with_tensor_meta(
                                arg.tensor_meta
                            )
                        )
                        if arg.placements != expected_input_spec.placements:
                            needs_redistribute = True
                        suggestion_args.append(expected_input_spec)
                        tensor_or_list_tensor_arg_idx += 1
                    else:
                        suggestion_args.append(arg)

                suggestion_schema = None
                if needs_redistribute:
                    suggestion_schema = OpSchema(
                        op_schema.op, tuple(suggestion_args), op_schema.kwargs_schema
                    )

                output_sharding = OutputSharding(
                    tuple(out_spec_list) if out_tensor_meta is not None else None,
                    suggestion_schema,
                    needs_redistribute=needs_redistribute,
                )
            else:
                raise ValueError("Unsupported op strategy type")

            # associate the output sharding with the output tensor metadata
            self._wrap_output_spec_tensor_meta(
                op_schema.op, output_sharding.output_spec, out_tensor_meta
            )
            return output_sharding
        elif op_schema.op in self.op_to_rules:
            # propagate the sharding with rule
            sharding_prop_func = self.op_to_rules[op_schema.op]

            # step 1. there's sharding propagation rule, run
            # sharding propagation to get the output sharding
            try:
                output_sharding = sharding_prop_func(op_schema)
            except NotImplementedError as e:
                raise e
            except Exception as e:
                raise RuntimeError(
                    f"Sharding propagation failed on op {op_schema}.\nError: {e}"
                ) from e

            # step 2. if can't get output_spec from sharding
            # propagation (i.e. no rules apply for input
            # placements), we return the output sharding
            # with schema suggestions, which can be used to
            # decide how to do redistribute on inputs
            if output_sharding.output_spec is None:
                if output_sharding.redistribute_schema is None:
                    raise RuntimeError(
                        f"Sharding propagation failed on op {op_schema}!"
                    )
                else:
                    # we do auto redistribute on inputs if necessary
                    # run sharding propagation again with suggested schema
                    propagation_res = sharding_prop_func(
                        output_sharding.redistribute_schema
                    )
                    # we set the output sharding with the new propagation result
                    # so that dispatching know both output_spec and redistribute_schema
                    # exist, which indicates a reshard is needed
                    output_sharding.output_spec = propagation_res.output_spec
                    output_sharding.needs_redistribute = True

            # associate the output sharding with the output tensor metadata
            self._wrap_output_spec_tensor_meta(
                op_schema.op, output_sharding.output_spec, out_tensor_meta
            )

            return output_sharding
        else:
            raise NotImplementedError(
                f"Operator {op_schema.op} does not have a sharding strategy registered."
            )

    def _select_strategy(self, strategy: OpStrategy) -> OpSpec:
        if len(strategy.strategies) == 1:
            # short cut with only one possible OpSpec
            return strategy.strategies[0]

        op_spec_costs: list[float] = []
        for op_spec in strategy.strategies:
            assert op_spec.redistribute_cost is not None, (
                "must set redistribute cost each OpSpec!"
            )
            redistribute_cost = sum(chain.from_iterable(op_spec.redistribute_cost))
            op_spec_costs.append(redistribute_cost)

        # for eager execution, we just select the one with the minimal redistribute cost
        return strategy.strategies[op_spec_costs.index(min(op_spec_costs))]

    def _adjust_shape_and_stride_args(
        self,
        out_tensor_meta: TensorMeta,
        schema: OpSchema,
        spec: DTensorSpec,
    ) -> OpSchema:
        shape_stride_idx = self.op_to_shape_and_stride_idx[schema.op]
        if isinstance(shape_stride_idx, tuple):
            shape_idx, stride_idx = shape_stride_idx
        else:
            shape_idx = shape_stride_idx
            stride_idx = None

        expected_input_schema = list(schema.args_schema)
        # adjust shape to be the same as that of the _local_tensor
        # of the DTensor input arg at index 0, which is inferred
        expected_input_schema[shape_idx], _ = compute_local_shape_and_global_offset(
            out_tensor_meta.shape, spec.mesh, spec.placements
        )

        # adjust the stride arg for aten.new_empty_strided.default
        if stride_idx:
            expected_input_schema[stride_idx] = compute_local_stride(
                out_tensor_meta.stride, spec.mesh, spec.placements
            )

        return OpSchema(schema.op, tuple(expected_input_schema), schema.kwargs_schema)<|MERGE_RESOLUTION|>--- conflicted
+++ resolved
@@ -301,14 +301,8 @@
         # We cannot use an lru cache if we know that inputs will have dynamic shapes,
         # because SymInts are not hashable.
         # This is generally ok because this only happens during tracing in torch.compile,
-<<<<<<< HEAD
-        # and compile autograd initial tracing, which do not need to be as fast as
-        # eagermode DTensor usages.
-        if _are_we_tracing():
-=======
         # and tracing does not need to be as fast as eagermode DTensor usages.
         if op_info.schema.has_symints:
->>>>>>> eed9dbf7
             output_sharding = self.propagate_op_sharding_non_cached(op_info.schema)
         else:
             output_sharding = cast(
@@ -340,6 +334,8 @@
 
                 # check if we need to redistribute the input
                 needs_redistribute = False
+                # check if we want to use args value from redistribute_schema
+                use_val_from_redistribute_schema = False
                 expected_input_specs: list[DTensorSpec] = []
 
                 # in case where the op does not specify input_specs and output_specs
@@ -382,6 +378,7 @@
                             out_tensor_meta, schema, output_strategy.output_spec
                         )
                         needs_redistribute = True
+                        use_val_from_redistribute_schema = True
 
                 # construct output spec for the op
                 if op_schema.return_type_tuple_tensor_like():
@@ -414,6 +411,7 @@
                     output_specs,
                     suggestion_schema,
                     needs_redistribute=needs_redistribute,
+                    use_val_from_redistribute_schema=use_val_from_redistribute_schema,
                 )
             elif isinstance(op_strategy, TupleStrategy):
                 # tuple strategy output sharding processing
@@ -482,6 +480,7 @@
                     tuple(out_spec_list) if out_tensor_meta is not None else None,
                     suggestion_schema,
                     needs_redistribute=needs_redistribute,
+                    use_val_from_redistribute_schema=False,
                 )
             else:
                 raise ValueError("Unsupported op strategy type")
