--- conflicted
+++ resolved
@@ -1,21 +1,16 @@
 #pragma once
 
 #include <torch/csrc/inductor/aoti_torch/c/shim.h>
+#include <torch/headeronly/util/Exception.h>
 #include <torch/headeronly/util/shim_utils.h>
+#include <climits>
 #include <memory>
 
-<<<<<<< HEAD
-namespace torch::stable {
-
-using DeviceIndex =
-    int8_t; // this is from c10/core/Device.h and can be header only
-=======
 #include <torch/csrc/stable/accelerator.h>
 
 namespace torch::stable {
 
 using DeviceIndex = torch::stable::accelerator::DeviceIndex;
->>>>>>> 95e456fc
 
 // The torch::stable::Tensor class is a highlevel C++ wrapper around
 // the C shim Tensor APIs. We've modeled this class after TensorBase, as custom
@@ -37,7 +32,15 @@
   std::shared_ptr<AtenTensorOpaque> ath_;
 
  public:
-  Tensor() = delete;
+  // Construct a stable::Tensor with an uninitialized AtenTensorHandle (ATH)
+  // Steals ownership from the ATH
+  Tensor() {
+    AtenTensorHandle ret;
+    TORCH_ERROR_CODE_CHECK(aoti_torch_new_uninitialized_tensor(&ret));
+    ath_ = std::shared_ptr<AtenTensorOpaque>(ret, [](AtenTensorHandle ath) {
+      TORCH_ERROR_CODE_CHECK(aoti_torch_delete_tensor_object(ath));
+    });
+  }
 
   // Construct a stable::Tensor from an AtenTensorHandle (ATH)
   // Steals ownership from the ATH
@@ -103,11 +106,30 @@
     return stride;
   }
 
-  DeviceIndex get_device() const {
+  // This is almost the same API as the one in TensorBase.h, except
+  // we add a check that the returned device_index is within the
+  // range of int8_t.
+  int8_t get_device() const {
     int32_t device_index;
     TORCH_ERROR_CODE_CHECK(
         aoti_torch_get_device_index(ath_.get(), &device_index));
-    return static_cast<DeviceIndex>(device_index);
+    STD_TORCH_CHECK(
+        device_index >= std::numeric_limits<int8_t>::min() &&
+            device_index <= std::numeric_limits<int8_t>::max(),
+        "Device index is out of range of return type int8_t, please use get_device_index() instead.");
+    return static_cast<int8_t>(device_index);
+  }
+
+  // The same as get_device but with two differences:
+  // 1. it has a more suiting name
+  // 2. it returns a DeviceIndex, which is int32_t in this world
+  //    that should be more stable than the likely shifting
+  //    DeviceIndex in libtorch (it is int8_t that might become int16_t)
+  DeviceIndex get_device_index() const {
+    int32_t device_index;
+    TORCH_ERROR_CODE_CHECK(
+        aoti_torch_get_device_index(ath_.get(), &device_index));
+    return device_index;
   }
 
   bool is_cuda() const {
@@ -123,6 +145,12 @@
     return size;
   }
 
+  bool defined() const {
+    bool defined;
+    TORCH_ERROR_CODE_CHECK(aoti_torch_is_defined(ath_.get(), &defined));
+    return defined;
+  }
+
   // =============================================================================
   // END of C-shimified TensorBase APIs
   // =============================================================================
