#include <torch/csrc/autograd/profiler_python.h>

#include <atomic>
#include <cstdint>
#include <deque>
#include <limits>
#include <memory>
#include <queue>
#include <string>
#include <utility>
#include <vector>

#include <Python.h>
#include <frameobject.h>

#include <ATen/core/TensorBase.h>
#include <c10/macros/Macros.h>
#include <c10/util/ApproximateClock.h>
#include <c10/util/Exception.h>
#include <c10/util/Logging.h>
#include <c10/util/flat_hash_map.h>
#include <c10/util/irange.h>
#include <torch/csrc/autograd/python_variable.h>
#include <torch/csrc/profiler/collection.h>
#include <torch/csrc/profiler/containers.h>
#include <torch/csrc/profiler/orchestration/python_tracer.h>
#include <torch/csrc/profiler/util.h>
#include <torch/csrc/utils/pybind.h>
#include <torch/csrc/utils/python_compat.h>
#include <torch/csrc/utils/python_numbers.h>
#include <torch/csrc/utils/python_strings.h>
#include <optional>

namespace py = pybind11;

namespace torch::profiler::impl {
namespace {
enum CallType { PyCall = 0, PyModuleCall, PyCCall, PyOptimizerCall };
static constexpr size_t CallTypeSize = 4;
using no_ephemeral_t = std::tuple<>;
static constexpr uint64_t NoTID = std::numeric_limits<uint64_t>::max();

// ============================================================================
// == Miscellaneous structs and utils =========================================
// ============================================================================
struct CodeLocation {
  CodeLocation() = default;
  explicit CodeLocation(PyFrameObject* frame)
      : line_number_{PyFrame_GetLineNumber(frame)} {
    auto code = THPCodeObjectPtr(PyFrame_GetCode(frame));
    filename_ = THPUtils_unpackStringView(code->co_filename).data();
    name_ = THPUtils_unpackStringView(code->co_name).data();
  }

  bool operator==(const CodeLocation& other) const {
    return filename_ == other.filename_ && name_ == other.name_ &&
        line_number_ == other.line_number_;
  }

  const char* filename_{nullptr};
  const char* name_{nullptr};
  int line_number_{0};
};

template <CallType C>
PyCodeObject* getCode();

template <>
PyCodeObject* getCode<CallType::PyModuleCall>() {
  static auto module_call_code = []() {
    pybind11::gil_scoped_acquire gil;
    auto res = py::module::import("torch.nn")
                   .attr("Module")
                   .attr("__call__")
                   .attr("__code__")
                   .ptr();
    TORCH_INTERNAL_ASSERT(PyCode_Check(res));
    return (PyCodeObject*)res;
  }();
  return module_call_code;
}

template <>
PyCodeObject* getCode<CallType::PyOptimizerCall>() {
  static auto optimizer_step_code = []() {
    pybind11::gil_scoped_acquire gil;
    auto res = py::module::import("torch.optim")
                   .attr("Optimizer")
                   .attr("_optimizer_step_code")
                   .attr("__code__")
                   .ptr();
    TORCH_INTERNAL_ASSERT(PyCode_Check(res));
    return (PyCodeObject*)res;
  }();
  return optimizer_step_code;
}

} // namespace
} // namespace torch::profiler::impl

template <>
struct std::hash<torch::profiler::impl::CodeLocation> {
  size_t operator()(const torch::profiler::impl::CodeLocation& x) {
    return c10::get_hash(x.filename_, x.name_, x.line_number_);
  }
};

namespace torch::profiler::impl {
namespace {
// ============================================================================
// == CallTypeHelper: Tools for generic programming on specializations. =======
// ============================================================================
template <template <CallType> class ClassT>
class CallTypeHelper final {
 private:
  static_assert(
      CallType::PyCall == 0,
      "CallTypeHelper uses integer math which depends on a zero start.");
  static constexpr size_t End = CallTypeSize;

  template <size_t... I>
  static constexpr std::tuple<ClassT<(CallType)I>...> make_tuple_impl(
      std::index_sequence<I...>);

  template <size_t C, typename T, typename FunctorT, typename... Args>
  static void map(T& t, FunctorT& f, Args&&... args) {
    f(std::get<C>(t), args...);
    if constexpr (C + 1 < End) {
      map<C + 1>(t, f, std::forward<Args>(args)...);
    }
  }

 public:
  using tuple_type = decltype(make_tuple_impl(std::make_index_sequence<End>{}));

  template <typename FunctorT, typename... Args>
  static void map(tuple_type& t, FunctorT& f, Args&&... args) {
    map<0>(t, f, std::forward<Args>(args)...);
  }
};

// ============================================================================
// == Event type definitions. =================================================
// ============================================================================
// When we are tracing a Python program, the general procedure is to record
// every time we enter or exit a function and later replay these events during
// post processing. Thus, during the profiling phase we want to do the MINIMAL
// amount of work to capture all of the information that we need; otherwise we
// will distort the profile. (While we don't wish to be terribly inefficient
// during post processing, we are willing to do extra fixup work in post if it
// reduces overhead in the profiling phase.)
//
// When the tracer first enters a frame, it constructs a CallKey for that
// location. The contents of the key vary by context. For a python function
// the key is the (PyCodeObject*, int) pair that defines the bytecode of the
// function. For an `nn.Module` the key is a (non-owning) pointer to `self`.
// For a bound C function it is a (non-owning) pointer to the bound function.
// A CallKey should be small, inexpensive, and POD.
//
// We then collect a CallKey<CallType::PyCall> for the calling frame for better
// source tracking. This pair is a `Callsite`, and serves as a first level key
// during tracing. We lookup the Callsite in a thread local cache which maps
// Callsite to a unique integer `TraceKey`. On a cache hit, we simply store the
// TraceKey and return. On a cache miss, we use a global value cache to store
// whatever fields we need from the two CallKeys, generate a new TraceKey, and
// update the local cache.
//
// During post processing we:
//   1) Determine the type represented by a TraceKey by checking which
//      sub-cache it appears in in the thread local cache.
//   2) Look up the pair of CallKeys from the thread local cache.
//   3) Look up the expanded values of each CallKey from the global value cache.
//
// To add a new event type to the cache:
//   1) Add an entry to the `CallType` enum.
//   2) Add a specialization of Config which defined key_t, ephemeral_t and
//      cache_t.
//   3) Add a specialization of ValueCache::store and ValueCache::load.
//
// -------------------------
// -- Ephemeral arguments --
// -------------------------
// The value cache mechanism assumes that `key_t` is enough to specify the
// correct value. However it may not be possible to materialize a value using
// only an instance of `key_t`. As a result, the cache also accepts "ephemeral"
// inputs which can be used to populate the value cache. Ephemeral inputs come
// with two caveats:
//  1) They are NOT safe to save, and cannot be used after `ValueCache::store`.
//  2) They should be used to access data that is not expect to change from
//     call to call, such as the name of a function.

template <CallType>
struct Config;

template <>
struct Config<CallType::PyCall> {
  using key_t = CodeLocation;
  using ephemeral_t = no_ephemeral_t;
  using cache_t = ska::flat_hash_map<key_t, PyFrameState>;
  static constexpr EventType event_type = EventType::PyCall;
};

template <typename Key, typename Cls, typename ParameterInfo>
struct ExtendedPyCallConfig {
  using key_t = Key;
  using cls_t = Cls;
  using ephemeral_t = PyFrameObject*;

  struct ClsAndParameters {
    cls_t cls_;
    std::vector<ParameterInfo> parameters_;
  };

  struct Cache {
    // `nn.Module.forward` or `optim.Optimizer._optimizer_step_code`
    std::optional<CodeLocation> location_;
    ska::flat_hash_map<key_t, ClsAndParameters> cls_and_parameters_;
    ska::flat_hash_map<cls_t, at::StringView> cls_names_;
  };
  using cache_t = Cache;

  static constexpr EventType event_type = EventType::PyCall;
};

template <>
struct Config<CallType::PyModuleCall> : ExtendedPyCallConfig<
                                            PyModuleSelf,
                                            PyModuleCls,
                                            NNModuleInfo::ParameterInfo> {};

template <>
struct Config<CallType::PyOptimizerCall> : ExtendedPyCallConfig<
                                               PyOptimizerSelf,
                                               PyOptimizerCls,
                                               OptimizerInfo::ParameterInfo> {};

template <>
struct Config<CallType::PyCCall> {
  using key_t = PyMethod;
  using ephemeral_t = PyObject*;
  using cache_t = ska::flat_hash_map<key_t, at::StringView>;
  static constexpr EventType event_type = EventType::PyCCall;
};

// ============================================================================
// == Callsite & ValueCache: Storage during profiling =========================
// ============================================================================
template <CallType C>
class Callsite {
 public:
  static constexpr CallType call_type = C;
  using key_t = typename Config<C>::key_t;

  static_assert(
      std::is_trivially_copyable_v<key_t>,
      "Key should be trivial, as it is passed by value.");

  template <typename U>
  Callsite(U value, PyFrameObject* f_back) : value_(value), caller_(f_back) {}

  bool operator==(const Callsite<C>& other) const {
    return value_ == other.value_ && caller_ == other.caller_;
  }

  key_t value_;
  Config<CallType::PyCall>::key_t caller_;
};

// ============================================================================
// == Type specific store and load implementations. ===========================
// ============================================================================
using PyCallKey = Config<CallType::PyCall>::key_t;
using PyModuleCallKey = Config<CallType::PyModuleCall>::key_t;
using PyCCallKey = Config<CallType::PyCCall>::key_t;
using PyOptimizerCallKey = Config<CallType::PyOptimizerCall>::key_t;

class ValueCache {
 public:
  ValueCache() = default;
  ValueCache(const ValueCache&) = delete;
  ValueCache& operator==(const ValueCache&) = delete;
  ValueCache(ValueCache&&) = default;
  ValueCache& operator==(ValueCache&&) = delete;
  ~ValueCache() = default;

  template <CallType C>
  void store(const typename Config<C>::key_t&, typename Config<C>::ephemeral_t);

  template <CallType C>
  auto load(const Callsite<C>& callsite, size_t python_tid) const {
    auto caller = load<CallType::PyCall>(callsite.caller_);
    TORCH_INTERNAL_ASSERT(!caller.module_info_.has_value());
    return ExtraFields<Config<C>::event_type>{
        /*end_time_ns=*/std::numeric_limits<c10::time_t>::min(),
        python_tid,
        caller.frame_state_,
        load<C>(callsite.value_)};
  }

  std::optional<TensorMetadata> recordIfTensor(py::handle p);
  std::vector<std::pair<std::string, TensorMetadata>> unpackTensorMap(
      const py::dict& tensor_map);
  void trimPrefixes();

 private:
  template <CallType C>
  typename ExtraFields<Config<C>::event_type>::args_t load(
      const typename Config<C>::key_t&) const;

  template <CallType C>
  using State = typename Config<C>::cache_t;

  CallTypeHelper<State>::tuple_type state_;
};

template <CallType C>
typename Config<C>::cls_t set_class(
    ValueCache* value_cache,
    typename Config<C>::cache_t& cache,
    const typename Config<C>::key_t& key,
    const typename Config<C>::ephemeral_t& frame) {
  if (C10_UNLIKELY(!cache.location_.has_value())) {
    auto code = THPCodeObjectPtr(PyFrame_GetCode(frame));
    TORCH_INTERNAL_ASSERT(code.get() == getCode<C>());
    cache.location_ = PyCallKey(frame);
    value_cache->store<CallType::PyCall>(*cache.location_, no_ephemeral_t());
  }

  auto cls_handle = py::handle((PyObject*)key).attr("__class__");
  auto cls = typename Config<C>::cls_t(cls_handle.ptr());
  if (cache.cls_names_.find(cls) == cache.cls_names_.end()) {
    cache.cls_names_[cls] =
        at::StringView(py::str(cls_handle.attr("__name__")));
  }
  return cls;
}

TensorMetadata toTensorMetadata(PyObject* self) {
  TORCH_INTERNAL_ASSERT(THPVariable_CheckExact(self));
  const auto& t = THPVariable_Unpack(self);
  RawTensorMetadata m{t};
  return TensorMetadata{
      m,
      t.sizes().vec(),
      m.layout_ == at::kStrided ? t.strides().vec() : std::vector<int64_t>()};
}

std::optional<TensorMetadata> ValueCache::recordIfTensor(py::handle p) {
  return THPVariable_CheckExact(p.ptr())
      ? std::optional<TensorMetadata>{toTensorMetadata(p.ptr())}
      : std::nullopt;
}

std::vector<std::pair<std::string, TensorMetadata>> ValueCache::unpackTensorMap(
    const py::dict& tensor_map) {
  std::vector<std::pair<std::string, TensorMetadata>> out;
  for (auto& it : tensor_map) {
    auto* value = it.second.ptr();
    if (py::isinstance<py::str>(it.first) && THPVariable_CheckExact(value)) {
      out.emplace_back(
          py::cast<std::string>(it.first), toTensorMetadata(value));
    }
  }
  return out;
}

template <>
void ValueCache::store<CallType::PyCall>(const PyCallKey& key, no_ephemeral_t) {
  auto& locations = std::get<CallType::PyCall>(state_);
  if (C10_UNLIKELY(locations.find(key) == locations.end())) {
    locations[key] = {
        key.line_number_,
        at::StringView(key.filename_),
        at::StringView(key.name_)};
  }
}

template <>
ExtraFields<EventType::PyCall>::args_t ValueCache::load<CallType::PyCall>(
    const PyCallKey& key) const {
  return {std::get<CallType::PyCall>(state_).at(key), std::nullopt};
}

template <>
void ValueCache::store<CallType::PyModuleCall>(
    const PyModuleCallKey& key,
    Config<CallType::PyModuleCall>::ephemeral_t frame) {
  auto& cache = std::get<CallType::PyModuleCall>(state_);
  if (C10_UNLIKELY(
          cache.cls_and_parameters_.find(key) ==
          cache.cls_and_parameters_.end())) {
    auto cls = set_class<CallType::PyModuleCall>(this, cache, key, frame);

    py::dict params = py::handle((PyObject*)key).attr("_parameters");
    std::vector<NNModuleInfo::ParameterInfo> params_;
    for (auto& it : params) {
      auto* p = it.second.ptr();
      if (py::isinstance<py::str>(it.first) && THPVariable_CheckExact(p)) {
        params_.push_back(
            {it.first.cast<std::string>(),
             toTensorMetadata(p),
             recordIfTensor(py::getattr(it.second, "grad", py::none()))});
      }
    }
    cache.cls_and_parameters_[key] = {cls, std::move(params_)};
  }
}

template <>
ExtraFields<EventType::PyCall>::args_t ValueCache::load<CallType::PyModuleCall>(
    const PyModuleCallKey& key) const {
  auto& cache = std::get<CallType::PyModuleCall>(state_);
  TORCH_INTERNAL_ASSERT(cache.location_.has_value());
  const auto& cls_and_parameters = cache.cls_and_parameters_.at(key);
  const auto& cls = cls_and_parameters.cls_;
  NNModuleInfo info{
      key, cls, cache.cls_names_.at(cls), cls_and_parameters.parameters_};
  return {
      /*frame_state_=*/std::get<CallType::PyCall>(state_).at(*cache.location_),
      /*module_info_=*/std::move(info),
      /*optimizer_info_=*/std::nullopt};
}

template <>
void ValueCache::store<CallType::PyOptimizerCall>(
    const PyOptimizerCallKey& key,
    Config<CallType::PyOptimizerCall>::ephemeral_t frame) {
  auto& cache = std::get<CallType::PyOptimizerCall>(state_);
  if (C10_UNLIKELY(
          cache.cls_and_parameters_.find(key) ==
          cache.cls_and_parameters_.end())) {
    auto cls = set_class<CallType::PyOptimizerCall>(this, cache, key, frame);
    const py::handle self{(PyObject*)key};
    std::vector<OptimizerInfo::ParameterInfo> params;

    for (const auto& i : (py::list)self.attr("param_groups")) {
      for (auto& param : py::cast<py::dict>(i).attr("get")("params")) {
        if (THPVariable_CheckExact(param.ptr())) {
          // While `self.state` is permitted to store data in an arbitrary way,
          // all generic optimizers (SGD, Adam, etc) use param as the key since
          // the state in question is tied to particular parameters. We can
          // relax this assumption if the need arises.
          params.push_back(
              {toTensorMetadata(param.ptr()),
               recordIfTensor(py::getattr(param, "grad", py::none())),
               unpackTensorMap(py::cast<py::dict>(self.attr("state"))
                                   .attr("get")(param, py::dict()))});
        }
      }
    }

    cache.cls_and_parameters_[key] = {cls, std::move(params)};
  }
}

template <>
ExtraFields<EventType::PyCall>::args_t ValueCache::load<
    CallType::PyOptimizerCall>(const PyOptimizerCallKey& key) const {
  auto& cache = std::get<CallType::PyOptimizerCall>(state_);
  const auto& cls_and_parameters = cache.cls_and_parameters_.at(key);
  auto cls = cls_and_parameters.cls_;
  OptimizerInfo info{
      key, cls, cache.cls_names_.at(cls), cls_and_parameters.parameters_};
  return {
      /*frame_state_=*/std::get<CallType::PyCall>(state_).at(
          // NOLINTNEXTLINE(bugprone-unchecked-optional-access)
          cache.location_.value()),
      /*module_info_=*/std::nullopt,
      /*optimizer_info_=*/std::move(info)};
}

template <>
void ValueCache::store<CallType::PyCCall>(
    const PyCCallKey& key,
    Config<CallType::PyCCall>::ephemeral_t arg) {
  auto& names = std::get<CallType::PyCCall>(state_);
  if (C10_UNLIKELY(names.find(key) == names.end())) {
    names[key] = at::StringView(py::repr(arg));
  }
}

template <>
ExtraFields<EventType::PyCCall>::args_t ValueCache::load<CallType::PyCCall>(
    const PyCCallKey& key) const {
  return std::get<CallType::PyCCall>(state_).at(key);
}

// TODO: Use re2.
void ValueCache::trimPrefixes() {
  static const auto prefixes = []() {
    pybind11::gil_scoped_acquire gil;
    return py::module::import("torch.profiler.python_tracer")
        .attr("_prefix_regex")()
        .cast<std::vector<std::string>>();
  }();

  for (auto& it : std::get<CallType::PyCall>(state_)) {
    std::string filename = it.second.filename_.str();
    for (const auto& p : prefixes) {
      if (filename.compare(0, p.size(), p) == 0) {
        filename.erase(0, p.size());
        it.second.filename_ = at::StringView(filename);
        break;
      }
    }
  }
}

// ============================================================================
// == TraceKey cache ==========================================================
// ============================================================================
using python_tracer::TraceKey;

TraceKey nextKey() {
  static std::atomic<uint64_t> key{0};
  return TraceKey{++key};
}

template <CallType C>
struct TraceKeyCacheState {
  struct Hash {
    size_t operator()(const Callsite<C>& key) {
      return c10::get_hash(key.value_, key.caller_);
    }
  };

  TraceKey intern(
      Callsite<C> callsite,
      typename Config<C>::ephemeral_t ephemeral,
      ValueCache& value_cache) {
    auto it = state_.find(callsite);
    if (C10_UNLIKELY(it == state_.end())) {
      value_cache.store<C>(callsite.value_, ephemeral);
      value_cache.store<CallType::PyCall>(callsite.caller_, no_ephemeral_t());
      it = state_.insert({callsite, nextKey()}).first;
    }
    return it->second;
  }

  auto lookup(Callsite<C>& callsite, ValueCache& value_cache) const {
    return std::make_pair(
        value_cache.load<C>(callsite.value_),
        value_cache.load<CallType::PyCall>(callsite.caller_));
  }

  ska::flat_hash_map<Callsite<C>, TraceKey, Hash> state_;
};

// ============================================================================
// == Core CPython data types =================================================
// ============================================================================
// PyObject that allows different threads to record events without colliding.
// It is passed as the second argument when enabling tracing via
// `PyEval_SetProfile`.
struct ThreadLocalResults;
struct TraceContext {
  PyObject_HEAD
  ThreadLocalResults* thread_local_results_;
};

// CPython boilerplate to define `TraceContext` as a proper python object.
static PyTypeObject TraceContextType = {
    PyVarObject_HEAD_INIT(nullptr, 0)
    "TraceContext", /* tp_name */
    sizeof(TraceContext), /* tp_basicsize */
    0, /* tp_itemsize */
    nullptr, /* tp_dealloc */
    0,
    /* tp_vectorcall_offset */
    nullptr, /* tp_getattr */
    nullptr, /* tp_setattr */
    nullptr, /* tp_reserved */
    nullptr, /* tp_repr */
    nullptr, /* tp_as_number */
    nullptr, /* tp_as_sequence */
    nullptr, /* tp_as_mapping */
    nullptr, /* tp_hash  */
    nullptr, /* tp_call */
    nullptr, /* tp_str */
    nullptr, /* tp_getattro */
    nullptr, /* tp_setattro */
    nullptr, /* tp_as_buffer */
    Py_TPFLAGS_DEFAULT, /* tp_flags */
    "Python tracer TLS", /* tp_doc */
    nullptr, /* tp_traverse */
    nullptr, /* tp_clear */
    nullptr, /* tp_richcompare */
    0, /* tp_weaklistoffset */
    nullptr, /* tp_iter */
    nullptr, /* tp_iternext */
    nullptr, /* tp_methods */
    nullptr, /* tp_members */
    nullptr, /* tp_getset */
    nullptr, /* tp_base */
    nullptr, /* tp_dict */
    nullptr, /* tp_descr_get */
    nullptr, /* tp_descr_set */
    0, /* tp_dictoffset */
    nullptr, /* tp_init */
    nullptr, /* tp_alloc */
    PyType_GenericNew, /* tp_new */
    nullptr /* tp_free */
};

class gil_and_restore_thread {
 public:
  gil_and_restore_thread() : initial_thread_state_{PyThreadState_Get()} {}
  ~gil_and_restore_thread() {
    PyThreadState_Swap(initial_thread_state_);

    // `gil_scoped_acquire` is a bit fragile in on-demand mode:
    // https://github.com/pytorch/pytorch/pull/91684#issuecomment-1413154458
    if (!Py_IsInitialized()) {
      gil_.disarm();
    }
  }

  PyThreadState* initial_thread_state() const {
    return initial_thread_state_;
  }

 private:
  pybind11::gil_scoped_acquire gil_;
  PyThreadState* initial_thread_state_;
};

// ============================================================================
// == Thread local cache ======================================================
// ============================================================================
class PythonTracer;
struct ThreadLocalResults {
  ThreadLocalResults(
      PyThreadState* thread_state,
      ValueCache* value_cache,
      PythonTracer* active_tracer)
      : thread_state_{thread_state},
        ctx_{(TraceContext*)TraceContextType.tp_alloc(&TraceContextType, 0)},
        value_cache_{value_cache},
        active_tracer_{active_tracer} {
    ctx_->thread_local_results_ = this;
  }

  ThreadLocalResults() = delete;
  ThreadLocalResults(const ThreadLocalResults&) = delete;
  ThreadLocalResults(ThreadLocalResults&&) = delete;
  ThreadLocalResults& operator=(const ThreadLocalResults&) = delete;
  ThreadLocalResults& operator=(const ThreadLocalResults&&) = delete;

  ~ThreadLocalResults() {
    // Currently, there is a bug in Profiler when using Python 3.12 that causes
    // a segfault when decrementing the refcount of a TraceContext during
    // on-demand. We are purposefully allowing for a small leak in this
    // situation to avoid the segfault. This should be fixed in the future.
#if PY_MAJOR_VERSION < 3 || (PY_MAJOR_VERSION == 3 && PY_MINOR_VERSION < 12)
    Py_DECREF((PyObject*)ctx_);
#endif
  }

  template <CallType C, EventType E, typename Ephemeral, typename... Args>
  TraceKey intern(Ephemeral ephemeral, Args... args) {
    static_assert(
        Config<C>::event_type == E,
        "ThreadLocalResults.intern called from the wrong typed context.");
    auto callsite = Callsite<C>(std::forward<Args>(args)...);
    return std::get<C>(trace_keys_).intern(callsite, ephemeral, *value_cache_);
  }

  static constexpr size_t BLOCK_SIZE = 1024;

  PyThreadState* thread_state_;
  TraceContext* ctx_;
  ValueCache* value_cache_;
  PythonTracer* active_tracer_;
  CallTypeHelper<TraceKeyCacheState>::tuple_type trace_keys_;
  AppendOnlyList<c10::approx_time_t, BLOCK_SIZE> exit_times_;
  AppendOnlyList<c10::approx_time_t, BLOCK_SIZE> c_exit_times_;

  int active_frames_{0};
  int remaining_start_frames_{0};
};

// ============================================================================
// == Tracing implementation ==================================================
// ============================================================================
class PythonTracer final : public python_tracer::PythonTracerBase {
 public:
  PythonTracer(torch::profiler::impl::RecordQueue* queue);
  // NOLINTNEXTLINE(bugprone-exception-escape)
  ~PythonTracer() override;

  static int pyProfileFn(
      PyObject* obj,
      PyFrameObject* frame,
      int what,
      PyObject* arg);

  void stop() override;
  void restart() override;
  std::vector<std::shared_ptr<Result>> getEvents(
      std::function<c10::time_t(c10::approx_time_t)> time_converter,
      std::vector<python_tracer::CompressedEvent>& enters,
      c10::time_t end_time_ns) override;

  struct StartFrame {
    TraceKey trace_key_;
    c10::approx_time_t start_time{};
  };

 private:
  void recordPyCall(
      ThreadLocalResults& tls,
      PyFrameObject* frame,
      bool is_startup_frame);

  void recordCCall(
      ThreadLocalResults& tls,
      PyFrameObject* frame,
      PyObject* arg,
      bool start_frame = false);

  const std::vector<PyThreadState*> interpreterThreads() const;

  PyObject* get_callable_from_frame(PyFrameObject* frame);

  std::atomic<bool> active_lock_{false};
  bool active_{false};

  torch::profiler::impl::RecordQueue* queue_;
  PyInterpreterState* interpreter_{nullptr};
  PyCodeObject* module_call_code_;
  PyCodeObject* optimizer_hook_;

  std::vector<StartFrame> start_frames_;
  std::deque<ThreadLocalResults> thread_local_results_;
  ValueCache value_cache_;
};

const std::vector<PyThreadState*> PythonTracer::interpreterThreads() const {
  pybind11::gil_scoped_acquire gil;
  std::vector<PyThreadState*> out;
  if (SOFT_ASSERT(interpreter_)) {
    auto* thread_state = PyInterpreterState_ThreadHead(interpreter_);
    while (thread_state != nullptr) {
      out.push_back(thread_state);
      thread_state = PyThreadState_Next(thread_state);
    }
  }
  return out;
}

PythonTracer::PythonTracer(torch::profiler::impl::RecordQueue* queue)
    : queue_(queue),

      module_call_code_(getCode<CallType::PyModuleCall>()),
      optimizer_hook_(getCode<CallType::PyOptimizerCall>()) {
  TORCH_CHECK(queue_ != nullptr);

  bool expected{false};
  active_ = active_lock_.compare_exchange_strong(expected, true);
  if (!active_) {
    TORCH_WARN(
        "There is already an active Python tracer. "
        "Refusing to register profile functions.");
    return;
  }

  gil_and_restore_thread gil;
  interpreter_ = PyInterpreterState_Get();

  if (!gil.initial_thread_state()) {
    TORCH_WARN("PyThreadState_Get returned NULL");
    return;
  }

  // Register the tracer in each thread.
  for (const auto thread_state : interpreterThreads()) {
    PyThreadState_Swap(thread_state);

    thread_local_results_.emplace_back(thread_state, &value_cache_, this);
    auto& tls = thread_local_results_.back();
    auto* ctx = tls.ctx_;

    // When we begin profiling there are already frames on the Python
    // interpreter stack. To ensure a complete trace, we must push calls
    // to all the prior frames onto our event stack. (We stop at depth=128)

    std::vector<THPFrameObjectPtr> current_stack;
    auto frame = PyEval_GetFrame();
    Py_XINCREF(frame);

    size_t depth = 0; // Make sure we can't infinite loop.
    while (frame != nullptr) {
      current_stack.emplace_back(frame);
      if (++depth == 128) {
        break;
      }

      // NB: `PyFrame_GetBack` returns a strong reference.
      frame = PyFrame_GetBack(frame);
    }

    for (auto it = current_stack.rbegin(); it != current_stack.rend(); it++) {
<<<<<<< HEAD
      recordPyCall(thread_local_results_.back(), it->get(), true);
      PyFrameObject* frame = it->get();
      PyObject* callable = get_callable_from_frame(frame);
      if (callable) {
        // If the frame has a callable, record it as a C call since
        // PyEval_GetFrame only gets the python frame. We need to record this C
        // call so that when exiting the profiler we don't have a mismatched C
        // call.
        recordCCall(thread_local_results_.back(), it->get(), callable, true);
      }

=======
      recordPyCall(tls, it->get(), true);
>>>>>>> eed9dbf7
      auto frame_refcount = Py_REFCNT(it->get());

      // We hold one reference in `current_stack`, and the interpreter holds
      // another.
      TORCH_INTERNAL_ASSERT(frame_refcount >= 2, frame_refcount);
    }

    tls.remaining_start_frames_ = tls.active_frames_;

    // Note:
    //   This profile will not compose with other CPython profilers, and
    //   cannot be round tripped via `sys.settrace(sys.gettrace())`
    PyEval_SetProfile(PythonTracer::pyProfileFn, (PyObject*)ctx);
  }
}

void PythonTracer::stop() {
  gil_and_restore_thread gil;
  if (active_) {
    for (const auto thread_state : interpreterThreads()) {
      if (thread_state->c_profilefunc == &PythonTracer::pyProfileFn) {
        PyThreadState_Swap(thread_state);
        PyEval_SetProfile(nullptr, nullptr);
      }
    }

    auto lock_returned = active_lock_.compare_exchange_strong(active_, false);
    active_ = false;
    SOFT_ASSERT(lock_returned, "Failed to return python tracer lock.");
  }
}

void PythonTracer::restart() {
  gil_and_restore_thread gil;
  active_ = active_lock_.compare_exchange_strong(active_, true);
  if (!active_) {
    TORCH_WARN(
        "There is already an active Python tracer. "
        "Refusing to register profile functions.");
    return;
  }
  int cur_thread = 0;
  for (const auto thread_state : interpreterThreads()) {
    if (thread_state->c_profilefunc == nullptr) {
      auto* ctx = thread_local_results_[cur_thread].ctx_;
      PyThreadState_Swap(thread_state);
      PyEval_SetProfile(PythonTracer::pyProfileFn, (PyObject*)ctx);
    }
  }
}

// NOLINTNEXTLINE(bugprone-exception-escape)
PythonTracer::~PythonTracer() {
  if (active_) {
    TORCH_WARN("`PythonTracer::stop()` was not called.");
    stop();
  }
}

void PythonTracer::recordPyCall(
    ThreadLocalResults& tls,
    PyFrameObject* frame,
    bool is_startup_frame) {
  static constexpr auto E = EventType::PyCall;
  const auto key = [&]() -> TraceKey {
    auto code = THPCodeObjectPtr(PyFrame_GetCode(frame));
    if (code.get() == module_call_code_) {
      // By default, CPython stores locals in a "fast" format, with an array
      // of names and an array of values. Consequently, frame->f_locals is
      // NULL since the interpreter has no need to populate it.
      //
      // If these arrays were part of the public API then we could very
      // quickly access `self`. Unfortunately they are not, and moreover are
      // not stable across versions. As a result, we are forced to call
      // `PyFrame_FastToLocals` which forces the interpreter to materialize
      // the full dict of locals.
      auto locals = THPObjectPtr(PyFrame_GetLocals(frame));

#if PY_MAJOR_VERSION < 3 || (PY_MAJOR_VERSION == 3 && PY_MINOR_VERSION < 13)
      auto self = THPObjectPtr(PyDict_GetItemString(locals, "self"));
#else
      // In Python-3.13+ `PyFrame_GetLocals()` returns instance of
      // PyFrameLocalsProxy_Type See PEP 667 for more info
      auto self = THPObjectPtr(PyMapping_GetItemString(locals, "self"));
#endif
      Py_INCREF(self.get());
      auto back = THPFrameObjectPtr(PyFrame_GetBack(frame));
      TORCH_INTERNAL_ASSERT(back != nullptr);
      return tls.intern<CallType::PyModuleCall, E>(
          frame, self.get(), back.get());
    } else if (code.get() == optimizer_hook_) {
      auto locals = THPObjectPtr(PyFrame_GetLocals(frame));
#if PY_MAJOR_VERSION < 3 || (PY_MAJOR_VERSION == 3 && PY_MINOR_VERSION < 13)
      auto self = THPObjectPtr(PyDict_GetItemString(locals, "self"));
#else
      auto self = THPObjectPtr(PyMapping_GetItemString(locals, "self"));
#endif
      Py_INCREF(self.get());
      auto back = THPFrameObjectPtr(PyFrame_GetBack(frame));
      TORCH_INTERNAL_ASSERT(back != nullptr);
      return tls.intern<CallType::PyOptimizerCall, E>(
          frame, self.get(), back.get());
    } else {
      auto back = THPFrameObjectPtr(PyFrame_GetBack(frame));
      auto f_back = (back.get() != nullptr) ? back.get() : frame;
      return tls.intern<CallType::PyCall, E>(no_ephemeral_t(), frame, f_back);
    }
  }();
  const auto time = c10::getApproximateTime();
  is_startup_frame ? start_frames_.push_back({key, time})
                   : queue_->getSubqueue()->emplace_py_call(key, time);
  ++tls.active_frames_;
}

void PythonTracer::recordCCall(
    ThreadLocalResults& tls,
    PyFrameObject* frame,
    PyObject* arg,
    bool start_frame) {
  // for starting frames we duplicate callable python functions to avoid having
  // empty C frames in trace when exiting
  if (!start_frame) {
    TORCH_INTERNAL_ASSERT_DEBUG_ONLY(PyCFunction_Check(arg));
  }
  auto fn = reinterpret_cast<PyCFunctionObject*>(arg);

  // NB: For C calls a new frame is not created, so we use `frame` rather than
  //     `frame->f_back`.
  auto key = tls.intern<CallType::PyCCall, EventType::PyCCall>(
      arg, (void*)(fn->m_ml), frame);
  queue_->getSubqueue()->emplace_py_call(key, c10::getApproximateTime());
  ++tls.active_frames_;
}

PyObject* PythonTracer::get_callable_from_frame(PyFrameObject* frame) {
  if (frame == nullptr) {
    return nullptr;
  }
  // Get the code object associated with the frame
  auto code = THPCodeObjectPtr(PyFrame_GetCode(frame));
  if (code == nullptr) {
    return nullptr;
  }
  // Get the function name (if needed)
  auto name = THPUtils_unpackStringView(code->co_name).data();
  // To get the function object, you will need to look in the globals or the
  // frame's f_globals
  PyObject* func = PyDict_GetItemString(PyFrame_GetGlobals(frame), name);
  if (func) {
    Py_INCREF(func); // Make sure the returned function has a reference
  }
  return func; // Returns a PyObject* (the function)
}

// ============================================================================
// == Post processing =========================================================
// ============================================================================
struct Exit {
  bool operator>(const Exit& other) const {
    return t_ > other.t_;
  }

  c10::time_t t_;
  size_t python_tid_;
};

class PostProcess {
 public:
  PostProcess(
      std::function<c10::time_t(c10::approx_time_t)> time_converter,
      std::deque<ThreadLocalResults>& tls,
      const ValueCache& value_cache,
      c10::time_t end_time_ns)
      : end_time_{end_time_ns}, time_converter_{std::move(time_converter)} {
    for (size_t python_tid : c10::irange(tls.size())) {
      CallTypeHelper<TraceKeyCacheState>::map(
          tls[python_tid].trace_keys_, *this, value_cache, python_tid);

      addExits<EventType::PyCall>(tls[python_tid].exit_times_, python_tid);
      addExits<EventType::PyCCall>(tls[python_tid].c_exit_times_, python_tid);
    }
  }

  void set_start_frames(
      const std::vector<PythonTracer::StartFrame>& start_frames,
      std::vector<python_tracer::CompressedEvent>& enters) {
    for (const auto& frame : start_frames) {
      enters.push_back(
          {frame.trace_key_,
           NoTID, // Allows us to detect unhandled start frames
           {},
           time_converter_(frame.start_time)});
    }
  }

  template <CallType C>
  void operator()(
      const TraceKeyCacheState<C>& trace_cache,
      const ValueCache& value_cache,
      size_t python_tid) {
    for (const auto& it : trace_cache.state_) {
      const auto inserted = get_state<Config<C>::event_type>().fields_.insert(
          {it.second, value_cache.load(it.first, python_tid)});
      TORCH_INTERNAL_ASSERT(inserted.second, "Duplicate key: ", it.second);
    }
  }

  template <EventType E, size_t N>
  void addExits(
      AppendOnlyList<c10::approx_time_t, N>& exits,
      size_t python_tid) {
    for (const auto i : exits) {
      get_state<E>().exits_.push({time_converter_(i), python_tid});
    }
  }

  std::vector<std::shared_ptr<Result>> run(
      std::vector<python_tracer::CompressedEvent>& enters) {
    std::stable_sort(
        enters.begin(), enters.end(), [](const auto a, const auto b) {
          return a.enter_t_ < b.enter_t_;
        });
    std::vector<std::shared_ptr<Result>> out;
    populate<EventType::PyCall>(enters, out);
    populate<EventType::PyCCall>(enters, out);
    return out;
  }

 private:
  template <EventType E>
  void populate(
      std::vector<python_tracer::CompressedEvent>& enters,
      std::vector<std::shared_ptr<Result>>& out) {
    using stack_t = std::vector<std::shared_ptr<Result>>;
    const auto initial_size = out.size();
    auto pop = [](stack_t& stack, c10::time_t t) {
      if (!stack.empty()) {
        std::get<ExtraFields<E>>(stack.back()->extra_fields_).end_time_ns_ = t;
        stack.pop_back();
      } else {
        TORCH_WARN_ONCE(
            "Python replay stack is empty during pop operation! May result in incorrect stack tracing.");
      }
    };

    ska::flat_hash_map<size_t, stack_t> stacks;
    auto& state = get_state<E>();
    // We already own the GIL at this point
    for (const auto& enter : enters) {
      auto fields_it = state.fields_.find(enter.key_);
      if (fields_it != state.fields_.end()) {
        while (!state.exits_.empty() &&
               state.exits_.top().t_ < enter.enter_t_) {
          auto& exit = state.exits_.top();
          auto& tstack = stacks[exit.python_tid_];
          if (!tstack.empty()) {
            pop(tstack, exit.t_);
          }
          state.exits_.pop();
        }
        out.push_back(Result::create(
            enter.enter_t_,
            enter.system_tid_,
            enter.kineto_info_,
            fields_it->second));

        stacks[fields_it->second.python_tid_].push_back(out.back());
      }
    }

    // Handle events which were still running when profiling ended.
    for (auto& i : stacks) {
      while (!i.second.empty()) {
        pop(i.second, end_time_);
      }
    }

    // Assign system TIDs to start events based on the system TID of the next
    // observed event with the same Python TID.
    ska::flat_hash_map<size_t, std::pair<size_t, kineto::DeviceAndResource>>
        tid_map;
    auto it = out.rbegin();
    for ([[maybe_unused]] auto _ : c10::irange(initial_size, out.size())) {
      const auto python_tid =
          std::get<ExtraFields<E>>((*it)->extra_fields_).python_tid_;
      if ((*it)->start_tid_ == NoTID && SOFT_ASSERT(E == EventType::PyCall)) {
        const auto& tid_info =
            tid_map.insert({python_tid, {NoTID, kineto::DeviceAndResource()}})
                .first->second;
        (*it)->start_tid_ = tid_info.first;
        (*it)->kineto_info_ = tid_info.second;
      }
      tid_map[python_tid] = {(*it)->start_tid_, (*it)->kineto_info_};
      ++it;
    }
  }

  template <EventType E>
  struct State {
    ska::flat_hash_map<TraceKey, ExtraFields<E>> fields_;
    std::priority_queue<Exit, std::vector<Exit>, std::greater<>> exits_;
  };

  template <EventType E>
  auto& get_state() {
    return std::get < E == EventType::PyCall ? 0 : 1 > (state_);
  }

  c10::time_t end_time_;
  std::function<c10::time_t(c10::approx_time_t)> time_converter_;
  std::tuple<State<EventType::PyCall>, State<EventType::PyCCall>> state_;
};

struct PythonIDVisitor {
  void operator()(ExtraFields<EventType::PyCall>& py_call) {
    py_call.id_ = ++current_python_id_;
    if (py_call.module_.has_value()) {
      auto& m = py_call.module_;
      auto& module_ids = module_ids_[m->cls_];
      m->id_ = module_ids.insert({m->self_, module_ids.size()}).first->second;
    }
  }

  void operator()(ExtraFields<EventType::PyCCall>& py_call) {
    py_call.id_ = ++current_python_id_;
  }

  template <typename T>
  void operator()(T&) {}

  size_t current_python_id_{0};
  ska::flat_hash_map<PyModuleCls, ska::flat_hash_map<PyModuleSelf, size_t>>
      module_ids_;
};

std::vector<std::shared_ptr<Result>> PythonTracer::getEvents(
    std::function<c10::time_t(c10::approx_time_t)> time_converter,
    std::vector<python_tracer::CompressedEvent>& enters,
    c10::time_t end_time_ns) {
  value_cache_.trimPrefixes();
  PostProcess post_process(
      std::move(time_converter),
      thread_local_results_,
      value_cache_,
      end_time_ns);
  post_process.set_start_frames(start_frames_, enters);
  auto out = post_process.run(enters);

  std::stable_sort(out.begin(), out.end(), [](const auto& a, const auto& b) {
    return a->start_time_ns_ < b->start_time_ns_;
  });

  PythonIDVisitor id_visitor;
  for (auto& i : out) {
    std::visit(id_visitor, i->extra_fields_);
  }

  return out;
}
// ============================================================================
// == Memory Tracer ======================================================
// ============================================================================

// Assuming python_tracer::PythonMemoryTracerBase is defined elsewhere
class PythonMemoryTracer final : public python_tracer::PythonMemoryTracerBase {
 public:
  explicit PythonMemoryTracer() = default;
  ~PythonMemoryTracer() override = default;
  void start() override;
  void stop() override;
  void export_memory_history(const std::string& path) override;
};

static void toggle_memory_tracing(bool enable) {
  pybind11::gil_scoped_acquire gil;
  THPObjectPtr torch_cuda_memory_module(
      PyImport_ImportModule("torch.cuda.memory"));
  if (!torch_cuda_memory_module) {
    return;
  }
  THPObjectPtr snapshot_func(PyObject_GetAttrString(
      torch_cuda_memory_module.get(), "_record_memory_history_impl"));
  if (!snapshot_func) {
    return;
  }
  // Call the function with arguments
  PyObject* args = PyTuple_New(6);
  PyTuple_SetItem(args, 0, enable ? PyUnicode_FromString("all") : Py_None);
  PyTuple_SetItem(args, 1, PyUnicode_FromString("all")); // context
  PyTuple_SetItem(args, 2, PyUnicode_FromString("all")); // stacks
  PyTuple_SetItem(args, 3, THPUtils_packInt64(100000)); // max_entries
  PyTuple_SetItem(args, 4, Py_None); // device (None)
  PyTuple_SetItem(args, 5, PyBool_FromLong(0)); // clear_history (False)
  PyObject* result = PyObject_Call(snapshot_func.get(), args, nullptr);
  Py_DECREF(args);
  if (result == nullptr) {
    return;
  }
}

void PythonMemoryTracer::start() {
  toggle_memory_tracing(true);
}

void PythonMemoryTracer::export_memory_history(const std::string& path) {
  pybind11::gil_scoped_acquire gil;
  THPObjectPtr torch_cuda_memory_module(
      PyImport_ImportModule("torch.cuda.memory"));
  if (!torch_cuda_memory_module) {
    return;
  }
  THPObjectPtr snapshot_func(
      PyObject_GetAttrString(torch_cuda_memory_module.get(), "_dump_snapshot"));
  if (!snapshot_func) {
    return;
  }
  PyObject* py_filename = PyUnicode_FromString(path.c_str());
  // Call the function with arguments (e.g., a file path)
  PyObject* args = PyTuple_Pack(1, py_filename);
  PyObject* result = PyObject_Call(snapshot_func.get(), args, nullptr);
  Py_DECREF(args);
  if (result == nullptr) {
    return;
  }
}

void PythonMemoryTracer::stop() {
  toggle_memory_tracing(false);
}

// ============================================================================
// == API =====================================================================
// ============================================================================
int PythonTracer::pyProfileFn(
    PyObject* obj,
    PyFrameObject* frame,
    int what,
    PyObject* arg) {
  auto& local_results =
      *reinterpret_cast<TraceContext*>(obj)->thread_local_results_;
  switch (what) {
    case PyTrace_CALL:
      local_results.active_tracer_->recordPyCall(local_results, frame, false);
      break;

    case PyTrace_C_CALL:
      local_results.active_tracer_->recordCCall(local_results, frame, arg);
      break;

    case PyTrace_RETURN:
      local_results.exit_times_.emplace_back(c10::getApproximateTime());
      local_results.active_frames_--;
      if (local_results.active_frames_ <
          local_results.remaining_start_frames_) {
        local_results.remaining_start_frames_ = local_results.active_frames_;
      }
      break;

    case PyTrace_C_EXCEPTION:
    case PyTrace_C_RETURN:
      if (local_results.active_frames_ >
          local_results.remaining_start_frames_) {
        local_results.c_exit_times_.emplace_back(c10::getApproximateTime());
        local_results.active_frames_--;
      }
      break;
  }
  return 0;
}

std::unique_ptr<python_tracer::PythonTracerBase> getTracer(
    torch::profiler::impl::RecordQueue* queue) {
  return std::make_unique<PythonTracer>(queue);
}

std::unique_ptr<python_tracer::PythonMemoryTracerBase> getMemoryTracer() {
  return std::make_unique<PythonMemoryTracer>();
}

} // namespace
} // namespace torch::profiler::impl

namespace torch::autograd::profiler::python_tracer {

void init() {
  pybind11::gil_scoped_acquire gil;
  TORCH_CHECK(PyType_Ready(&torch::profiler::impl::TraceContextType) == 0);
  torch::profiler::impl::python_tracer::registerTracer(
      &torch::profiler::impl::getTracer);
  torch::profiler::impl::python_tracer::registerMemoryTracer(
      &torch::profiler::impl::getMemoryTracer);
}
} // namespace torch::autograd::profiler::python_tracer<|MERGE_RESOLUTION|>--- conflicted
+++ resolved
@@ -682,6 +682,17 @@
 // ============================================================================
 // == Tracing implementation ==================================================
 // ============================================================================
+#define IS_PYTHON_3_12 (PY_MAJOR_VERSION == 3 && PY_MINOR_VERSION == 12)
+#if IS_PYTHON_3_12
+// forward declarations
+struct _PyEventHandler;
+static PyObject* c_call_callback(
+    _PyEventHandler* self,
+    PyObject* const* args,
+    size_t nargsf,
+    PyObject* kwnames);
+#endif
+
 class PythonTracer final : public python_tracer::PythonTracerBase {
  public:
   PythonTracer(torch::profiler::impl::RecordQueue* queue);
@@ -720,8 +731,6 @@
 
   const std::vector<PyThreadState*> interpreterThreads() const;
 
-  PyObject* get_callable_from_frame(PyFrameObject* frame);
-
   std::atomic<bool> active_lock_{false};
   bool active_{false};
 
@@ -733,7 +742,223 @@
   std::vector<StartFrame> start_frames_;
   std::deque<ThreadLocalResults> thread_local_results_;
   ValueCache value_cache_;
-};
+
+#if IS_PYTHON_3_12
+  friend PyObject* c_call_callback(
+      _PyEventHandler* self,
+      PyObject* const* args,
+      size_t nargsf,
+      PyObject* kwnames);
+#endif
+};
+
+#if IS_PYTHON_3_12
+#define PROFILER_ID 2
+#define PY_MONITORING_EVENT_CALL 4
+
+static bool should_compensate_c_call_events() {
+  static const bool result = []() {
+    const char* version = Py_GetVersion();
+    const char micro = version[5];
+    return micro == '0' || (micro <= '4' && version[6] == ' ');
+  }();
+  return result;
+}
+
+struct _PyEventHandler {
+  PyObject_HEAD
+  vectorcallfunc vectorcall;
+};
+
+static PyTypeObject _PyEventHandler_Type = {
+    PyVarObject_HEAD_INIT(&PyType_Type, 0) /* ob_base */
+    "torch.profiler.python_tracer_event_handler", /* tp_name */
+    sizeof(_PyEventHandler), /* tp_basicsize */
+    0, /* tp_itemsize */
+    (destructor)PyObject_Free, /* tp_dealloc */
+    offsetof(_PyEventHandler, vectorcall), /* tp_vectorcall_offset */
+    nullptr, /* tp_getattr */
+    nullptr, /* tp_setattr */
+    nullptr, /* tp_reserved */
+    nullptr, /* tp_repr */
+    nullptr, /* tp_as_number */
+    nullptr, /* tp_as_sequence */
+    nullptr, /* tp_as_mapping */
+    nullptr, /* tp_hash */
+    PyVectorcall_Call, /* tp_call */
+    nullptr, /* tp_str */
+    nullptr, /* tp_getattro */
+    nullptr, /* tp_setattro */
+    nullptr, /* tp_as_buffer */
+    Py_TPFLAGS_DEFAULT | Py_TPFLAGS_BASETYPE | Py_TPFLAGS_HAVE_VECTORCALL |
+        Py_TPFLAGS_DISALLOW_INSTANTIATION, /* tp_flags */
+};
+
+static PyObject* c_call_callback(
+    _PyEventHandler* self,
+    PyObject* const* args,
+    size_t nargsf,
+    PyObject* kwnames) {
+  // The logic of this function is based on sys_defile_call_or_return defined
+  // in https://github.com/python/cpython/blob/v3.12.5/Python/legacy_tracing.c
+
+  PyThreadState* tstate = PyThreadState_GET();
+  if (tstate->c_profilefunc != PythonTracer::pyProfileFn) {
+    // We don't care this case if tstate->c_profilefunc is not pyProfileFn,
+    // just return normally.
+    Py_RETURN_NONE;
+  }
+
+  PyObject* callable = args[2];
+  if (Py_TYPE(callable) == &PyMethod_Type) {
+    // The call event of a method with c function is missing on 3.12.0-3.12.4.
+    // See
+    // https://github.com/python/cpython/commit/257c413cd16ddabcedde413288d0bb93bf872da7
+    // Other cases have already be handled by the legacy_tracing, so we only
+    // need to handle this case.
+    // The exception branches keep the same behavior as CPython.
+    PyObject* func = PyMethod_GET_FUNCTION(callable);
+    if (!func) {
+      return NULL;
+    }
+    if (PyCFunction_Check(func)) {
+      PyFrameObject* frame = PyEval_GetFrame();
+      if (!frame) {
+        PyErr_SetString(
+            PyExc_SystemError, "Missing frame when calling profile function.");
+        return NULL;
+      }
+      Py_INCREF(frame);
+      auto& local_results =
+          *reinterpret_cast<TraceContext*>(tstate->c_profileobj)
+               ->thread_local_results_;
+      local_results.active_tracer_->recordCCall(local_results, frame, func);
+      Py_DECREF(frame);
+    }
+  }
+  Py_RETURN_NONE;
+}
+
+static void registerMonitoringCallback() {
+  if (!should_compensate_c_call_events()) {
+    return;
+  }
+
+  auto sys_module = THPObjectPtr(PyImport_ImportModule("sys"));
+  if (!sys_module) {
+    TORCH_WARN("Failed to import sys module.");
+    PyErr_Clear();
+    return;
+  }
+  auto monitoring =
+      THPObjectPtr(PyObject_GetAttrString(sys_module, "monitoring"));
+  if (!monitoring) {
+    TORCH_WARN("Failed to get monitoring from sys module.");
+    PyErr_Clear();
+    return;
+  }
+  auto result = THPObjectPtr(PyObject_CallMethod(
+      monitoring, "use_tool_id", "is", PROFILER_ID, "PyTorch Profiler"));
+  if (!result) {
+    TORCH_WARN("Failed to call sys.monitoring.use_tool_id");
+    PyErr_Clear();
+    return;
+  }
+  auto handler = THPObjectPtr(PyObject_NEW(PyObject, &_PyEventHandler_Type));
+  if (!handler) {
+    TORCH_WARN("Failed to create _PyEventHandler object.");
+    PyErr_Clear();
+    return;
+  }
+  reinterpret_cast<_PyEventHandler*>(handler.get())->vectorcall =
+      (vectorcallfunc)c_call_callback;
+  result = THPObjectPtr(PyObject_CallMethod(
+      monitoring,
+      "register_callback",
+      "iiO",
+      PROFILER_ID,
+      1 << PY_MONITORING_EVENT_CALL,
+      handler.get()));
+  if (!result) {
+    TORCH_WARN("Failed to call sys.monitoring.register_callback.");
+    PyErr_Clear();
+    return;
+  }
+  result = THPObjectPtr(PyObject_CallMethod(
+      monitoring,
+      "set_events",
+      "ii",
+      PROFILER_ID,
+      1 << PY_MONITORING_EVENT_CALL));
+  if (!result) {
+    TORCH_WARN("Failed to call sys.monitoring.set_events.");
+    PyErr_Clear();
+    return;
+  }
+}
+
+static void unregisterMonitoringCallback() {
+  if (!should_compensate_c_call_events()) {
+    return;
+  }
+
+  auto sys_module = THPObjectPtr(PyImport_ImportModule("sys"));
+  if (!sys_module) {
+    TORCH_WARN("Failed to import sys module.");
+    PyErr_Clear();
+    return;
+  }
+  auto monitoring =
+      THPObjectPtr(PyObject_GetAttrString(sys_module, "monitoring"));
+  if (!monitoring) {
+    TORCH_WARN("Failed to get monitoring from sys module.");
+    PyErr_Clear();
+    return;
+  }
+  auto tool_name = THPObjectPtr(
+      PyObject_CallMethod(monitoring, "get_tool", "i", PROFILER_ID));
+  if (!tool_name) {
+    TORCH_WARN("Failed to call sys.monitoring.use_tool_id");
+    PyErr_Clear();
+    return;
+  }
+  if (!THPUtils_checkString(tool_name)) {
+    return;
+  }
+  const char* str = THPUtils_unpackStringView(tool_name).data();
+  if (strcmp(str, "PyTorch Profiler") != 0) {
+    return;
+  }
+  auto none = THPObjectPtr(Py_None);
+  Py_INCREF(Py_None);
+  auto result = THPObjectPtr(PyObject_CallMethod(
+      monitoring,
+      "register_callback",
+      "iiO",
+      PROFILER_ID,
+      1 << PY_MONITORING_EVENT_CALL,
+      none.get()));
+  if (!result) {
+    TORCH_WARN("Failed to call sys.monitoring.register_callback.");
+    PyErr_Clear();
+    return;
+  }
+  result = THPObjectPtr(
+      PyObject_CallMethod(monitoring, "set_events", "ii", PROFILER_ID, 0));
+  if (!result) {
+    TORCH_WARN("Failed to call sys.monitoring.set_events.");
+    PyErr_Clear();
+    return;
+  }
+  result = THPObjectPtr(
+      PyObject_CallMethod(monitoring, "free_tool_id", "i", PROFILER_ID));
+  if (!result) {
+    TORCH_WARN("Failed to call sys.monitoring.free_tool_id.");
+    PyErr_Clear();
+    return;
+  }
+}
+#endif
 
 const std::vector<PyThreadState*> PythonTracer::interpreterThreads() const {
   pybind11::gil_scoped_acquire gil;
@@ -800,21 +1025,7 @@
     }
 
     for (auto it = current_stack.rbegin(); it != current_stack.rend(); it++) {
-<<<<<<< HEAD
-      recordPyCall(thread_local_results_.back(), it->get(), true);
-      PyFrameObject* frame = it->get();
-      PyObject* callable = get_callable_from_frame(frame);
-      if (callable) {
-        // If the frame has a callable, record it as a C call since
-        // PyEval_GetFrame only gets the python frame. We need to record this C
-        // call so that when exiting the profiler we don't have a mismatched C
-        // call.
-        recordCCall(thread_local_results_.back(), it->get(), callable, true);
-      }
-
-=======
       recordPyCall(tls, it->get(), true);
->>>>>>> eed9dbf7
       auto frame_refcount = Py_REFCNT(it->get());
 
       // We hold one reference in `current_stack`, and the interpreter holds
@@ -829,6 +1040,9 @@
     //   cannot be round tripped via `sys.settrace(sys.gettrace())`
     PyEval_SetProfile(PythonTracer::pyProfileFn, (PyObject*)ctx);
   }
+#if IS_PYTHON_3_12
+  registerMonitoringCallback();
+#endif
 }
 
 void PythonTracer::stop() {
@@ -841,6 +1055,10 @@
       }
     }
 
+#if IS_PYTHON_3_12
+    unregisterMonitoringCallback();
+#endif
+
     auto lock_returned = active_lock_.compare_exchange_strong(active_, false);
     active_ = false;
     SOFT_ASSERT(lock_returned, "Failed to return python tracer lock.");
@@ -864,6 +1082,9 @@
       PyEval_SetProfile(PythonTracer::pyProfileFn, (PyObject*)ctx);
     }
   }
+#if IS_PYTHON_3_12
+  registerMonitoringCallback();
+#endif
 }
 
 // NOLINTNEXTLINE(bugprone-exception-escape)
@@ -949,26 +1170,6 @@
   ++tls.active_frames_;
 }
 
-PyObject* PythonTracer::get_callable_from_frame(PyFrameObject* frame) {
-  if (frame == nullptr) {
-    return nullptr;
-  }
-  // Get the code object associated with the frame
-  auto code = THPCodeObjectPtr(PyFrame_GetCode(frame));
-  if (code == nullptr) {
-    return nullptr;
-  }
-  // Get the function name (if needed)
-  auto name = THPUtils_unpackStringView(code->co_name).data();
-  // To get the function object, you will need to look in the globals or the
-  // frame's f_globals
-  PyObject* func = PyDict_GetItemString(PyFrame_GetGlobals(frame), name);
-  if (func) {
-    Py_INCREF(func); // Make sure the returned function has a reference
-  }
-  return func; // Returns a PyObject* (the function)
-}
-
 // ============================================================================
 // == Post processing =========================================================
 // ============================================================================
@@ -1070,9 +1271,7 @@
                state.exits_.top().t_ < enter.enter_t_) {
           auto& exit = state.exits_.top();
           auto& tstack = stacks[exit.python_tid_];
-          if (!tstack.empty()) {
-            pop(tstack, exit.t_);
-          }
+          pop(tstack, exit.t_);
           state.exits_.pop();
         }
         out.push_back(Result::create(
