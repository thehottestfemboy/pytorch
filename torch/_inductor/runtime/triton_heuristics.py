--- conflicted
+++ resolved
@@ -1770,14 +1770,8 @@
             profile_scratch: Optional[int] = getattr(
                 kernel_metadata, "profile_scratch_size", None
             )
-<<<<<<< HEAD
-            launcher.profile_scratch = getattr(
-                kernel_metadata, "profile_scratch_size", None
-            )
-=======
             launcher.global_scratch = global_scratch
             launcher.profile_scratch = profile_scratch
->>>>>>> da1f608c
         return launcher
 
 
