from __future__ import annotations

import dataclasses
import itertools
import math
from functools import partial
from threading import Lock
from typing import Any, Callable, Optional, TYPE_CHECKING

import torch
from torch.utils._ordered_set import OrderedSet

from . import config
from .utils import get_backend_num_stages
from .virtualized import V


if TYPE_CHECKING:
    from collections.abc import Generator

    from triton import Config as TritonConfig


# Gemm Configs
@dataclasses.dataclass
class BaseConfig:
    """
    Base Gemm configuration used for most backends (CPU, CUDA)
    """

    block_m: int
    block_n: int
    block_k: int
    num_stages: int
    num_warps: int
    hint_override: Optional[int] = None


@dataclasses.dataclass
class GemmConfig(BaseConfig):
    """
    Gemm configuration used for most backends (CPU, CUDA)
    """

    group_m: int = 8


ConvConfig = BaseConfig


# FlexAttention Configs
@dataclasses.dataclass
class FlexConfig:
    """
    Base Config class for flex attention
    - FlexAttn forward, backward and flex decode will use this

    NOTE:
    For flex_attn bwd block_m and block_n are reused for block_m1, block_m2, block_n1, block_n2

    """

    block_m: int
    block_n: int
    num_stages: int
    num_warps: int


@dataclasses.dataclass
class FlexDecodeConfig:
    """
    Config class for flex decoding
    """

    block_n: int
    num_stages: int
    num_warps: int


# ROCm classes
@dataclasses.dataclass
class ROCmGemmConfig(GemmConfig):
    """
    ROCm subclass for GEMMs, with AMD backend specific tuneable kernargs
    """

    matrix_instr_nonkdim: int = 16
    waves_per_eu: int = 0
    kpack: int = 2


@dataclasses.dataclass
class ROCmConvConfig(ConvConfig):
    """
    ROCm subclass for Conv, with AMD backend specific tuneable kernargs
    """

    matrix_instr_nonkdim: int = 16
    waves_per_eu: int = 0
    kpack: int = 2


@dataclasses.dataclass
class ROCmFlexConfig(FlexConfig):
    """
    ROCm subclass for FlexAttn, with AMD backend specific tuneable kernargs
    """

    matrix_instr_nonkdim: int = 0
    waves_per_eu: int = 0
    kpack: int = 2


@dataclasses.dataclass
class ROCmFlexDecodeConfig(FlexDecodeConfig):
    """
    ROCm subclass for FlexDecode, with AMD backend specific tuneable kernargs
    """

    matrix_instr_nonkdim: int = 0
    waves_per_eu: int = 0
    kpack: int = 2


class BaseHeuristicSingleton(type):
    """
    Thread-safe implementation of single to be used in the config heuristic subclasses
    to ensure heavy __init__ calls are not repeatedly run
    """

    _instances: dict[type[Any], Any] = {}
    _lock: Lock = Lock()

    def __call__(
        cls: BaseHeuristicSingleton, *args: Any, **kwargs: Any
    ) -> BaseConfigHeuristic:
        with cls._lock:
            if cls not in cls._instances:
                instance = super().__call__()
                cls._instances[cls] = instance
            return cls._instances[cls]


class BaseConfigHeuristic(metaclass=BaseHeuristicSingleton):
    """
    Base class for mm_configs, device specific triton kernels config inherit from here
    """

    def __init__(self) -> None:
        # List of dictionaries to store the kernel configs. Configs that evaluate to true
        # will be utilised on the target platform. The configs are as follows:
        # (BLOCK_M, BLOCK_N, BLOCK_K, num_stages, num_warps)
        self.mm_configs: list[BaseConfig] = [
            GemmConfig(32, 32, 16, 1, 2),
            GemmConfig(32, 32, 128, 2, 4),
            GemmConfig(32, 64, 32, 5, 8),
            GemmConfig(64, 32, 32, 5, 8),
            GemmConfig(64, 32, 128, 5, 4),
            GemmConfig(64, 64, 16, 2, 4),
            GemmConfig(64, 64, 32, 2, 4),
            GemmConfig(64, 64, 64, 3, 8),
            GemmConfig(64, 64, 128, 5, 4),
            GemmConfig(64, 128, 32, 3, 4),
            GemmConfig(64, 128, 32, 4, 8),
            GemmConfig(64, 128, 64, 3, 4),
            GemmConfig(64, 128, 128, 4, 4),
            GemmConfig(128, 64, 32, 3, 4),
            GemmConfig(128, 64, 32, 4, 8),
            GemmConfig(128, 128, 32, 2, 8),
            GemmConfig(128, 128, 32, 3, 4),
            GemmConfig(128, 128, 64, 3, 4),
            GemmConfig(128, 128, 64, 5, 8),
        ]

        # Exhaustive search for mm configs
        self.exhaustive_configs: list[BaseConfig] = [
            GemmConfig(BLOCK_M, BLOCK_N, BLOCK_K, num_stages, num_warps, group_m)
            for BLOCK_M, BLOCK_N, BLOCK_K in itertools.product(
                [16, 32, 64, 128, 256], repeat=3
            )
            for num_stages in [1, 2, 3, 4, 5]
            for num_warps in [2, 4, 8]
            for group_m in [8]
        ]

        # these are only used in tuned_mm when AutoHeuristic is enabled
        # the idea is that when AutoHeuristic collects data to learn a heuristic, more configs are autotuned
        # when the learned heuristic is used, the learned heuristic reduces the number of configs down to 10
        # which saves compilation time (since less configs are autotuned) and potentially increase performance
        # because the learned heuristic might predict a config that is not part mm_configs
        self.extra_mm_configs: list[BaseConfig] = [
            GemmConfig(16, 32, 16, 3, 2),
            GemmConfig(16, 32, 32, 4, 2),
            GemmConfig(16, 32, 32, 5, 2),
            GemmConfig(64, 64, 128, 3, 4),
            GemmConfig(128, 64, 32, 2, 2),
            GemmConfig(128, 64, 64, 3, 8),
            GemmConfig(128, 64, 128, 4, 8),
            GemmConfig(128, 128, 32, 4, 4),
            GemmConfig(128, 128, 64, 3, 8),
            GemmConfig(128, 128, 64, 5, 4),
        ]

        self.int8_mm_configs: list[BaseConfig] = [
            GemmConfig(64, 64, 32, 2, 4),
            GemmConfig(64, 128, 32, 3, 4),
            GemmConfig(128, 64, 32, 3, 4),
            GemmConfig(64, 128, 32, 4, 8),
            GemmConfig(128, 64, 32, 4, 8),
            GemmConfig(64, 32, 32, 5, 8),
            GemmConfig(32, 64, 32, 5, 8),
            GemmConfig(128, 128, 32, 2, 8),
            GemmConfig(64, 64, 64, 3, 8),
            GemmConfig(128, 256, 128, 3, 8),
            GemmConfig(256, 128, 128, 3, 8),
        ]

        self.mixed_mm_configs: list[BaseConfig] = [
            GemmConfig(16, 128, 256, 3, 4),
            GemmConfig(16, 128, 256, 5, 8),
        ]

        self.persistent_mm_configs: list[BaseConfig] = [
            GemmConfig(128, 256, 64, 3, 8),
            GemmConfig(128, 128, 64, 3, 8),
            GemmConfig(128, 128, 128, 3, 8),
            GemmConfig(128, 128, 128, 3, 4),
            GemmConfig(128, 128, 64, 4, 8),
            GemmConfig(128, 128, 64, 5, 8),
            GemmConfig(256, 128, 64, 4, 8),
            GemmConfig(128, 128, 64, 5, 4),
        ]

        self.scaled_mm_configs: list[BaseConfig] = [
            GemmConfig(128, 256, 32, 3, 8),
            GemmConfig(256, 128, 32, 3, 8),
            GemmConfig(256, 64, 32, 4, 4),
            GemmConfig(64, 256, 32, 4, 4),
            GemmConfig(128, 128, 32, 4, 4),
            GemmConfig(128, 64, 32, 4, 4),
            GemmConfig(64, 128, 32, 4, 4),
            GemmConfig(128, 32, 32, 4, 4),
            GemmConfig(64, 32, 32, 5, 2),
            GemmConfig(256, 128, 128, 3, 8),
            GemmConfig(256, 64, 128, 4, 4),
            GemmConfig(64, 256, 128, 4, 4),
            GemmConfig(128, 128, 128, 4, 4),
            GemmConfig(128, 64, 64, 4, 4),
            GemmConfig(64, 128, 64, 4, 4),
            GemmConfig(128, 32, 64, 4, 4),
            GemmConfig(64, 32, 64, 5, 2),
            GemmConfig(16, 32, 32, 2, 2),
            GemmConfig(16, 64, 32, 2, 2),
            GemmConfig(16, 128, 32, 2, 4),
            GemmConfig(16, 256, 32, 2, 4),
            GemmConfig(16, 32, 64, 2, 2),
            GemmConfig(16, 64, 64, 2, 2),
            GemmConfig(16, 128, 64, 2, 4),
            GemmConfig(16, 256, 64, 2, 4),
            GemmConfig(32, 32, 32, 2, 2),
            GemmConfig(32, 64, 32, 2, 2),
            GemmConfig(32, 128, 32, 2, 4),
            GemmConfig(32, 256, 32, 2, 4),
            GemmConfig(32, 32, 64, 2, 2),
            GemmConfig(32, 64, 64, 2, 2),
            GemmConfig(32, 128, 64, 2, 4),
            GemmConfig(32, 256, 64, 2, 4),
            GemmConfig(16, 32, 32, 3, 2),
            GemmConfig(16, 64, 32, 3, 2),
            GemmConfig(16, 128, 32, 3, 4),
            GemmConfig(16, 256, 32, 3, 4),
            GemmConfig(16, 32, 64, 3, 2),
            GemmConfig(16, 64, 64, 3, 2),
            GemmConfig(16, 128, 64, 3, 4),
            GemmConfig(16, 256, 64, 3, 4),
            GemmConfig(32, 32, 32, 3, 2),
            GemmConfig(32, 64, 32, 3, 2),
            GemmConfig(32, 128, 32, 3, 4),
            GemmConfig(32, 256, 32, 3, 4),
            GemmConfig(32, 32, 64, 3, 2),
            GemmConfig(32, 64, 64, 3, 2),
            GemmConfig(32, 128, 64, 3, 4),
            GemmConfig(32, 256, 64, 3, 4),
            GemmConfig(16, 32, 32, 4, 2),
            GemmConfig(16, 64, 32, 4, 2),
            GemmConfig(16, 128, 32, 4, 4),
            GemmConfig(16, 256, 32, 4, 4),
            GemmConfig(16, 32, 64, 4, 2),
            GemmConfig(16, 64, 64, 4, 2),
            GemmConfig(16, 128, 64, 4, 4),
            GemmConfig(16, 256, 64, 4, 4),
            GemmConfig(32, 32, 32, 4, 2),
            GemmConfig(32, 64, 32, 4, 2),
            GemmConfig(32, 128, 32, 4, 4),
            GemmConfig(32, 256, 32, 4, 4),
            GemmConfig(32, 32, 64, 4, 2),
            GemmConfig(32, 64, 64, 4, 2),
            GemmConfig(32, 128, 64, 4, 4),
            GemmConfig(32, 256, 64, 4, 4),
            GemmConfig(16, 32, 32, 5, 2),
            GemmConfig(16, 64, 32, 5, 2),
            GemmConfig(16, 128, 32, 5, 4),
            GemmConfig(16, 256, 32, 5, 4),
            GemmConfig(16, 32, 64, 5, 2),
            GemmConfig(16, 64, 64, 5, 2),
            GemmConfig(16, 128, 64, 5, 4),
            GemmConfig(16, 256, 64, 5, 4),
            GemmConfig(32, 32, 32, 5, 2),
            GemmConfig(32, 64, 32, 5, 2),
            GemmConfig(32, 128, 32, 5, 4),
            GemmConfig(32, 256, 32, 5, 4),
            GemmConfig(32, 32, 64, 5, 2),
            GemmConfig(32, 64, 64, 5, 2),
            GemmConfig(32, 128, 64, 5, 4),
            GemmConfig(32, 256, 64, 5, 4),
            GemmConfig(16, 32, 32, 6, 2),
            GemmConfig(16, 64, 32, 6, 2),
            GemmConfig(16, 128, 32, 6, 4),
            GemmConfig(16, 256, 32, 6, 4),
            GemmConfig(16, 32, 64, 6, 2),
            GemmConfig(16, 64, 64, 6, 2),
            GemmConfig(16, 128, 64, 6, 4),
            GemmConfig(16, 256, 64, 6, 4),
            GemmConfig(32, 32, 32, 6, 2),
            GemmConfig(32, 64, 32, 6, 2),
            GemmConfig(32, 128, 32, 6, 4),
            GemmConfig(32, 256, 32, 6, 4),
            GemmConfig(32, 32, 64, 6, 2),
            GemmConfig(32, 64, 64, 6, 2),
            GemmConfig(32, 128, 64, 6, 4),
            GemmConfig(32, 256, 64, 6, 4),
        ]

        self.scaled_persistent_mm_configs: list[BaseConfig] = [
            GemmConfig(128, 128, 64, 3, 8),
            GemmConfig(128, 128, 128, 3, 8),
            GemmConfig(128, 128, 128, 4, 8),
            GemmConfig(128, 128, 128, 4, 4),
            GemmConfig(128, 128, 128, 3, 4),
            GemmConfig(128, 128, 128, 5, 4),
            GemmConfig(128, 128, 128, 5, 8),
            GemmConfig(128, 128, 128, 6, 8),
            GemmConfig(128, 128, 64, 4, 8),
        ]

        # TODO: Unify with other gemm patterns, mm_plus_mm currently follows
        # slightly different pattern than rest
        self.mm_plus_mm_configs: list[BaseConfig] = [
            GemmConfig(64, 64, 32, 2, 4),
            GemmConfig(64, 64, 32, 3, 8),
            GemmConfig(64, 64, 32, 4, 16),
            GemmConfig(64, 32, 32, 4, 8),
            GemmConfig(32, 64, 32, 4, 8),
            GemmConfig(128, 128, 32, 1, 8),
            GemmConfig(64, 64, 64, 1, 8),
            GemmConfig(32, 32, 128, 1, 8),
            GemmConfig(64, 64, 16, 2, 4),
            GemmConfig(32, 32, 16, 1, 2),
        ]

        self.conv_configs: list[BaseConfig] = [
            ConvConfig(64, 256, 16, 2, 4),
            ConvConfig(256, 64, 16, 2, 4),
            ConvConfig(1024, 16, 16, 1, 8),
            ConvConfig(128, 128, 32, 2, 8),
            ConvConfig(64, 64, 32, 2, 4),
            ConvConfig(64, 256, 32, 2, 8),
            ConvConfig(256, 64, 32, 2, 8),
        ]

        self.flex_attn_fwd_autotune_configs: list[FlexConfig] = [
            FlexConfig(128, 64, 3, 4),
            FlexConfig(128, 128, 3, 4),
            FlexConfig(128, 128, 2, 8),
            FlexConfig(64, 128, 3, 4),
            FlexConfig(64, 64, 3, 4),
        ]

        self.flex_attn_bwd_autotune_configs: list[FlexConfig] = [
            FlexConfig(BLOCK1, BLOCK2, s, w)
            for BLOCK1 in [32, 64]
            for BLOCK2 in [32, 64, 128]
            for s in [1, 3, 4, 5]  # num_stages
            for w in ([4, 8] if BLOCK1 >= 128 or BLOCK2 >= 128 else [4])
            if BLOCK2 % BLOCK1 == 0
        ]

        self.flex_decode_autotune_configs: list[FlexDecodeConfig] = [
            FlexDecodeConfig(64, 3, 2),
            FlexDecodeConfig(32, 3, 2),
            FlexDecodeConfig(128, 3, 2),
        ]

        self.exhaustive_flex_attn_fwd_configs: list[FlexConfig] = [
            FlexConfig(BLOCK_M, BLOCK_N, num_stages, num_warps)
            for BLOCK_M in [16, 32, 64, 128]
            for BLOCK_N in [32, 64, 128]
            for num_stages in [1, 3, 4, 5]
            for num_warps in [2, 4, 8]
        ]

        self.exhaustive_flex_attn_bwd_configs: list[FlexConfig] = [
            FlexConfig(BLOCK1, BLOCK2, num_stages, num_warps)
            for BLOCK1 in [16, 32, 64, 128]
            for BLOCK2 in [16, 32, 64, 128]
            for num_stages in [1, 3, 4, 5]
            for num_warps in [2, 4, 8]
            if BLOCK2 % BLOCK1 == 0
        ]

        self.exhaustive_flex_decode_configs: list[FlexDecodeConfig] = [
            FlexDecodeConfig(block_n, num_stages, num_warps)
            for block_n in [16, 32, 64, 128]
            for num_stages in [1, 3, 4, 5]
            for num_warps in [2, 4, 8]
        ]

    def _finalize_mm_configs(
        self,
        configs: list[BaseConfig],
    ) -> Generator[TritonConfig, None, None]:
        """
        Finalizes configs after scaling, applying additional constraints.
        """
        used: OrderedSet[tuple[Optional[int], ...]] = OrderedSet()

        max_mm_configs = config.test_configs.max_mm_configs

        for conf in configs:
            # Each warp computes a 16x16 tile = 256 elements
            num_warps = min(conf.num_warps, conf.block_m * conf.block_n // 256)

            # Construct key for finding duplicate configs
            key: tuple[Optional[int], ...] = (
                conf.block_m,
                conf.block_n,
                conf.block_k,
                conf.num_stages,
                conf.hint_override,
                num_warps,
            )

            # Check if gemm specific arg exists - add to key if does
            group_m = getattr(conf, "group_m", None)
            if group_m is not None:
                key += (group_m,)

            if key not in used and (
                max_mm_configs is None or len(used) < max_mm_configs
            ):
                used.add(key)
                kwargs = {
                    "BLOCK_M": conf.block_m,
                    "BLOCK_N": conf.block_n,
                    "BLOCK_K": conf.block_k,
                    "hint_override": conf.hint_override,
                }
                if group_m is not None:
                    kwargs["GROUP_M"] = group_m
                yield self.triton_config(conf.num_stages, num_warps, **kwargs)

    def _scale_mm_configs(
        self,
        m: int,
        n: int,
        k: int,
        configs: list[BaseConfig],
        scale: float,
        has_int8_tensor: bool,
        exclude: Callable[[int, int, int], bool],
        hint_override: Optional[int] = None,
    ) -> list[BaseConfig]:
        """
        Scales and filters matrix multiplication configs based on input size.
        """
        from .runtime.runtime_utils import next_power_of_2

        min_block_size = 16
        min_block_size_k = 32 if has_int8_tensor else 16

        scaled_configs = []
        for hint_override in [None] + config.multi_kernel_hints:
            m_hint = max(
                next_power_of_2(
                    V.graph.sizevars.size_hint(
                        m,
                        fallback=config.unbacked_symint_fallback,  # type: ignore[arg-type]
                        hint_override=hint_override,
                    )
                ),
                min_block_size,
            )
            n_hint = max(
                next_power_of_2(
                    V.graph.sizevars.size_hint(
                        n,
                        fallback=config.unbacked_symint_fallback,  # type: ignore[arg-type]
                        hint_override=hint_override,
                    )
                ),
                min_block_size,
            )
            k_hint = max(
                next_power_of_2(
                    V.graph.sizevars.size_hint(
                        k,
                        fallback=config.unbacked_symint_fallback,  # type: ignore[arg-type]
                        hint_override=hint_override,
                    )
                ),
                min_block_size_k,
            )

            for c in configs:
                scaled_config = dataclasses.replace(
                    c,
                    block_m=max(min(int(c.block_m * scale), m_hint), min_block_size),
                    block_n=max(min(int(c.block_n * scale), n_hint), min_block_size),
                    block_k=max(min(int(c.block_k * scale), k_hint), min_block_size_k),
                    hint_override=hint_override,
                )

                if not exclude(
                    scaled_config.block_m, scaled_config.block_n, scaled_config.block_k
                ):
                    scaled_configs.append(scaled_config)

        return scaled_configs

    def _prune_exhaustive_configs(
        self,
        configs: list[BaseConfig],
        dtype_size: int,
    ) -> list[BaseConfig]:
        import torch

        pruned_configs = []
        for gemm_config in configs:
            device = torch.cuda.current_device()
            props = torch.cuda.get_device_properties(device)
            sm_available = props.shared_memory_per_block_optin  # type: ignore[attr-defined]
            NUM_REG = 255

            acc_regs = math.ceil(
                gemm_config.block_m * gemm_config.block_n / (gemm_config.num_warps * 32)
            )

            shared_mem_accum = dtype_size * (
                gemm_config.block_m * gemm_config.block_k
                + gemm_config.block_n * gemm_config.block_k
            )

            # Will use more shared memory than available
            if shared_mem_accum * gemm_config.num_stages > sm_available:
                continue
            # Lower bound for register spillage, if exceeds the kernel will certainly spill
            elif acc_regs > NUM_REG:
                continue

            pruned_configs.append(gemm_config)

        return pruned_configs

    def preprocess_mm_configs(
        self,
        m: int,
        n: int,
        k: int,
        configs: list[BaseConfig],
        has_int8_tensor: bool = False,
        scale: int = 1,
        exclude: Callable[[int, int, int], bool] = lambda m, n, k: False,
        dtype_size: int = 0,
    ) -> Generator[TritonConfig, None, None]:
        scaled_configs = self._scale_mm_configs(
            m, n, k, configs, scale, has_int8_tensor, exclude
        )

        if config.max_autotune_gemm_search_space == "EXHAUSTIVE":
            assert dtype_size > 0, "dtype_size must be provided for exhaustive search"
            scaled_configs = self._prune_exhaustive_configs(scaled_configs, dtype_size)
        return self._finalize_mm_configs(scaled_configs)

    def triton_config(
        self, num_stages: int, num_warps: int, **kwargs: Any
    ) -> TritonConfig:
        from triton import Config as TritonConfig  # type: ignore[attr-defined]

        return TritonConfig(kwargs, num_stages=num_stages, num_warps=num_warps)

    def get_mm_configs(self) -> partial[Generator[TritonConfig, None, None]]:
        return partial(self.preprocess_mm_configs, configs=self.mm_configs)

    def get_exhaustive_mm_configs(self) -> partial[Generator[TritonConfig, None, None]]:
        return partial(self.preprocess_mm_configs, configs=self.exhaustive_configs)

    def get_extra_mm_configs(self) -> partial[Generator[TritonConfig, None, None]]:
        return partial(self.preprocess_mm_configs, configs=self.extra_mm_configs)

    def get_int8_mm_configs(self) -> partial[Generator[TritonConfig, None, None]]:
        return partial(self.preprocess_mm_configs, configs=self.int8_mm_configs)

    def get_mixed_mm_configs(self) -> partial[Generator[TritonConfig, None, None]]:
        mm_configs = (
            self.mm_configs + self.mixed_mm_configs
            if config.max_autotune_gemm_search_space == "EXHAUSTIVE"
            else self.mm_configs
        )
        return partial(self.preprocess_mm_configs, configs=mm_configs)

    def get_persistent_mm_configs(self) -> partial[Generator[TritonConfig, None, None]]:
        persistent_mm_configs = (
            self.exhaustive_configs
            if config.max_autotune_gemm_search_space == "EXHAUSTIVE"
            else self.persistent_mm_configs
        )

        # num_warps=2 not safe for TMA
        persistent_mm_configs = [
            config for config in persistent_mm_configs if config.num_warps != 2
        ]
        return partial(self.preprocess_mm_configs, configs=persistent_mm_configs)

    def get_scaled_mm_configs(self) -> partial[Generator[TritonConfig, None, None]]:
        return partial(self.preprocess_mm_configs, configs=self.scaled_mm_configs)

    def get_scaled_persistent_mm_configs(
        self,
    ) -> partial[Generator[TritonConfig, None, None]]:
        return partial(
            self.preprocess_mm_configs, configs=self.scaled_persistent_mm_configs
        )

    def get_mm_plus_mm_configs(self) -> partial[Generator[TritonConfig, None, None]]:
        return partial(self._finalize_mm_configs, configs=self.mm_plus_mm_configs)

    def get_conv_configs(self) -> partial[Generator[TritonConfig, None, None]]:
        return partial(self.preprocess_mm_configs, configs=self.conv_configs)

    # Flex attn helpers
    def get_flex_attn_fwd_configs(self, head_dim: int, dtype: Any) -> list[FlexConfig]:
        flex_attn_fwd_configs: list[FlexConfig] = []

        if config.max_autotune:
            if config.max_autotune_flex_search_space == "EXHAUSTIVE":
                return self.exhaustive_flex_attn_fwd_configs
            flex_attn_fwd_configs += self.flex_attn_fwd_autotune_configs

        if head_dim <= 256:
            if dtype == torch.float32:
                default_config = FlexConfig(64, 64, 3, 4)
            else:
                default_config = FlexConfig(128, 64, 3, 4)
        else:
            if dtype == torch.float32:
                default_config = FlexConfig(32, 16, 3, 4)
            else:
                default_config = FlexConfig(64, 32, 3, 4)

        if default_config not in flex_attn_fwd_configs:
            flex_attn_fwd_configs.append(default_config)

        return flex_attn_fwd_configs

    def get_flex_attn_bwd_configs(self, head_dim: int, dtype: Any) -> list[FlexConfig]:
        flex_attn_bwd_configs: list[FlexConfig] = []

        if config.max_autotune:
            if config.max_autotune_flex_search_space == "EXHAUSTIVE":
                return self.exhaustive_flex_attn_bwd_configs
            flex_attn_bwd_configs += self.flex_attn_bwd_autotune_configs

        default_config = FlexConfig(16, 16, 1, 4)

        if default_config not in flex_attn_bwd_configs:
            flex_attn_bwd_configs.append(default_config)

        return flex_attn_bwd_configs

    def get_flex_decode_configs(
        self, head_dim: int, dtype: Any
    ) -> list[FlexDecodeConfig]:
        flex_decode_configs: list[FlexDecodeConfig] = []

        if config.max_autotune:
            if config.max_autotune_flex_search_space == "EXHAUSTIVE":
                return self.exhaustive_flex_decode_configs
            flex_decode_configs += self.flex_decode_autotune_configs

        default_config = FlexDecodeConfig(block_n=64, num_stages=1, num_warps=2)

        if default_config not in flex_decode_configs:
            flex_decode_configs.append(default_config)

        return flex_decode_configs


class CPUConfigHeuristic(BaseConfigHeuristic):
    pass


class CUDAConfigHeuristic(BaseConfigHeuristic):
    """
    Child class for CUDA device specific gemm/flex attention/conv/ configs.
    """

    def __init__(self) -> None:
        super().__init__()

        self.b200_default_flex_config = {
            (torch.float32, 64): FlexConfig(128, 32, 3, 4),
            (torch.float32, 128): FlexConfig(32, 64, 3, 4),
            (torch.float32, 256): FlexConfig(32, 32, 3, 4),
            (torch.bfloat16, 64): FlexConfig(128, 128, 3, 4),
            (torch.bfloat16, 128): FlexConfig(128, 64, 2, 8),
            (torch.bfloat16, 256): FlexConfig(64, 32, 3, 4),
            (torch.float16, 64): FlexConfig(128, 128, 3, 4),
            (torch.float16, 128): FlexConfig(128, 128, 3, 8),
            (torch.float16, 256): FlexConfig(64, 32, 3, 4),
        }

        self.h100_default_flex_config = {
            (torch.float32, 64): FlexConfig(128, 32, 3, 4),
            (torch.float32, 128): FlexConfig(32, 64, 3, 4),
            (torch.float32, 256): FlexConfig(32, 32, 3, 4),
            (torch.bfloat16, 64): FlexConfig(128, 128, 3, 4),
            (torch.bfloat16, 128): FlexConfig(128, 64, 3, 8),
            (torch.bfloat16, 256): FlexConfig(64, 32, 3, 4),
            (torch.float16, 64): FlexConfig(128, 128, 3, 4),
            (torch.float16, 128): FlexConfig(128, 128, 3, 8),
            (torch.float16, 256): FlexConfig(64, 32, 3, 4),
        }

        self.a100_default_flex_config = {
            (torch.float32, 64): FlexConfig(128, 32, 3, 4),
            (torch.float32, 128): FlexConfig(128, 32, 3, 4),
            (torch.float32, 256): FlexConfig(64, 16, 3, 4),
            (torch.bfloat16, 64): FlexConfig(128, 64, 3, 4),
            (torch.bfloat16, 128): FlexConfig(128, 64, 3, 8),
            (torch.bfloat16, 256): FlexConfig(32, 64, 3, 4),
            (torch.float16, 64): FlexConfig(128, 64, 3, 4),
            (torch.float16, 128): FlexConfig(128, 64, 3, 8),
            (torch.float16, 256): FlexConfig(32, 64, 3, 4),
        }

    def get_flex_attn_fwd_configs(self, head_dim: int, dtype: Any) -> list[FlexConfig]:
        capability = torch.cuda.get_device_capability()
        flex_attn_fwd_configs: list[FlexConfig] = []

        if config.max_autotune:
            if config.max_autotune_flex_search_space == "EXHAUSTIVE":
                return self.exhaustive_flex_attn_fwd_configs
            flex_attn_fwd_configs += self.flex_attn_fwd_autotune_configs

        if head_dim <= 256:
            if dtype == torch.float32:
                default_config = FlexConfig(64, 64, 3, 4)
            else:
                default_config = FlexConfig(128, 64, 3, 4)
            if capability >= (10, 0):
                default_config = self.b200_default_flex_config.get(
                    (dtype, head_dim), default_config
                )
            elif capability >= (9, 0):
                default_config = self.h100_default_flex_config.get(
                    (dtype, head_dim), default_config
                )
            elif capability >= (8, 0):
                default_config = self.a100_default_flex_config.get(
                    (dtype, head_dim), default_config
                )
        else:
            if dtype == torch.float32:
                default_config = FlexConfig(32, 16, 3, 4)
            else:
                default_config = FlexConfig(64, 32, 3, 4)

        if default_config not in flex_attn_fwd_configs:
            flex_attn_fwd_configs.append(default_config)

        return flex_attn_fwd_configs

    def get_flex_attn_bwd_configs(self, head_dim: int, dtype: Any) -> list[FlexConfig]:
        capability = torch.cuda.get_device_capability()

        flex_attn_bwd_configs: list[FlexConfig] = []

        if config.max_autotune:
            if config.max_autotune_flex_search_space == "EXHAUSTIVE":
                return self.exhaustive_flex_attn_bwd_configs
            flex_attn_bwd_configs += self.flex_attn_bwd_autotune_configs

        if dtype == torch.float32:
            default_config = FlexConfig(16, 16, 1, 4)
        elif head_dim <= 256 and capability >= (9, 0):  # H100
            if head_dim == 64:
                default_config = FlexConfig(64, 64, 3, 4)
            elif head_dim == 128:
                default_config = FlexConfig(64, 128, 3, 8)
            else:
                default_config = FlexConfig(64, 64, 2, 4)
        elif capability >= (8, 0):  # A100
            if head_dim == 64:
                default_config = FlexConfig(32, 128, 3, 4)
            elif head_dim == 128:
                # SM86/89 have smaller shared memory sizes
                num_stages = 3 if capability[1] == 0 else 2
                default_config = FlexConfig(64, 64, num_stages, 4)
            else:
                default_config = FlexConfig(64, 64, 2, 4)
        else:  # modest hardware or extremely large head_dim
            default_config = FlexConfig(16, 16, 1, 4)

        if default_config not in flex_attn_bwd_configs:
            flex_attn_bwd_configs.append(default_config)

        return flex_attn_bwd_configs

    def get_flex_decode_configs(
        self, head_dim: int, dtype: Any
    ) -> list[FlexDecodeConfig]:
        capability = torch.cuda.get_device_capability()

        default_config = FlexDecodeConfig(64, 1, 2)

        flex_decode_configs: list[FlexDecodeConfig] = []

        if config.max_autotune:
            if config.max_autotune_flex_search_space == "EXHAUSTIVE":
                return self.exhaustive_flex_decode_configs
            flex_decode_configs += self.flex_decode_autotune_configs

        if capability >= (9, 0):  # sm_90+
            if head_dim > 128 and dtype == torch.float32:
                default_config = FlexDecodeConfig(64, 1, 2)
            else:
                default_config = FlexDecodeConfig(64, 3, 2)
        else:
            default_config = FlexDecodeConfig(64, 1, 2)

        if default_config not in flex_decode_configs:
            flex_decode_configs.append(default_config)

        return flex_decode_configs


class ROCmConfigHeuristic(BaseConfigHeuristic):
    """
    Child class for ROCm specific gemm/flex attention/conv/ configs.
    """

    def __init__(self) -> None:
        super().__init__()

        self.default_num_stages = get_backend_num_stages()

        self.mm_configs: list[BaseConfig] = [
            ROCmGemmConfig(
                16, 16, 256, self.default_num_stages, 4, group_m=4, waves_per_eu=2
            ),
            ROCmGemmConfig(32, 16, 256, self.default_num_stages, 4, group_m=4),
            ROCmGemmConfig(
                32, 32, 16, self.default_num_stages, 4, group_m=8, waves_per_eu=2
            ),
            ROCmGemmConfig(32, 32, 128, self.default_num_stages, 4, group_m=8),
            ROCmGemmConfig(32, 64, 64, self.default_num_stages, 4, group_m=8),
            ROCmGemmConfig(
                64, 16, 128, self.default_num_stages, 4, group_m=8, waves_per_eu=2
            ),
            ROCmGemmConfig(64, 32, 32, self.default_num_stages, 4, group_m=8),
            ROCmGemmConfig(64, 32, 64, self.default_num_stages, 4, group_m=8),
            ROCmGemmConfig(64, 32, 64, self.default_num_stages, 8, group_m=8),
            ROCmGemmConfig(64, 32, 128, self.default_num_stages, 4, group_m=8),
            ROCmGemmConfig(64, 64, 16, self.default_num_stages, 4, group_m=8),
            ROCmGemmConfig(64, 64, 64, self.default_num_stages, 4, group_m=4),
            ROCmGemmConfig(64, 64, 128, self.default_num_stages, 8, group_m=16),
            ROCmGemmConfig(64, 64, 256, self.default_num_stages, 8, group_m=4),
            ROCmGemmConfig(
                64, 128, 32, self.default_num_stages, 4, group_m=4, waves_per_eu=2
            ),
            ROCmGemmConfig(64, 128, 32, self.default_num_stages, 8, group_m=8),
            ROCmGemmConfig(64, 128, 64, self.default_num_stages, 8, group_m=4),
            ROCmGemmConfig(64, 128, 128, self.default_num_stages, 8, group_m=4),
            ROCmGemmConfig(128, 32, 32, self.default_num_stages, 4, group_m=8),
            ROCmGemmConfig(128, 32, 64, self.default_num_stages, 4, group_m=8),
            ROCmGemmConfig(
                128, 64, 32, self.default_num_stages, 4, group_m=8, waves_per_eu=2
            ),
            ROCmGemmConfig(128, 64, 64, self.default_num_stages, 4, group_m=16),
            ROCmGemmConfig(128, 64, 128, self.default_num_stages, 8, group_m=4),
            ROCmGemmConfig(
                128, 128, 32, self.default_num_stages, 4, group_m=16, waves_per_eu=2
            ),
            ROCmGemmConfig(128, 128, 32, self.default_num_stages, 8, group_m=16),
            ROCmGemmConfig(
                128, 128, 32, self.default_num_stages, 8, group_m=16, waves_per_eu=2
            ),
            ROCmGemmConfig(128, 128, 64, self.default_num_stages, 4, group_m=16),
            ROCmGemmConfig(128, 128, 64, self.default_num_stages, 8, group_m=8),
            ROCmGemmConfig(128, 128, 128, self.default_num_stages, 8, group_m=16),
            ROCmGemmConfig(
                128, 256, 32, self.default_num_stages, 4, group_m=16, waves_per_eu=2
            ),
            ROCmGemmConfig(128, 256, 64, self.default_num_stages, 8, group_m=4),
            ROCmGemmConfig(256, 64, 64, self.default_num_stages, 8, group_m=4),
            ROCmGemmConfig(
                256, 128, 32, self.default_num_stages, 4, group_m=4, waves_per_eu=2
            ),
            ROCmGemmConfig(256, 128, 32, self.default_num_stages, 8, group_m=16),
            ROCmGemmConfig(256, 128, 64, self.default_num_stages, 8, group_m=4),
            ROCmGemmConfig(256, 256, 64, self.default_num_stages, 8, group_m=4),
        ]

        # Exhaustive search for mm configs
        self.exhaustive_configs: list[BaseConfig] = [
            ROCmGemmConfig(
                BLOCK_M,
                BLOCK_N,
                BLOCK_K,
                num_stages,
                num_warps,
                group_m,
                matrix_instr_nonkdim,
                waves_per_eu,
                kpack,
            )
            for BLOCK_M, BLOCK_N, BLOCK_K in itertools.product(
                [16, 32, 64, 128, 256], repeat=3
            )
            for num_stages in [1, self.default_num_stages]
            for num_warps in [4, 8]
            for group_m in [4, 8, 16]
            for matrix_instr_nonkdim in [0, 16]
            for waves_per_eu in [0, 2]
            for kpack in [2]
        ]

        self.default_flex_config = {
            (torch.float32, 64): ROCmFlexConfig(128, 32, 1, 4),
            (torch.float32, 128): ROCmFlexConfig(128, 32, 1, 4),
            (torch.float32, 256): ROCmFlexConfig(64, 16, 1, 4),
            (torch.bfloat16, 64): ROCmFlexConfig(128, 64, 1, 8),
            (torch.bfloat16, 128): ROCmFlexConfig(128, 64, 1, 8),
            (torch.bfloat16, 256): ROCmFlexConfig(32, 64, 1, 8),
            (torch.float16, 64): ROCmFlexConfig(128, 64, 1, 8),
            (torch.float16, 128): ROCmFlexConfig(128, 64, 1, 8),
            (torch.float16, 256): ROCmFlexConfig(32, 64, 1, 4),
        }

        self.flex_attn_fwd_autotune_configs: list[FlexConfig] = [
            ROCmFlexConfig(BLOCK1, BLOCK2, 1, w)
            for BLOCK1 in [16, 64, 128]
            for BLOCK2 in [16, 32, 64, 128]
            for w in [4, 8]
        ]

        self.flex_attn_bwd_autotune_configs: list[FlexConfig] = [
            ROCmFlexConfig(BLOCK1, BLOCK2, 1, w, mfma)
            for BLOCK1 in [16, 32, 64]
            for BLOCK2 in [32, 64, 128]
            for w in ([4, 8] if BLOCK1 >= 128 or BLOCK2 >= 128 else [4])
            for mfma in [0, 16]
            if BLOCK2 % BLOCK1 == 0
        ]

        self.flex_decode_autotune_configs: list[FlexDecodeConfig] = [
            ROCmFlexDecodeConfig(32, 1, 4),
            ROCmFlexDecodeConfig(64, 1, 4),
            ROCmFlexDecodeConfig(128, 1, 4),
            ROCmFlexDecodeConfig(32, 1, 8),
            ROCmFlexDecodeConfig(64, 1, 8),
            ROCmFlexDecodeConfig(128, 1, 8),
        ]

        self.exhaustive_flex_attn_fwd_configs: list[FlexConfig] = [
            ROCmFlexConfig(BLOCK_M, BLOCK_N, num_stages, num_warps, mfma, wpeu)
            for BLOCK_M in [16, 32, 64, 128]
            for BLOCK_N in [32, 64, 128]
            for num_stages in [1, 2]
            for num_warps in [2, 4, 8]
            for mfma in [0, 16]
            for wpeu in [0, int(8 // num_warps)]
        ]

        self.exhaustive_flex_attn_bwd_configs: list[FlexConfig] = [
            ROCmFlexConfig(BLOCK1, BLOCK2, num_stages, num_warps, mfma, wpeu)
            for BLOCK1 in [16, 32, 64, 128]
            for BLOCK2 in [16, 32, 64, 128]
            for num_stages in [1, 2]
            for num_warps in [2, 4, 8]
            for mfma in [0, 16]
            for wpeu in [0, int(8 // num_warps)]
            if BLOCK2 % BLOCK1 == 0
        ]

        self.exhaustive_flex_decode_configs: list[FlexDecodeConfig] = [
            ROCmFlexDecodeConfig(block_n, num_stages, num_warps, mfma, wpeu, kpack=2)
            for block_n in [16, 32, 64, 128]
            for num_stages in [1, 2]
            for num_warps in [2, 4, 8]
            for mfma in [0, 16]
            for wpeu in [0, int(8 // num_warps)]
        ]

    def _filter_configs(
        self, configs: list[BaseConfig], new_num_stages: int
    ) -> list[BaseConfig]:
        # TODO: _filter_configs can be removed once backend specific configs are added
        # for all methods
        for c in configs:
            c.num_stages = self.default_num_stages
        return configs

    def _finalize_mm_configs(
        self,
        configs: list[BaseConfig],
    ) -> Generator[TritonConfig, None, None]:
        """
        Finalizes configs after scaling, applying additional constraints.
        """
        used: OrderedSet[tuple[int, ...]] = OrderedSet()

        max_mm_configs = config.test_configs.max_mm_configs

        for conf in configs:
            # Each warp computes a 16x16 tile = 256 elements
            conf.num_warps = min(conf.num_warps, conf.block_m * conf.block_n // 256)

            # Defaults for AMD triton backend kern args if not set
            matrix_instr_nonkdim = getattr(conf, "matrix_instr_nonkdim", 16)
            waves_per_eu = getattr(conf, "waves_per_eu", 0)
            kpack = getattr(conf, "kpack", 2)

            if matrix_instr_nonkdim != 0 and (
                conf.block_m % matrix_instr_nonkdim != 0
                or conf.block_n % matrix_instr_nonkdim != 0
            ):
                #  block_m and block_n must be a multiple of matrix_instr_nonkdim
                continue

            # Construct key for finding duplicate configs
            key: tuple[int, ...] = (
                conf.block_m,
                conf.block_n,
                conf.block_k,
                conf.num_stages,
                conf.num_warps,
                waves_per_eu,
                matrix_instr_nonkdim,
                kpack,
            )

            # Check if gemm specific arg exists - add to key if does
            group_m = getattr(conf, "group_m", None)
            if group_m is not None:
                key += (group_m,)

            if waves_per_eu != 0:
                waves_per_eu = int(8 // conf.num_warps)

            if key not in used and (
                max_mm_configs is None or len(used) < max_mm_configs
            ):
                used.add(key)
                kwargs = {
                    "BLOCK_M": conf.block_m,
                    "BLOCK_N": conf.block_n,
                    "BLOCK_K": conf.block_k,
                    "num_stages": conf.num_stages,
                    "num_warps": conf.num_warps,
                    "matrix_instr_nonkdim": matrix_instr_nonkdim,
                    "waves_per_eu": waves_per_eu,
                    "kpack": kpack,
                }
                if group_m is not None:
                    kwargs["GROUP_M"] = group_m
                yield self.triton_config(**kwargs)

    def get_extra_mm_configs(self) -> partial[Generator[TritonConfig, None, None]]:
        filtered_configs = self._filter_configs(
            self.extra_mm_configs, self.default_num_stages
        )
        return partial(self.preprocess_mm_configs, configs=filtered_configs)

    def get_int8_mm_configs(self) -> partial[Generator[TritonConfig, None, None]]:
        filtered_configs = self._filter_configs(
            self.int8_mm_configs, self.default_num_stages
        )
        return partial(self.preprocess_mm_configs, configs=filtered_configs)

    def get_mixed_mm_configs(self) -> partial[Generator[TritonConfig, None, None]]:
        mm_configs = (
            self.mm_configs + self.mixed_mm_configs
            if config.max_autotune_gemm_search_space == "EXHAUSTIVE"
            else self.mm_configs
        )
        filtered_configs = self._filter_configs(mm_configs, self.default_num_stages)
        return partial(self.preprocess_mm_configs, configs=filtered_configs)

    def get_persistent_mm_configs(self) -> partial[Generator[TritonConfig, None, None]]:
        filtered_configs = self._filter_configs(
            self.persistent_mm_configs, self.default_num_stages
        )
        return partial(self.preprocess_mm_configs, configs=filtered_configs)

    def get_scaled_mm_configs(self) -> partial[Generator[TritonConfig, None, None]]:
        filtered_configs = self._filter_configs(
            self.scaled_mm_configs, self.default_num_stages
        )
        return partial(self.preprocess_mm_configs, configs=filtered_configs)

    def get_scaled_persistent_mm_configs(
        self,
    ) -> partial[Generator[TritonConfig, None, None]]:
        filtered_configs = self._filter_configs(
            self.scaled_persistent_mm_configs, self.default_num_stages
        )
        return partial(self.preprocess_mm_configs, configs=filtered_configs)

    def get_mm_plus_mm_configs(self) -> partial[Generator[TritonConfig, None, None]]:
        filtered_configs = self._filter_configs(self.mm_plus_mm_configs, 1)
        return partial(self._finalize_mm_configs, configs=filtered_configs)

    def get_conv_configs(self) -> partial[Generator[TritonConfig, None, None]]:
        filtered_configs = self._filter_configs(
            self.conv_configs, self.default_num_stages
        )
        return partial(self.preprocess_mm_configs, configs=filtered_configs)

    def get_flex_attn_fwd_configs(self, head_dim: int, dtype: Any) -> list[FlexConfig]:
        flex_attn_fwd_configs: list[FlexConfig] = []

        if config.max_autotune:
            if config.max_autotune_flex_search_space == "EXHAUSTIVE":
                return self.exhaustive_flex_attn_fwd_configs
            flex_attn_fwd_configs += self.flex_attn_fwd_autotune_configs

        if head_dim <= 256:
            if dtype == torch.float32:
                default_config = ROCmFlexConfig(64, 64, 1, 4)
            else:
                default_config = ROCmFlexConfig(128, 64, 1, 8)
            default_config = self.default_flex_config.get(
                (dtype, head_dim), default_config
            )
        else:
            if dtype == torch.float32:
                default_config = ROCmFlexConfig(32, 16, 1, 4)
            else:
                default_config = ROCmFlexConfig(64, 32, 1, 4)

        if default_config not in flex_attn_fwd_configs:
            flex_attn_fwd_configs.append(default_config)

        return flex_attn_fwd_configs

    def get_flex_attn_bwd_configs(self, head_dim: int, dtype: Any) -> list[FlexConfig]:
        flex_attn_bwd_configs: list[FlexConfig] = []

        if config.max_autotune:
            if config.max_autotune_flex_search_space == "EXHAUSTIVE":
                return self.exhaustive_flex_attn_bwd_configs
            flex_attn_bwd_configs += self.flex_attn_bwd_autotune_configs

        if dtype == torch.float32:
            default_config = ROCmFlexConfig(16, 16, 1, 4)
        elif head_dim <= 256:
            if head_dim == 64:
                default_config = ROCmFlexConfig(64, 64, 1, 4)
            elif head_dim == 128:
                default_config = ROCmFlexConfig(64, 128, 1, 8)
            else:
                default_config = ROCmFlexConfig(64, 64, 1, 4)
        else:
            default_config = ROCmFlexConfig(16, 16, 1, 4)

        if default_config not in flex_attn_bwd_configs:
            flex_attn_bwd_configs.append(default_config)

        return flex_attn_bwd_configs

    def get_flex_decode_configs(
        self, head_dim: int, dtype: Any
    ) -> list[FlexDecodeConfig]:
        flex_decode_configs: list[FlexDecodeConfig] = []

        if config.max_autotune:
            if config.max_autotune_flex_search_space == "EXHAUSTIVE":
                return self.exhaustive_flex_decode_configs
            flex_decode_configs += self.flex_decode_autotune_configs

        default_config = ROCmFlexDecodeConfig(64, 1, 4)

        if default_config not in flex_decode_configs:
            flex_decode_configs.append(default_config)

        return flex_decode_configs


class XPUConfigHeuristic(BaseConfigHeuristic):
    """
    Placeholder child class for XPU specific overrides.
    """

<<<<<<< HEAD
    def __init__(self) -> None:
        super().__init__()

        self.xpu_default_flex_config = {
            (torch.float32, 64): FlexConfig(128, 32, 1, 16),
            (torch.float32, 128): FlexConfig(128, 32, 1, 16),
            (torch.float32, 256): FlexConfig(64, 16, 1, 8),
            (torch.bfloat16, 64): FlexConfig(128, 64, 1, 16),
            (torch.bfloat16, 128): FlexConfig(128, 64, 1, 16),
            (torch.bfloat16, 256): FlexConfig(32, 64, 1, 4),
            (torch.float16, 64): FlexConfig(128, 64, 1, 16),
            (torch.float16, 128): FlexConfig(128, 64, 1, 16),
            (torch.float16, 256): FlexConfig(32, 64, 1, 4),
        }

    def get_flex_attn_fwd_configs(self, head_dim: int, dtype: Any) -> list[FlexConfig]:
        flex_attn_fwd_configs: list[FlexConfig] = []

        if config.max_autotune:
            if config.max_autotune_flex_search_space == "EXHAUSTIVE":
                return self.exhaustive_flex_attn_fwd_configs
            flex_attn_fwd_configs += self.flex_attn_fwd_autotune_configs

        if head_dim <= 256:
            if dtype == torch.float32:
                default_config = FlexConfig(64, 64, 1, 8)
            else:
                default_config = FlexConfig(128, 64, 1, 16)
            default_config = self.xpu_default_flex_config.get(
                (dtype, head_dim), default_config
            )
        else:
            if dtype == torch.float32:
                default_config = FlexConfig(32, 16, 1, 4)
            else:
                default_config = FlexConfig(64, 32, 1, 8)

        if default_config not in flex_attn_fwd_configs:
            flex_attn_fwd_configs.append(default_config)

        return flex_attn_fwd_configs

    def get_flex_attn_bwd_configs(self, head_dim: int, dtype: Any) -> list[FlexConfig]:
        flex_attn_bwd_configs: list[FlexConfig] = []

        if config.max_autotune:
            if config.max_autotune_flex_search_space == "EXHAUSTIVE":
                return self.exhaustive_flex_attn_bwd_configs
            flex_attn_bwd_configs += self.flex_attn_bwd_autotune_configs

        if dtype == torch.float32:
            default_config = FlexConfig(16, 16, 1, 4)
        elif head_dim <= 256:
            if head_dim == 64:
                default_config = FlexConfig(64, 64, 1, 8)
            elif head_dim == 128:
                default_config = FlexConfig(64, 128, 1, 8)
            else:
                default_config = FlexConfig(64, 64, 1, 8)
        else:  # modest hardware or extremely large head_dim
            default_config = FlexConfig(16, 16, 1, 4)

        if default_config not in flex_attn_bwd_configs:
            flex_attn_bwd_configs.append(default_config)

        return flex_attn_bwd_configs

    def get_flex_decode_configs(
        self, head_dim: int, dtype: Any
    ) -> list[FlexDecodeConfig]:
        flex_decode_configs: list[FlexDecodeConfig] = []

        if config.max_autotune:
            if config.max_autotune_flex_search_space == "EXHAUSTIVE":
                return self.exhaustive_flex_decode_configs
            flex_decode_configs += self.flex_decode_autotune_configs

        default_config = FlexDecodeConfig(64, 1, 2)

        if default_config not in flex_decode_configs:
            flex_decode_configs.append(default_config)

        return flex_decode_configs
=======

class MTIAConfigHeuristic(BaseConfigHeuristic):
    """
    Placeholder child class for MTIA specific overrides.
    """
>>>>>>> 20b5f694
<|MERGE_RESOLUTION|>--- conflicted
+++ resolved
@@ -1202,7 +1202,6 @@
     Placeholder child class for XPU specific overrides.
     """
 
-<<<<<<< HEAD
     def __init__(self) -> None:
         super().__init__()
 
@@ -1286,10 +1285,9 @@
             flex_decode_configs.append(default_config)
 
         return flex_decode_configs
-=======
+
 
 class MTIAConfigHeuristic(BaseConfigHeuristic):
     """
     Placeholder child class for MTIA specific overrides.
-    """
->>>>>>> 20b5f694
+    """