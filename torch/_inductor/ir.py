--- conflicted
+++ resolved
@@ -7019,18 +7019,11 @@
 
 class DynamicSelectStorageOffset(ExternKernel):
     """
-<<<<<<< HEAD
-    The result of computing a dynamic selection index. When the index in select op index is unbacked,
-    then it's unknown if the actual index is index + size if index < 0 or just index. In that case,
-    we allocate an unbacked symint to represent the storage offset and decompose to a call to as_strided.
-    And compute the storage offset at runtime.
-=======
     The result of computing a dynamic selection index is determined as follows: when the index in the
     select operation is unbacked, the actual index calculation is ambiguous for negative indices
     (index + size) versus non-negative indices (just index). To resolve this, we allocate an unbacked
     SymInt to represent the storage offset and decompose the select operation into a call to as_strided,
     computing the storage offset at runtime with this node.
->>>>>>> 1ebcba4e
     """
 
     def get_reads(self) -> OrderedSet[Dep]:
@@ -7046,33 +7039,26 @@
         base_offset: Union[sympy.Symbol, int],
         base_dim_stride: Union[sympy.Symbol, int],
         size: Union[sympy.Symbol, int],
-<<<<<<< HEAD
-        index_buffers: list[IRNode],
-        clamp: bool,
-    ) -> None:
-        super().__init__(None, NoneLayout(device=torch.device("cpu")), [index_buffers])
-        # This node codegen
-        # unbacked_offset_symbol = base_offset + base_dim_stride *(index if index >=0 else index + size)
-=======
+        clamp: bool
     ) -> None:
         super().__init__(None, NoneLayout(device=torch.device("cpu")), [])
         # This node codegen the following:
         # unbacked_offset_symbol = base_offset + base_dim_stride * (index if index >=0 else index + size)
->>>>>>> 1ebcba4e
         self.unbacked_offset_symbol = unbacked_offset_symbol
         self.index = index
         self.base_offset = base_offset
         self.base_dim_stride = base_dim_stride
         self.size = size
-<<<<<<< HEAD
         self.clamp = clamp
-=======
->>>>>>> 1ebcba4e
 
     def get_unbacked_symbol_defs(self) -> OrderedSet[sympy.Symbol]:
         return OrderedSet([self.unbacked_offset_symbol])
 
-<<<<<<< HEAD
+    def get_free_symbol_uses(
+        self, unbacked_only: bool = False
+    ) -> OrderedSet[sympy.Symbol]:
+        return get_free_symbols(self.index, unbacked_only)
+
     def codegen(self, wrapper: PythonWrapperCodegen) -> None:
         wrapper.codegen_dynamic_select_index(self, clamp=self.clamp)
 
@@ -7104,15 +7090,6 @@
 
     def codegen(self, wrapper: PythonWrapperCodegen) -> None:
         wrapper.codegen_dynamic_slice_size(self)
-=======
-    def get_free_symbol_uses(
-        self, unbacked_only: bool = False
-    ) -> OrderedSet[sympy.Symbol]:
-        return get_free_symbols(self.index, unbacked_only)
-
-    def codegen(self, wrapper: PythonWrapperCodegen) -> None:
-        wrapper.codegen_dynamic_select_index(self)
->>>>>>> 1ebcba4e
 
 
 class DynamicScalar(ExternKernel):
