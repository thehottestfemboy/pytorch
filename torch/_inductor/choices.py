from __future__ import annotations

import typing
from typing import Any, Optional, TYPE_CHECKING

import sympy

import torch

from . import config
from .codecache import write_text
from .kernel_inputs import KernelInputs  # noqa: TC001
from .lookup_table import lookup_template_configs
from .metrics import get_metric_table, is_metric_table_enabled
from .runtime.hints import DeviceProperties, ReductionHint
from .scheduler import BaseSchedulerNode, Scheduler, WhyNoFuse
from .template_heuristics import (
    BaseConfigHeuristic,
    CPUConfigHeuristic,
    CUDAConfigHeuristic,
    ROCmConfigHeuristic,
    XPUConfigHeuristic,
)
from .template_registry import get_template_heuristic
from .virtualized import V


if TYPE_CHECKING:
    from collections.abc import Generator
    from functools import partial

    from triton import Config as TritonConfig

    from torch.utils._ordered_set import OrderedSet

    from .codegen.simd_kernel_features import SIMDKernelFeatures
    from .codegen.triton import TritonKernel


class Sortable(typing.Protocol):
    """Anything that can be used as a list.sort() key (int/tuple/etc)"""

    def __lt__(self, other: typing.Self) -> bool: ...


class InductorChoices:
    """
    This class contains a collection of default heuristics that effect performance of our generated
    code.  We try to not put correctness requirements in this file.

    You can override the choices made here by doing:

            class MyHeuristics(InductorChoices):
                ...

            torch._inductor.virtualized.V.set_choices_handler(MyHeuristics())
    """

    def get_config_heuristics(
        self, device_type: Optional[str] = "cuda"
    ) -> BaseConfigHeuristic:
        if device_type == "cuda":
            if torch.version.hip is None:
                return CUDAConfigHeuristic()
            else:
                return ROCmConfigHeuristic()
        elif device_type == "xpu":
            return XPUConfigHeuristic()
        elif device_type == "cpu":
            return CPUConfigHeuristic()
        else:
            return BaseConfigHeuristic()

    # Conv configs
    def get_conv_configs(
        self, device_type: Optional[str] = "cuda"
    ) -> partial[Generator[TritonConfig, None, None]]:
        conv_heuristics = self.get_config_heuristics(device_type)
        return conv_heuristics.get_conv_configs()

    # Flex attention configs
    # TODO(coconutruben): break out flexattention/decode configs into the new retrieval mechanism
    def get_flex_attention_fwd_configs(
        self, head_dim: int, dtype: torch.dtype, device_type: Optional[str] = "cuda"
    ) -> list[Any]:
        flex_heuristics = self.get_config_heuristics(device_type)
        return flex_heuristics.get_flex_attn_fwd_configs(head_dim, dtype)

    def get_flex_attention_bwd_configs(
        self, head_dim: int, dtype: torch.dtype, device_type: Optional[str] = "cuda"
    ) -> list[Any]:
        flex_heuristics = self.get_config_heuristics(device_type)
        return flex_heuristics.get_flex_attn_bwd_configs(head_dim, dtype)

    def get_flex_decode_configs(
        self, head_dim: int, dtype: torch.dtype, device_type: Optional[str] = "cuda"
    ) -> list[Any]:
        flex_heuristics = self.get_config_heuristics(device_type)
        return flex_heuristics.get_flex_decode_configs(head_dim, dtype)

    def _get_configs_from_lookup_table(
<<<<<<< HEAD
        self,
        input_tensors: list[Any],
        op_name: str,
        template_name: str,
        template_hash: Optional[str] = None,
    ) -> Optional[list[dict[str, Any]]]:
        """Get configs from lookup table if available."""
        op_lookup_dict = lookup_op_config_entries(input_tensors, op_name)
        return lookup_template_configs_from_op(
            op_lookup_dict, template_name, template_hash
        )
=======
        self, input_nodes: list[Any], template_name: str, op_name: str
    ) -> Optional[list[dict[str, Any]]]:
        """Get configs from lookup table if available."""
        return lookup_template_configs(input_nodes, op_name, template_name)
>>>>>>> 1c193862

    def get_mm_configs(
        self,
        kernel_inputs: KernelInputs,
        layout: Any,
        op_name: str,
        template_name: str,
        template_hash: Optional[str] = None,
    ) -> Generator[dict[str, Any], None, None]:
        """
        Get generator of template parameters for MM templates using template-specific heuristics.

        Args:
            kernel_inputs: MMKernelInputs containing input tensor nodes and matrix indices
            layout: Output layout
            op_name: Operation name (e.g., "bmm", "baddbmm", "addmm", "mm_plus_mm")
            template_name: Template name (e.g., "bmm", "mm", "mm_persistent_tma")
            template_hash: Template hash (generated from the template source)

        Yields:
            Template parameter dictionaries ready for maybe_append_choice
        """
        input_nodes = kernel_inputs.nodes()
        if len(input_nodes) < 2:
            raise ValueError(f"Need at least 2 input tensors, got {len(input_nodes)}")

        # Try lookup table first
        lookup_configs = self._get_configs_from_lookup_table(
            input_nodes,
            op_name=op_name,
            template_name=template_name,
            template_hash=template_hash,
        )
        if lookup_configs is not None:
            yield from lookup_configs
            return

        # Get the appropriate template-specific heuristic
        heuristic = get_template_heuristic(template_name, kernel_inputs.device_type)

        yield from heuristic.get_template_configs(kernel_inputs, layout, op_name)

    def triton_kernel_kwargs(
        self,
        kernel_cls: type[TritonKernel],
        features: SIMDKernelFeatures,
        groups: list[sympy.Expr],
        kernel_kwargs: dict[str, Any],
    ) -> dict[str, Any]:
        """Hook to change the kwargs passed to TritonKernel, used to apply fixed configurations"""
        return kernel_kwargs

    @staticmethod
    def should_use_cooperative_reduction(features: SIMDKernelFeatures) -> bool:
        """Heuristic to decide if a cooperative reduction should be used."""
        if config.triton.force_cooperative_reductions:
            return True
        if (
            not config.triton.cooperative_reductions
            or V.graph.get_current_device_or_throw().type == "cpu"
        ):
            return False

        xhint = V.graph.sizevars.size_hint(features.numel, fallback=2)
        if xhint <= 8:
            threshold = 32768 * xhint
        elif xhint <= 16:
            threshold = 2097152
        else:
            return False
        # TODO(jansel): should this default on for dynamic shapes?
        return V.graph.sizevars.statically_known_geq(
            features.reduction_numel, threshold
        )

    @staticmethod
    def should_use_persistent_reduction(
        features: SIMDKernelFeatures, cooperative_reduction: bool
    ) -> bool:
        """
        Heuristic to decide if a persistent reduction should be used.
        """
        if not config.triton.persistent_reductions:
            return False
        threshold = {
            ReductionHint.INNER: 1024,
        }.get(features.get_reduction_hint(), 64)

        if cooperative_reduction:
            # The RSPLIT of cooperative reductions means each thread block is operating on fewer elements
            try:
                threshold *= 32 // min(
                    V.graph.sizevars.size_hint_or_throw(features.numel), 32
                )
            except ValueError:
                pass  # unbacked symint

        # If multi_kernel is enabled, we do more aggressive persistent reduction.
        # This may result in some persistent reductions slower than the
        # corresponding non-persistent reductions. MultiKernel will do benchmarking
        # to pick the faster one.
        if config.triton.multi_kernel:
            threshold *= 16
        return V.graph.sizevars.statically_known_leq(
            features.reduction_numel, threshold
        )  # type: ignore[arg-types]

    @staticmethod
    def want_no_x_dim(features: SIMDKernelFeatures) -> bool:
        """
        Heuristic to decide if we should drop the X dimension from a persistent reduction kernel.
        So the [XBLOCK, RBLOCK] block becomes a [RBLOCK] block and XBLOCK is forced to be always 1.
        Strangely this is faster than a [1, RBLOCK] block in some cases.
        """
        return (
            features.get_reduction_hint() == ReductionHint.INNER
            and V.graph.sizevars.statically_known_geq(features.reduction_numel, 256)
        )

    @staticmethod
    def reduction_split_factor(
        device: torch.device,
        reduction_numel_hint: int,
        numel_hint: int,
        inner_reduction: bool,
    ) -> int:
        """Heuristic to decide the RSPLIT used for split reductions.
        When a reduction has a small number of outputs there is not enough parallelism,
        so we will do the reduction in two phases."""
        props = DeviceProperties.create(device)
        num_sm = props.multi_processor_count
        min_elements_per_thread = 32
        max_elements_per_thread = 512
        threads_per_sm = 2048
        min_elements_per_device = min_elements_per_thread * num_sm * threads_per_sm
        max_elements_per_device = max_elements_per_thread * num_sm * threads_per_sm
        num_warps = 8
        num_threads = 32 * num_warps

        if inner_reduction:
            # do heuristics that's close to eager mode for split inner reduction
            # we leak reduction autotune configs here, and will need to refactor to avoid this later
            if numel_hint >= 2 * num_sm:  # don't split if there are enough outputs
                return 1
            if reduction_numel_hint <= 8192:
                return 1
            if reduction_numel_hint * numel_hint <= min_elements_per_device:
                split_size = min_elements_per_thread
            elif reduction_numel_hint * numel_hint < max_elements_per_device:
                target_blocks = num_sm * threads_per_sm // (2 * num_threads)
                blocks_per_output = (target_blocks + numel_hint - 1) // numel_hint
                tmp_split_size = (
                    reduction_numel_hint + num_threads * blocks_per_output - 1
                ) // (num_threads * blocks_per_output)
                divisors = sympy.divisors(reduction_numel_hint)
                closest = min(divisors, key=lambda x: abs(x - tmp_split_size))
                if abs(closest - tmp_split_size) < 30:
                    # prefer even splits, but never smalle than min_elements_per_thread
                    split_size = max(closest, min_elements_per_thread)
                else:
                    split_size = tmp_split_size
            else:
                divisors = sympy.divisors(reduction_numel_hint)
                closest = min(divisors, key=lambda x: abs(x - max_elements_per_thread))
                if abs(closest - max_elements_per_thread) < 50:
                    # prefer even splits
                    split_size = closest
                else:
                    split_size = max_elements_per_thread
            return (reduction_numel_hint + split_size * num_threads - 1) // (
                split_size * num_threads
            )
        else:
            # TODO the best heuristic currently has XBLOCK (corresponding to numel_hint) 128
            # extend to even smaller number of outputs
            rvals_per_thread = 4  # comes from heuristics, refactor to not leak here
            xvals_per_block = 128
            xblocks = (numel_hint + xvals_per_block - 1) // xvals_per_block
            if reduction_numel_hint * numel_hint < min_elements_per_device:
                split_size = min_elements_per_thread
            elif reduction_numel_hint * numel_hint < max_elements_per_device:
                target_blocks = num_sm * threads_per_sm // (num_threads)
                target_blocks = (target_blocks + xblocks - 1) // xblocks
                tmp_split_size = (
                    reduction_numel_hint + rvals_per_thread * target_blocks - 1
                ) // (rvals_per_thread * target_blocks)
                divisors = sympy.divisors(reduction_numel_hint)
                closest = min(divisors, key=lambda x: abs(x - tmp_split_size))
                if abs(tmp_split_size - closest) < 20:
                    split_size = max(closest, min_elements_per_thread)
                else:
                    split_size = tmp_split_size
            else:
                divisors = sympy.divisors(reduction_numel_hint)
                closest = min(divisors, key=lambda x: abs(x - max_elements_per_thread))
                if abs(closest - max_elements_per_thread) < 50:
                    # prefer even splits
                    split_size = closest
                else:
                    split_size = max_elements_per_thread

            return (reduction_numel_hint + rvals_per_thread * split_size - 1) // (
                rvals_per_thread * split_size
            )

    @staticmethod
    def can_fuse(
        scheduler: Scheduler,
        node1: BaseSchedulerNode,
        node2: BaseSchedulerNode,
        shared_data_score: int,
    ) -> bool:
        """
        Heuristics to prevent fusion applied to both horizontal and vertical fusions.  Heuristics here should not
        be needed for correctness and tweaking them may yield additional performance.

        See also some related heuristics that can be changed via config:
            - config.triton.tiling_prevents_pointwise_fusion
            - config.triton.tiling_prevents_reduction_fusion
            - config.aggressive_fusion (will cause this function to be called more times)
        """
        if shared_data_score == 0 and (
            not config.aggressive_fusion or node1.is_reduction() or node2.is_reduction()
        ):
            if is_metric_table_enabled("fusion_failure_due_to_indexing_mismatch"):
                common_buf_names: OrderedSet[str] = (
                    node1.read_writes.buffer_names() & node2.read_writes.buffer_names()
                )
                if len(common_buf_names) > 0:
                    get_metric_table("fusion_failure_due_to_indexing_mismatch").add_row(
                        lambda: {
                            "pre_grad_graph_id": V.graph.graph_id,
                            "post_grad_graph_id": V.graph.post_grad_graph_id,
                            "node1_name": node1.get_name(),
                            "node2_name": node2.get_name(),
                            "node1_debug_str": write_text(node1.debug_str()),
                            "node2_debug_str": write_text(node2.debug_str()),
                            "common_buffer_names": list(common_buf_names),  # type: ignore[dict-item]
                            "failure_reason": scheduler.decide_fusion_fail_reason(
                                node1, node2, common_buf_names
                            ),
                        }
                    )

                    WhyNoFuse(node1, node2)("no shared data due to indexing mismatch")
                    return False
            WhyNoFuse(node1, node2)("no shared data")
            return False  # heuristic not needed for correctness

        if (
            not node1.is_foreach()
            and not node2.is_foreach()
            and len(node1.get_nodes()) + len(node2.get_nodes()) > config.max_fusion_size
        ):
            WhyNoFuse(node1, node2)("exceeds max fusion")
            return False  # heuristic not needed for correctness

        if scheduler.can_fusion_increase_peak_memory(node1, node2):
            WhyNoFuse(node1, node2)("Fusion will increase peak memory")
            return False

        if (
            config.realize_acc_reads_size_threshold is not None
            and scheduler.fusion_accumulate_large_reads(
                node1,
                node2,
                config.realize_acc_reads_size_threshold,
            )
        ):
            WhyNoFuse(node1, node2)("Fusion accumulate large amount of reads")
            return False

        return True

    @staticmethod
    def can_fuse_vertical(
        scheduler: Scheduler,
        node1: BaseSchedulerNode,
        node2: BaseSchedulerNode,
        shared_data_score: int,
    ) -> bool:
        """Hook for heuristics to prevent vertical (producer/consumer) fusions"""
        return True

    @staticmethod
    def can_fuse_horizontal(
        scheduler: Scheduler,
        node1: BaseSchedulerNode,
        node2: BaseSchedulerNode,
        shared_data_score: int,
    ) -> bool:
        """Hook for heuristics to prevent horizontal (consumer/consumer) fusions"""
        if shared_data_score < config.score_fusion_memory_threshold:
            WhyNoFuse(node1, node2)("score_fusion_memory_threshold")
            return False
        if scheduler.are_long_distant_nodes(node1, node2):
            WhyNoFuse(node1, node2)(
                "Nodes are too far away. Fusing them may increase peak memory."
            )
            return False
        return True

    @staticmethod
    def score_fusion(
        scheduler: Scheduler,
        node1: BaseSchedulerNode,
        node2: BaseSchedulerNode,
    ) -> Sortable:
        """
        Assign a score (higher comes first) to the fusion of node1 and node2.
        When different fusions conflict with each other, this is the way we
        decide what order to run them in.

        Our current score is based on:
        - The type of fusion (template/reduction/etc)
        - Estimate of the saved memory operations
        - Fusions closer together in original graph order
        """
        memory_score = scheduler.score_fusion_memory(node1, node2)
        proximity_score = -max(
            abs(node1.min_order - node2.max_order),
            abs(node2.min_order - node1.max_order),
        )

        # prologue fusion always last
        if node2.is_template():
            template_score = 0
        else:
            template_score = 1 + (
                (node1.is_template() == config.epilogue_fusion_first)
                and memory_score > 0
            )

        return (
            template_score,
            node1.is_reduction() == node2.is_reduction() and memory_score > 0,
            memory_score,
            proximity_score,
        )<|MERGE_RESOLUTION|>--- conflicted
+++ resolved
@@ -99,24 +99,16 @@
         return flex_heuristics.get_flex_decode_configs(head_dim, dtype)
 
     def _get_configs_from_lookup_table(
-<<<<<<< HEAD
         self,
-        input_tensors: list[Any],
+        input_nodes: list[Any],
         op_name: str,
         template_name: str,
         template_hash: Optional[str] = None,
     ) -> Optional[list[dict[str, Any]]]:
         """Get configs from lookup table if available."""
-        op_lookup_dict = lookup_op_config_entries(input_tensors, op_name)
-        return lookup_template_configs_from_op(
-            op_lookup_dict, template_name, template_hash
+        return lookup_template_configs(
+            input_nodes, op_name, template_name, template_hash
         )
-=======
-        self, input_nodes: list[Any], template_name: str, op_name: str
-    ) -> Optional[list[dict[str, Any]]]:
-        """Get configs from lookup table if available."""
-        return lookup_template_configs(input_nodes, op_name, template_name)
->>>>>>> 1c193862
 
     def get_mm_configs(
         self,
