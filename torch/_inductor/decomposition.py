# mypy: allow-untyped-decorators
import functools
import logging
import math
import operator
import sys
import typing
from typing import Any, Callable, Optional, TypeVar, Union
from typing_extensions import ParamSpec, TypeAlias

import torch
import torch._decomp as decomp
import torch._prims_common as utils
import torch.ao.quantization.fx._decomposed
from torch._decomp import (
    core_aten_decompositions,
    get_decompositions,
    remove_decompositions,
)
from torch._decomp.decompositions import (
    _grid_sampler_2d as decomp_grid_sampler_2d,
    _index_add,
    embedding_dense_backward as decomp_embedding_dense_backward,
    pw_cast_for_opmath,
    pw_cast_for_opmath_non_tensor_args,
)
from torch._decomp.decompositions_for_rng import extra_random_decomps
from torch._dynamo.utils import counters
from torch._environment import is_fbcode
from torch._higher_order_ops.out_dtype import out_dtype
from torch._inductor.utils import pad_listlike
from torch._prims_common import (
    elementwise_dtypes,
    ELEMENTWISE_TYPE_PROMOTION_KIND,
    type_to_dtype,
)
from torch.fx.experimental.symbolic_shapes import (
    guard_or_false,
    guard_size_oblivious,
    statically_known_true,
)

from . import config, inductor_prims
from .utils import (
    is_gpu,
    needs_fallback_due_to_atomic_add_limitations,
    use_scatter_fallback,
)


_T = TypeVar("_T")
_P = ParamSpec("_P")

_GenericOperator: TypeAlias = Union[
    torch._ops.OperatorBase, torch._ops.OpOverloadPacket
]

log = logging.getLogger(__name__)
aten = torch.ops.aten
prims = torch.ops.prims
quantized = torch.ops.quantized
_quantized = torch.ops._quantized
quantized_decomposed = torch.ops.quantized_decomposed

inductor_decompositions = get_decompositions(
    [
        aten._adaptive_avg_pool2d_backward,
        aten.index_select,
        aten.addmv,
        aten.arange,
        aten.bitwise_and_,
        aten.bitwise_or_,
        aten.clamp_min_,
        aten.dist,
        aten.elu,
        aten.empty_like,
        aten.flip,
        aten.gelu,
        aten.hardtanh,
        aten.lcm,
        aten.leaky_relu,
        aten.linalg_vector_norm,
        aten._log_softmax,
        aten.max_pool2d_with_indices_backward,
        aten._native_batch_norm_legit,
        aten._native_batch_norm_legit_functional,
        aten._native_batch_norm_legit_no_training,
        aten._batch_norm_with_update,
        aten._batch_norm_with_update_functional,
        aten._batch_norm_no_update,
        aten.batch_norm_backward,
        aten.native_batch_norm,
        aten.native_group_norm,
        aten.native_layer_norm,
        aten.nll_loss2d_backward,
        aten.permute_copy,
        aten.rrelu_with_noise_backward,
        aten._softmax,
        aten.sin_,
        aten.sqrt_,
        out_dtype,
        aten._to_copy,
        aten.tril_indices,
        aten.triu_indices,
        aten.unbind_copy.int,
        aten.upsample_bilinear2d.vec,
        quantized.linear_dynamic_fp16_unpacked_weight,
        _quantized.wrapped_quantized_linear,
    ]
)
decompositions = {**core_aten_decompositions(), **inductor_decompositions}

# Remove unwanted decompositions included via the core ATen decompositions from
# the Inductor decomp table.
decomps_to_exclude: list[Union[torch._ops.OpOverload, torch._ops.OpOverloadPacket]] = [
    aten._unsafe_index,
    aten._unsafe_masked_index,
    aten._unsafe_masked_index_put_accumulate,
    aten._scaled_dot_product_flash_attention_for_cpu.default,  # See comments in torch/_decomp/decompositions.py
    aten._softmax_backward_data,
    aten.clamp_max,
    aten.clamp_min,
    aten.embedding_dense_backward,  # we fall back on xpu
    aten.index_add,  # we conditionally call this decomp
    aten.glu,  # inductor lowers this directly
    aten.select_scatter,  # need to be in the ATen graph in order for it to work with the re-inplacing pass
    aten.slice_scatter,  # need to be in the ATen graph in order for it to work with the re-inplacing pass
    aten.split.Tensor,  # inductor lowers this directly
    aten.squeeze,  # inductor lowers this directly
    aten.sum,  # inductor lowers this directly
    aten.unbind,  # inductor lowers this directly
    aten.baddbmm,  # upcasts to fp32, perf issue
]

remove_decompositions(decompositions, decomps_to_exclude)


def register_decomposition(
    ops: Union[_GenericOperator, list[_GenericOperator]],
) -> Callable[[Callable[_P, _T]], Callable[_P, _T]]:
    for op in ops if isinstance(ops, list) else [ops]:
        if op in decompositions:
            log.warning("duplicate decomp: %s", ops)
    return decomp.register_decomposition(ops, decompositions)


@register_decomposition([aten.embedding_dense_backward])
def _embedding_dense_backward(
    grad_output: torch.Tensor,
    indices: torch.Tensor,
    num_weights: int,
    padding_idx: int,
    scale_grad_by_freq: bool,
) -> torch.Tensor:
    # TODO: check if XE4 still need this fallback
    # check torch.xpu.get_device_properties(grad_output.device).architecture
    if grad_output.is_xpu:
        return NotImplemented
    # We can write a util function to update decomp table if we have more ops to fallback.
    return decomp_embedding_dense_backward(
        grad_output, indices, num_weights, padding_idx, scale_grad_by_freq
    )


# TODO: for now, inductor doesn't handle asserts
# because the condition is symbol -> tensor in the graph.
@register_decomposition([aten._assert_async.msg])
def assert_async_msg_decomp(tensor: torch.Tensor, msg: str) -> None:
    return


# Following `assert_async_msg_decomp` and implement as non-op.
@register_decomposition([aten._functional_assert_async.msg])
def functional_assert_async_msg_decomp(tensor: torch.Tensor, msg: str) -> None:
    return


@register_decomposition([aten.sym_constrain_range_for_size.default])
def sym_constrain_range_for_size(
    symbol: torch.SymInt,
    *,
    min: Optional[torch.types.Number] = None,
    max: Optional[torch.types.Number] = None,
) -> None:
    return


@register_decomposition([aten.clamp])
@pw_cast_for_opmath_non_tensor_args
def clamp(
    x: torch.Tensor,
    min: Optional[torch.types.Number] = None,
    max: Optional[torch.types.Number] = None,
) -> torch.Tensor:
    if min is not None:
        x = x.clamp_min(min)
    if max is not None:
        x = x.clamp_max(max)
    return x


@register_decomposition([aten.full])
def full(
    size: list[Union[int, torch.SymInt]],
    fill_value: torch.types.Number,
    **kwargs: Any,
) -> torch.Tensor:
    dtype = kwargs.get("dtype")
    if dtype is None:
        kwargs["dtype"] = type_to_dtype(type(fill_value))
        return torch.full(size, fill_value, **kwargs)
    return NotImplemented


@register_decomposition([aten.index_add])
def index_add(
    x: torch.Tensor,
    dim: int,
    index: torch.Tensor,
    tensor: torch.Tensor,
    *,
    alpha: torch.types.Number = 1,
) -> torch.Tensor:
    # If we are not in fbcode and dtype is bfloat16
    # fallback to index_add kernel
    # see https://github.com/pytorch/pytorch/issues/137425 for details
    if not is_fbcode() and x.dtype == torch.bfloat16:
        return NotImplemented
    else:
        return _index_add(x, dim, index, tensor, inplace=False, alpha=alpha)


# Not really sure how to put this into the main library.  PrimTorch wants
# empty_permuted to go to the prim, and typically users don't really want
# to decompose to empty_strided (but inductor is OK with it, because we are
# cool with strides and everything goes to empty_strided)
@register_decomposition([aten.empty_permuted.default])
def empty_permuted(
    size: list[Union[int, torch.SymInt]],
    physical_layout: list[int],
    **kwargs: Any,
) -> torch.Tensor:
    perm = [0] * len(size)
    for p, l in enumerate(physical_layout):
        perm[l] = p
    return torch.empty([size[l] for l in physical_layout], **kwargs).permute(perm)


@register_decomposition([aten.convolution_backward])
def convolution_backward(
    grad_output: torch.Tensor,
    input: torch.Tensor,
    weight: torch.Tensor,
    bias_sizes: list[int],
    stride: Union[int, list[int]],
    padding: Union[int, list[int]],
    dilation: Union[int, list[int]],
    transposed: bool,
    output_padding: list[int],
    groups: int,
    output_mask: list[bool],
) -> tuple[torch.Tensor, torch.Tensor, torch.Tensor]:
    if not output_mask[2] or not is_gpu(grad_output.device.type):
        return NotImplemented
    grad_bias = aten.sum(grad_output, [0] + list(range(2, grad_output.dim())))
    grad_inp, grad_weight, _ = aten.convolution_backward(
        grad_output,
        input,
        weight,
        bias_sizes,
        stride,
        padding,
        dilation,
        transposed,
        output_padding,
        groups,
        [output_mask[0], output_mask[1], False],
    )
    return (grad_inp, grad_weight, grad_bias)


@register_decomposition([aten.round.decimals])
def round_dec(x: torch.Tensor, decimals: int = 0) -> torch.Tensor:
    ten_pow_decimals = 10.0**decimals
    return aten.round(x * ten_pow_decimals) * (1.0 / ten_pow_decimals)


@register_decomposition([aten.bmm])
@pw_cast_for_opmath
def bmm(
    self: torch.Tensor,
    batch2: torch.Tensor,
    out_dtype: Optional[torch.dtype] = None,
) -> torch.Tensor:
    # TODO: Re-enable for mps once our reductions are performant enough
    # (https://github.com/pytorch/pytorch/issues/150121)
    if config.coordinate_descent_tuning and self.device.type not in ["cpu", "mps"]:
        if statically_known_true(self.shape[1] == 1) or statically_known_true(
            batch2.shape[2] == 1
        ):
            out = (self.unsqueeze(-1) * batch2.unsqueeze(1)).sum(dim=2)
            return out
    if self.device.type == "cpu":
        if statically_known_true(self.size(1) == 1) and statically_known_true(
            batch2.size(-1) == 1
        ):
            counters["inductor"]["decompose_bmm"] += 1
            return torch.sum(
                self.squeeze(1) * batch2.squeeze(-1), dim=1, keepdim=True
            ).unsqueeze(1)
    return NotImplemented


@register_decomposition([aten.addmm])
@pw_cast_for_opmath
def addmm(
    self: torch.Tensor,
    mat1: torch.Tensor,
    mat2: torch.Tensor,
    out_dtype: Optional[torch.dtype] = None,
    beta: torch.types.Number = 1,
    alpha: torch.types.Number = 1,
) -> torch.Tensor:
    if self.device.type == "cpu":
        if statically_known_true(mat1.size(0) == 1) and statically_known_true(
            mat2.size(-1) == 1
        ):
            counters["inductor"]["decompose_addmm"] += 1
            out = torch.sum(
                mat1.squeeze(0) * mat2.squeeze(-1), dim=0, keepdim=True
            ).unsqueeze(0)
            return alpha * out + beta * self
        if (
            statically_known_true(mat1.size(0) == 1)
            and guard_or_false(mat2.size(0) <= 16)
            and guard_or_false(mat2.size(1) <= 16)
        ):
            counters["inductor"]["decompose_addmm"] += 1
            out = (mat1.T * mat2).sum(dim=0, keepdim=True)
            return alpha * out + beta * self
    return NotImplemented


@register_decomposition([aten.mm])
@pw_cast_for_opmath
def mm(
    self: torch.Tensor,
    input2: torch.Tensor,
    out_dtype: Optional[torch.dtype] = None,
) -> torch.Tensor:
    # Our matrix vector multiplies only achieve peak bandwidth with coordinate descent tuning.
    # todo: Look into why and fix it (hopefully)

    # TODO: Re-enable for mps once our reductions are performant enough
    # (https://github.com/pytorch/pytorch/issues/150121)
    if config.coordinate_descent_tuning and self.device.type not in ["cpu", "mps"]:
        if statically_known_true(self.shape[0] == 1) or statically_known_true(
            input2.shape[1] == 1
        ):
            return (self.unsqueeze(2) * input2.unsqueeze(0)).sum(dim=1)
    if self.device.type == "cpu":
        if (
            statically_known_true(self.size(-1) == 1)
            and statically_known_true(self.size(0) > 0)
            and statically_known_true(input2.size(0) == 1)
            and (self.dtype == input2.dtype)
            and guard_or_false((torch.numel(self) + torch.numel(input2)) <= 32)
        ):
            counters["inductor"]["decompose_mm"] += 1
            return torch.cat([self[i, :] * input2 for i in range(self.size(0))])
        if statically_known_true(self.size(0) == 1) and statically_known_true(
            input2.size(-1) == 1
        ):
            counters["inductor"]["decompose_mm"] += 1
            return torch.sum(
                self.squeeze(0) * input2.squeeze(-1), dim=0, keepdim=True
            ).unsqueeze(0)
    return NotImplemented


# This pass does two things:
# - Eliminate cat when there is only one tensor input
# - Normalize cat calls, so that legacy empty 1-D tensors are removed (NB: we
#   don't remove ALL empty tensors, only the naughty ones)
@register_decomposition([aten.cat.default])
def cat(
    tensors: list[torch.Tensor],
    dim: int = 0,
) -> torch.Tensor:
    def non_empty_tensor(x: torch.Tensor) -> bool:
        # For better or worse, this is a valid cat:
        #
        #   torch.cat([torch.randn(2, 2, 4), torch.randn(0), torch.randn(3, 2, 4)])
        #
        # We'd like to eliminate naughtiness like this for downstream passes
        # like split_cat.  The easiest way is to just drop such inputs
        # (guarding that they are non-zero).
        #
        # Is it permissible for this filtering to be size-oblivious?  A case
        # where this could matter is cat([(2, 2), (u0,)], dim=0); if u0
        # happened to be zero, we would have liked to have filtered it out.
        # But actually, the ONLY way this could have passed is if u0 == 0,
        # so by the time we get here we have already installed a deferred
        # runtime assert forcing u0 to be zero.  So if this hasn't happened,
        # we know that the unbacked SymInt has appropriate size and there are
        # no problems.
        if len(x.shape) == 1 and guard_size_oblivious(x.shape[0] == 0):
            return False

        if dim < len(x.shape) and guard_size_oblivious(x.shape[dim] == 0):
            return False

        return True

    filtered_tensors = list(filter(non_empty_tensor, tensors))

    if len(filtered_tensors) == 1:
        # check dtype promotion
        promoted_dtype = elementwise_dtypes(
            *tensors,
            type_promotion_kind=ELEMENTWISE_TYPE_PROMOTION_KIND.DEFAULT,
        )[1]
        filtered_t = filtered_tensors[0]
        return (
            filtered_t.clone()
            if promoted_dtype == filtered_t.dtype
            else filtered_t.to(dtype=promoted_dtype)
        )
    elif 1 < len(filtered_tensors) < len(tensors):
        # on the first call, when we remove empty tensors, we redispatch recursively
        return aten.cat.default(filtered_tensors, dim)

    # optimization, avoid concat for single, repeated input
    if len(filtered_tensors) > 1 and all(
        t is filtered_tensors[0] for t in filtered_tensors
    ):
        inp = filtered_tensors[0]
        shape = list(inp.shape)
        dim = dim + len(inp.shape) if dim < 0 else dim
        shape.insert(dim, len(filtered_tensors))
        return inp.unsqueeze(dim).expand(*shape).flatten(dim, dim + 1).clone()

    # when no 'filtering' has occurred, we raise to prevent infinite recursion (no more decomposition needed)
    return NotImplemented


@register_decomposition([aten.angle])
def angle(x: torch.Tensor) -> torch.Tensor:
    if x.is_complex():
        return torch.where(
            torch.isnan(x.real), float("nan"), torch.atan2(x.imag, x.real)
        )

    # when x is real number
    #   if x >= 0, return 0
    #   if x < 0, return pi
    #   if x is nan, return nan
    _, dtype = elementwise_dtypes(
        x,
        type_promotion_kind=ELEMENTWISE_TYPE_PROMOTION_KIND.INT_TO_FLOAT,
    )
    pi = torch.scalar_tensor(math.pi, dtype=dtype, device=x.device)
    ret = torch.where(x < 0, pi, 0.0)
    return torch.where(torch.isnan(x), float("nan"), ret)


@register_decomposition([aten.add])
def add(
    x: torch.Tensor,
    y: torch.Tensor,
    *,
    alpha: Optional[torch.types.Number] = None,
) -> torch.Tensor:
    # Require both x and y to be complex tensors.
    x_is_complex_tensor = torch.is_tensor(x) and x.is_complex()
    y_is_complex_tensor = torch.is_tensor(y) and y.is_complex()
    if not x_is_complex_tensor or not y_is_complex_tensor:
        return NotImplemented
    z = y
    if alpha is not None:
        z = alpha * y
    complex_type = torch.promote_types(x.dtype, y.dtype)

    # For complex typed `x`, `x.view(x.real.dtype)` doubles the last dimension and can cause problem
    # when broadcasting the add.
    def reshape_tensor_complex(tensor: torch.Tensor) -> torch.Tensor:
        """Reshape tensor from [*initial_dims, last_dim] to *initial_dims, last_dim/2, 2]"""
        # Get the current shape of the tensor
        *initial_dims, last_dim = tensor.shape

        # Check if the last dimension is even. We should never reach here since `x.view(x.real.dtype)`
        # doubles the last dimension for complex numbers.
        if last_dim % 2 != 0:
            raise AssertionError(
                "The size of the last dimension must be even to reshape it to [..., last_dim/2, 2]"
            )

        # Reshape the tensor
        new_shape = (*initial_dims, last_dim // 2, 2)
        reshaped_tensor = tensor.view(new_shape)
        return reshaped_tensor

    # Manually resolve complex tensors, as .is_conj() is unreliable after cloning during compilation.
    x = x + 0
    z = z + 0

    x_reshaped = reshape_tensor_complex(x.view(x.real.dtype))
    z_reshaped = reshape_tensor_complex(z.view(y.real.dtype))
    result = torch.flatten(x_reshaped + z_reshaped, start_dim=-2).view(complex_type)
    return result


@register_decomposition([aten.conj_physical])
def conj_physical(self: torch.Tensor) -> torch.Tensor:
    if self.is_complex():
        return NotImplemented
    return self


@register_decomposition([aten.lift, aten.detach_])
def lift(self: torch.Tensor) -> torch.Tensor:
    return self


@register_decomposition([aten.fmin, prims.fmin])
def fmin(self: torch.Tensor, other: torch.Tensor) -> torch.Tensor:
    return torch.where(torch.isnan(other) | (other > self), self, other)


@register_decomposition([aten.fmax, prims.fmax])
def fmax(self: torch.Tensor, other: torch.Tensor) -> torch.Tensor:
    return torch.where(torch.isnan(other) | (other < self), self, other)


@register_decomposition(aten.amax)
def amax(
    self: torch.Tensor,
    dim: Optional[int] = None,
    keepdim: bool = False,
) -> torch.Tensor:
    if self.dtype == torch.bool:
        return torch.any(self, dim=dim, keepdim=keepdim)
    return NotImplemented


@register_decomposition(aten.amin)
def amin(
    self: torch.Tensor,
    dim: Optional[int] = None,
    keepdim: bool = False,
) -> torch.Tensor:
    if self.dtype == torch.bool:
        return torch.all(self, dim=dim, keepdim=keepdim)
    return NotImplemented


@register_decomposition([aten.narrow_copy])
def narrow_copy(
    self: torch.Tensor,
    dim: int,
    start: int,
    length: int,
) -> torch.Tensor:
    return torch.narrow(self, dim, start, length).clone()


@register_decomposition([aten.view_copy.default])
def view_copy_default(
    self: torch.Tensor,
    size: list[Union[int, torch.SymInt]],
) -> torch.Tensor:
    return aten.view(self, size).clone()


@register_decomposition([aten.view_copy.dtype])
def view_copy_dtype(
    self: torch.Tensor,
    dtype: torch.dtype,
) -> torch.Tensor:
    return self.to(dtype).clone()


def get_like_layout(
    tensor: torch.Tensor,
    memory_format: Optional[torch.memory_format] = None,
) -> torch.memory_format:
    # TODO: _to_copy tensor to stride permutation
    if memory_format is torch.preserve_format or memory_format is None:
        return utils.suggest_memory_format(tensor)
    else:
        return memory_format


@register_decomposition(aten.rand_like)
def rand_like(
    self: torch.Tensor,
    *,
    dtype: Optional[torch.dtype] = None,
    device: Optional[torch.device] = None,
    memory_format: Optional[torch.memory_format] = None,
    **kwargs: Any,
) -> torch.Tensor:
    return torch.rand(
        [*self.size()],
        dtype=dtype or self.dtype,
        device=device or self.device,
        **kwargs,
    ).to(memory_format=get_like_layout(self, memory_format))


@register_decomposition(aten.randn_like)
def randn_like(
    self: torch.Tensor,
    *,
    dtype: Optional[torch.dtype] = None,
    device: Optional[torch.device] = None,
    memory_format: Optional[torch.memory_format] = None,
    **kwargs: Any,
) -> torch.Tensor:
    return torch.randn(
        [*self.size()],
        dtype=dtype or self.dtype,
        device=device or self.device,
        **kwargs,
    ).to(memory_format=get_like_layout(self, memory_format))


def _get_shape_permutation_like(
    self: torch.Tensor,
) -> tuple[utils.ShapeType, utils.StrideType]:
    physical_layout = utils.compute_elementwise_output_logical_to_physical_perm(self)
    shape = [self.shape[l] for l in physical_layout]

    permutation = [0] * len(shape)
    for p, l in enumerate(physical_layout):
        permutation[l] = p

    return (shape, permutation)


@register_decomposition(aten.full_like)
def full_like(
    self: torch.Tensor,
    fill_value: Union[int, float],
    *,
    dtype: Optional[torch.dtype] = None,
    layout: Optional[torch.layout] = None,
    device: Optional[torch.device] = None,
    pin_memory: bool = False,
    requires_grad: bool = False,
    memory_format: torch.memory_format = torch.preserve_format,
) -> torch.Tensor:
    dtype = self.dtype if dtype is None else dtype
    layout = self.layout if layout is None else layout
    device = self.device if device is None else device

    if memory_format != torch.preserve_format:
        result = torch.full(
            self.shape,
            fill_value,
            dtype=dtype,
            layout=layout,
            device=device,
            pin_memory=pin_memory,
            requires_grad=requires_grad,
        )
        return result.to(memory_format=memory_format)

    else:
        assert layout == torch.strided
        shape, permutation = _get_shape_permutation_like(self)
        result = torch.full(
            shape,
            fill_value,
            dtype=dtype,
            layout=layout,
            device=device,
            pin_memory=pin_memory,
            requires_grad=requires_grad,
        )
        if permutation == list(range(len(permutation))):
            return result
        return result.permute(permutation).clone()


@register_decomposition(aten.randint_like.default)
def randint_like(
    self: torch.Tensor,
    high: int,
    *,
    dtype: Optional[torch.dtype] = None,
    device: Optional[torch.device] = None,
    memory_format: Optional[torch.memory_format] = None,
    **kwargs: Any,
) -> torch.Tensor:
<<<<<<< HEAD
    return aten.randint.low(
        0,
        high,
        [*self.size()],
        dtype=dtype or self.dtype,
        device=device or self.device,
=======
    dtype = self.dtype if dtype is None else dtype
    device = self.device if device is None else device

    if memory_format != torch.preserve_format:
        return rand_fn(
            self.shape,
            dtype=dtype,
            device=device,
            **kwargs,
        ).to(memory_format=memory_format)

    shape, permutation = _get_shape_permutation_like(self)
    result = rand_fn(
        shape,
        dtype=dtype,
        device=device,
>>>>>>> eed9dbf7
        **kwargs,
    ).to(memory_format=get_like_layout(self, memory_format))


@register_decomposition(aten.randint_like.low_dtype)
def randint_like_low(
    self: torch.Tensor,
    low: int,
    high: int,
    *,
    dtype: Optional[torch.dtype] = None,
    device: Optional[torch.device] = None,
    memory_format: Optional[torch.memory_format] = None,
    **kwargs: Any,
) -> torch.Tensor:
    return aten.randint.low(
        low,
        high,
        [*self.size()],
        dtype=dtype or self.dtype,
        device=device or self.device,
        **kwargs,
    ).to(memory_format=get_like_layout(self, memory_format))


@register_decomposition(aten.randint.default)
def randint(
    high: int,
    size: list[Union[int, torch.SymInt]],
    **kwargs: Any,
) -> torch.Tensor:
    return aten.randint.low(0, high, size, **kwargs)


@register_decomposition(quantized.linear_dynamic_fp16_unpacked_weight.default)
def linear_dynamic_fp16_unpacked_weight(
    input: torch.Tensor,
    weight: torch.Tensor,
    bias: Optional[torch.Tensor] = None,
) -> torch.Tensor:
    packed_weight = torch.ops._quantized.wrapped_fbgemm_pack_gemm_matrix_fp16(weight)
    return torch.ops._quantized.wrapped_fbgemm_linear_fp16_weight(
        input, packed_weight, bias, weight.size()[0]
    )


@register_decomposition(_quantized.wrapped_quantized_linear.default)
def wrapped_quantized_linear(
    input: torch.Tensor,
    input_scale: torch.Tensor,
    input_zero_point: torch.Tensor,
    weight: torch.Tensor,
    weight_scale: torch.Tensor,
    weight_zero_point: torch.Tensor,
    bias: torch.Tensor,
    out_scale: torch.Tensor,
    out_zero_point: torch.Tensor,
    out_channel: int,
) -> torch.Tensor:
    packed_weight = torch.ops._quantized._wrapped_linear_prepack(
        weight, weight_scale, weight_zero_point, bias
    )
    return torch.ops._quantized._wrapped_quantized_linear_prepacked(
        input,
        input_scale,
        input_zero_point,
        packed_weight,
        out_scale,
        out_zero_point,
        out_channel,
    )


@register_decomposition(torch.ops.quantized.embedding_bag_byte_unpack)
def q_embedding_bag_byte_unpack_decomp(packed: torch.Tensor) -> torch.Tensor:
    def bitcast_u8_to_f32(u8: torch.Tensor) -> torch.Tensor:
        x, y, z, w = (u8[..., n].to(torch.int32) for n in (0, 1, 2, 3))
        if sys.byteorder == "little":
            return (x + (y << 8) + (z << 16) + (w << 24)).view(torch.float32)[..., None]
        else:
            return ((x << 24) + (y << 16) + (z << 8) + w).view(torch.float32)[..., None]

    scales = bitcast_u8_to_f32(packed[..., -8:-4])
    offsets = bitcast_u8_to_f32(packed[..., -4:])
    return packed[..., :-8].to(torch.float32) * scales + offsets


@register_decomposition([aten.grid_sampler_2d])
@pw_cast_for_opmath
def grid_sampler_2d(
    a: torch.Tensor,
    grid: torch.Tensor,
    interpolation_mode: int = 0,
    padding_mode: int = 0,
    align_corners: bool = False,
) -> torch.Tensor:
    # We do not expand the grid (_expand_grid=False) on cpu for performance reasons
    # Experimenting locally it was found that compiled CUDA code is accelerated by ~5x
    # and CPU code by ~2x on bicubic mode, if we expand the grid from (N, H, W, 2) into (N, C, H, W, 2)
    # However, this leads to a slowdown around ~0.8x on CPU bilinear mode, channels first.
    # Thus we apply this hack to not expand the grid for this case.
    _expand_grid = not (
        a.device == torch.device("cpu")
        and interpolation_mode == 0
        and a.is_contiguous(memory_format=torch.contiguous_format)
    )

    output = decomp_grid_sampler_2d(
        a,
        grid=grid,
        interpolation_mode=interpolation_mode,
        padding_mode=padding_mode,
        align_corners=align_corners,
        _expand_grid=_expand_grid,
    )
    return output


@register_decomposition(aten._foreach_addcmul.Scalar)
def _foreach_addcmul_scalar(
    self: list[torch.Tensor],
    left_tensors: list[torch.Tensor],
    right_tensors: list[torch.Tensor],
    scalar: float = 1,
) -> list[torch.Tensor]:
    return aten._foreach_add.List(
        self, aten._foreach_mul.List(left_tensors, right_tensors), alpha=scalar
    )


@register_decomposition(aten._foreach_addcdiv.Scalar)
def _foreach_addcdiv_scalar(
    self: list[torch.Tensor],
    left_tensors: list[torch.Tensor],
    right_tensors: list[torch.Tensor],
    scalar: float = 1,
) -> list[torch.Tensor]:
    return aten._foreach_add.List(
        self, aten._foreach_div.List(left_tensors, right_tensors), alpha=scalar
    )


@register_decomposition(aten._foreach_lerp.Scalar)
def _foreach_lerp_scalar(
    start_tensors: list[torch.Tensor],
    end_tensors: list[torch.Tensor],
    weight: torch.types.Number,
) -> list[torch.Tensor]:
    return aten._foreach_add.List(
        start_tensors,
        aten._foreach_mul.Scalar(
            aten._foreach_sub.List(end_tensors, start_tensors), weight
        ),
    )


@register_decomposition(aten._foreach_lerp.ScalarList)
def _foreach_lerp_scalarlist(
    start_tensors: list[torch.Tensor],
    end_tensors: list[torch.Tensor],
    scalars: list[torch.types.Number],
) -> list[torch.Tensor]:
    return aten._foreach_add.List(
        start_tensors,
        aten._foreach_mul.ScalarList(
            aten._foreach_sub.List(end_tensors, start_tensors), scalars
        ),
    )


@aten.miopen_batch_norm.default.py_impl(torch._C.DispatchKey.Autograd)
@register_decomposition(aten.miopen_batch_norm)
def miopen_batch_norm(
    input: torch.Tensor,
    weight: torch.Tensor,
    bias: typing.Optional[torch.Tensor],
    running_mean: typing.Optional[torch.Tensor],
    running_var: typing.Optional[torch.Tensor],
    training: bool,
    exponential_average_factor: float,
    epsilon: float,
) -> tuple[torch.Tensor, torch.Tensor, torch.Tensor]:
    a, b, c = aten.native_batch_norm(
        input,
        weight,
        bias,
        running_mean,
        running_var,
        training,
        exponential_average_factor,
        epsilon,
    )

    if training:
        return (a, b, c)
    return (
        a,
        weight.new_zeros((0,)),
        weight.new_zeros((0,)),
    )


@functools.cache
def fast_random_decomps() -> dict[Any, Callable[..., Any]]:
    return {**decompositions, **extra_random_decomps}


# TODO(aakhundov): replace this (and the above) Any by more
# specific type and fix all the cascading mypy errors
def select_decomp_table() -> dict[Any, Callable[..., Any]]:
    """decomps can change based on config"""
    if config.fallback_random:
        return decompositions
    return fast_random_decomps()


@register_decomposition(aten.masked_scatter)
def masked_scatter(
    self: torch.Tensor,
    mask: torch.Tensor,
    source: torch.Tensor,
) -> torch.Tensor:
    from .codegen.common import BackendFeature, has_backend_feature

    if has_backend_feature(self.device, BackendFeature.MASKED_SCATTER_WITH_INDEX):
        # This two-step algorithm is the same as eager CUDA, for eager CPU we
        # use a 1-shot serial iteration.
        self, mask = aten.broadcast_tensors([self, mask])
        source_idx = mask.reshape(-1).cumsum(0) - 1
        self_flat, mask_flat, source_flat = (x.flatten() for x in (self, mask, source))
        result = aten._unsafe_masked_index(source_flat, mask_flat, [source_idx], 0)
        return torch.where(mask_flat, result, self_flat).view(self.shape)
    return NotImplemented


@register_decomposition(quantized_decomposed.choose_qparams.tensor)
def choose_qparams_tensor(
    input: torch.Tensor,
    quant_min: int,
    quant_max: int,
    eps: float,
    dtype: torch.dtype,
) -> tuple[torch.Tensor, torch.Tensor]:
    min_val, max_val = torch.aminmax(input)
    scale = (max_val - min_val) / float(quant_max - quant_min)
    scale = torch.max(scale, torch.Tensor([eps]))
    zero_point = quant_min - torch.round(min_val / scale).to(torch.int)
    zero_point = torch.clamp(zero_point, quant_min, quant_max)
    return scale.to(torch.float64), zero_point.to(torch.int64)


@register_decomposition(aten.put)
def put(
    self: torch.Tensor,
    index: torch.Tensor,
    source: torch.Tensor,
    accumulate: bool = False,
) -> torch.Tensor:
    flattened = self.flatten()
    flattened = torch.index_put(
        flattened, [index], source.reshape(index.shape), accumulate
    )
    return flattened.reshape(self.shape)


@register_decomposition(aten.put_)
def put_(
    self: torch.Tensor,
    index: torch.Tensor,
    source: torch.Tensor,
    accumulate: bool = False,
) -> torch.Tensor:
    out = aten.put(self, index, source, accumulate=accumulate)
    return self.copy_(out)


@register_decomposition(aten._softmax_backward_data.default)
@pw_cast_for_opmath
def _softmax_backward_data(
    grad_output: torch.Tensor,
    output: torch.Tensor,
    dim: int,
    input_dtype: torch.dtype,
) -> torch.Tensor:
    new_grad_output = grad_output * output
    sum_new_grad = torch.sum(new_grad_output, dim=dim, keepdim=True)
    # grad_input = new_grad_output - output * sum_new_grad
    grad_input = inductor_prims.fma(-output, sum_new_grad, new_grad_output)

    # CPU kernel doesn't respect input_dtype, but following check doesn't work for meta tensor
    # if grad_output.device == torch.device("cpu"):
    #     return grad_input.contiguous()

    if grad_output.dtype != input_dtype:
        grad_input = grad_input.to(input_dtype)
    return grad_input.contiguous()


@register_decomposition(aten.index_reduce)
def index_reduce(
    self: torch.Tensor,
    dim: int,
    index: torch.Tensor,
    src: torch.Tensor,
    reduction_type: str,
    *,
    include_self: bool = True,
) -> torch.Tensor:
    if reduction_type == "mean" and not needs_fallback_due_to_atomic_add_limitations(
        self.dtype
    ):
        true_division = self.dtype.is_floating_point or self.dtype.is_complex
        ones = torch.ones_like(src)
        if include_self:
            out = self
            counts = torch.ones_like(self).index_add(dim, index, ones)
        else:
            out = self.index_fill(dim, index, 0)
            counts = torch.zeros_like(self).index_add(dim, index, ones)
            counts = counts.masked_fill(counts < 1, 1)
        out = out.index_add(dim, index, src)
        return out / counts if true_division else out // counts

    if use_scatter_fallback(
        aten.scatter_reduce_.two,
        reduction_type,
        self.dtype,
        src.dtype,
        src.device.type,
        True,
    ):
        return NotImplemented

    repeats = self.shape[dim + 1 :].numel() * self.shape[:dim].numel()
    index_shape = (index.numel(), *self.shape[dim + 1 :], *self.shape[:dim])
    perm = (*range(self.ndim - dim, self.ndim), 0, *range(1, self.ndim - dim))
    scatter_index = (
        index.to(torch.int64)
        .repeat_interleave(repeats)
        .reshape(index_shape)
        .permute(perm)
    )
    return self.scatter_reduce(
        dim,
        scatter_index,
        src,
        reduction_type,
        include_self=include_self,
    )


def _max_pool_with_indices(
    x: torch.Tensor,
    kernel_size: list[int],
    stride: Optional[Union[int, list[int]]],
    padding: Union[int, list[int]],
    dilation: Union[int, list[int]],
    ceil_mode: bool,
    dim: int,
) -> tuple[torch.Tensor, torch.Tensor]:
    if dilation == 1:
        dilation = [1] * dim

    if padding == 0:
        padding = [0] * dim

    if not stride:
        stride = kernel_size

    kernel_size = pad_listlike(kernel_size, dim)
    dilation = pad_listlike(dilation, dim)
    padding = pad_listlike(padding, dim)
    stride = pad_listlike(stride, dim)

    window_size = functools.reduce(operator.mul, kernel_size)
    # We fallback when using non-default dilation or when the window size is too large
    if (
        torch._inductor.lowering.should_fallback_max_pool_with_indices(
            kernel_size, n_dim=dim
        )
        or window_size > torch.iinfo(torch.int8).max
    ):
        return NotImplemented

    vals, offsets = prims._low_memory_max_pool_with_offsets(
        x,
        kernel_size,
        stride,
        padding,
        dilation,
        ceil_mode,
    )
    indices = prims._low_memory_max_pool_offsets_to_indices(
        offsets,
        kernel_size,
        x.shape[-dim:],
        stride,
        padding,
        dilation,
    )
    return vals, indices


@register_decomposition(aten.max_pool2d_with_indices)
def max_pool2d_with_indices(
    x: torch.Tensor,
    kernel_size: list[int],
    stride: Optional[Union[int, list[int]]] = None,
    padding: Union[int, list[int]] = 0,
    dilation: Union[int, list[int]] = 1,
    ceil_mode: bool = False,
) -> tuple[torch.Tensor, torch.Tensor]:
    return _max_pool_with_indices(
        x, kernel_size, stride, padding, dilation, ceil_mode, dim=2
    )


@register_decomposition(aten.max_pool3d_with_indices)
def max_pool3d_with_indices(
    x: torch.Tensor,
    kernel_size: list[int],
    stride: Optional[Union[int, list[int]]] = None,
    padding: Union[int, list[int]] = 0,
    dilation: Union[int, list[int]] = 1,
    ceil_mode: bool = False,
) -> tuple[torch.Tensor, torch.Tensor]:
    return _max_pool_with_indices(
        x, kernel_size, stride, padding, dilation, ceil_mode, dim=3
    )


@register_decomposition(aten.adaptive_max_pool2d)
def adaptive_max_pool2d(
    x: torch.Tensor, output_size: list[int]
) -> tuple[torch.Tensor, torch.Tensor]:
    *batch, h_in, w_in = x.shape
    h_out, w_out = output_size

    if h_out == 0 or w_out == 0:
        o_size = [*batch, h_out, w_out]
        return x.new_empty(o_size), x.new_empty(o_size, dtype=torch.int64)

    if h_in % h_out == 0 and w_in % w_out == 0:
        kernel_size = [h_in // h_out, w_in // w_out]
        return aten.max_pool2d_with_indices(x, kernel_size)

    return NotImplemented


@register_decomposition(aten.searchsorted.Scalar)
def searchsorted_scalar(
    sorted_sequence: torch.Tensor,
    self: torch.types.Number,
    *,
    out_int32: bool = False,
    right: bool = False,
    side: Optional[str] = None,
    sorter: Optional[torch.Tensor] = None,
) -> torch.Tensor:
    return aten.searchsorted(
        sorted_sequence,
        torch.tensor([self], device=sorted_sequence.device),
        out_int32=out_int32,
        right=right,
        side=side,
        sorter=sorter,
    )[0]


@register_decomposition(aten.rrelu_with_noise_functional)
def rrelu_with_noise_functional(
    self: torch.Tensor,
    noise: torch.Tensor,
    lower: float = 0.125,
    upper: float = 0.3333333333333333,
    training: bool = False,
    generator: Optional[torch.Generator] = None,
) -> tuple[torch.Tensor, torch.Tensor]:
    if training:
        not_positive = self <= 0
        r = aten.uniform(self, lower, upper, generator=generator)
        output = torch.where(not_positive, self * r, self)
        noise_out = torch.where(not_positive, r, 1)
        return output, noise_out
    else:
        negative_slope = (lower + upper) / 2
        return aten.leaky_relu(self, negative_slope), torch.Tensor()<|MERGE_RESOLUTION|>--- conflicted
+++ resolved
@@ -367,7 +367,7 @@
             and guard_or_false((torch.numel(self) + torch.numel(input2)) <= 32)
         ):
             counters["inductor"]["decompose_mm"] += 1
-            return torch.cat([self[i, :] * input2 for i in range(self.size(0))])
+            return self * input2
         if statically_known_true(self.size(0) == 1) and statically_known_true(
             input2.size(-1) == 1
         ):
@@ -580,51 +580,6 @@
     return self.to(dtype).clone()
 
 
-def get_like_layout(
-    tensor: torch.Tensor,
-    memory_format: Optional[torch.memory_format] = None,
-) -> torch.memory_format:
-    # TODO: _to_copy tensor to stride permutation
-    if memory_format is torch.preserve_format or memory_format is None:
-        return utils.suggest_memory_format(tensor)
-    else:
-        return memory_format
-
-
-@register_decomposition(aten.rand_like)
-def rand_like(
-    self: torch.Tensor,
-    *,
-    dtype: Optional[torch.dtype] = None,
-    device: Optional[torch.device] = None,
-    memory_format: Optional[torch.memory_format] = None,
-    **kwargs: Any,
-) -> torch.Tensor:
-    return torch.rand(
-        [*self.size()],
-        dtype=dtype or self.dtype,
-        device=device or self.device,
-        **kwargs,
-    ).to(memory_format=get_like_layout(self, memory_format))
-
-
-@register_decomposition(aten.randn_like)
-def randn_like(
-    self: torch.Tensor,
-    *,
-    dtype: Optional[torch.dtype] = None,
-    device: Optional[torch.device] = None,
-    memory_format: Optional[torch.memory_format] = None,
-    **kwargs: Any,
-) -> torch.Tensor:
-    return torch.randn(
-        [*self.size()],
-        dtype=dtype or self.dtype,
-        device=device or self.device,
-        **kwargs,
-    ).to(memory_format=get_like_layout(self, memory_format))
-
-
 def _get_shape_permutation_like(
     self: torch.Tensor,
 ) -> tuple[utils.ShapeType, utils.StrideType]:
@@ -683,24 +638,15 @@
         return result.permute(permutation).clone()
 
 
-@register_decomposition(aten.randint_like.default)
-def randint_like(
-    self: torch.Tensor,
-    high: int,
+def _rand_like(
+    rand_fn: Callable[..., torch.Tensor],
+    self: torch.Tensor,
     *,
     dtype: Optional[torch.dtype] = None,
     device: Optional[torch.device] = None,
-    memory_format: Optional[torch.memory_format] = None,
+    memory_format: torch.memory_format = torch.preserve_format,
     **kwargs: Any,
 ) -> torch.Tensor:
-<<<<<<< HEAD
-    return aten.randint.low(
-        0,
-        high,
-        [*self.size()],
-        dtype=dtype or self.dtype,
-        device=device or self.device,
-=======
     dtype = self.dtype if dtype is None else dtype
     device = self.device if device is None else device
 
@@ -717,30 +663,33 @@
         shape,
         dtype=dtype,
         device=device,
->>>>>>> eed9dbf7
         **kwargs,
-    ).to(memory_format=get_like_layout(self, memory_format))
+    )
+    if permutation == list(range(len(permutation))):
+        return result
+    return result.permute(permutation).clone()
+
+
+@register_decomposition(aten.rand_like)
+def rand_like(self: torch.Tensor, **kwargs: Any) -> torch.Tensor:
+    return _rand_like(torch.rand, self, **kwargs)
+
+
+@register_decomposition(aten.randn_like)
+def randn_like(self: torch.Tensor, **kwargs: Any) -> torch.Tensor:
+    return _rand_like(torch.randn, self, **kwargs)
+
+
+@register_decomposition(aten.randint_like.default)
+def randint_like(self: torch.Tensor, high: int, **kwargs: Any) -> torch.Tensor:
+    return _rand_like(functools.partial(aten.randint.low, 0, high), self, **kwargs)
 
 
 @register_decomposition(aten.randint_like.low_dtype)
 def randint_like_low(
-    self: torch.Tensor,
-    low: int,
-    high: int,
-    *,
-    dtype: Optional[torch.dtype] = None,
-    device: Optional[torch.device] = None,
-    memory_format: Optional[torch.memory_format] = None,
-    **kwargs: Any,
-) -> torch.Tensor:
-    return aten.randint.low(
-        low,
-        high,
-        [*self.size()],
-        dtype=dtype or self.dtype,
-        device=device or self.device,
-        **kwargs,
-    ).to(memory_format=get_like_layout(self, memory_format))
+    self: torch.Tensor, low: int, high: int, **kwargs: Any
+) -> torch.Tensor:
+    return _rand_like(functools.partial(aten.randint.low, low, high), self, **kwargs)
 
 
 @register_decomposition(aten.randint.default)
