{
  "GB0000": [
    {
      "Gb_type": "All __torch_function__ overrides returned NotImplemented due to TypeError from user code",
      "Context": "fn={fn}, args={args}, kwargs={kwargs}",
      "Explanation": "All __torch_function__ overrides for for function {fn} returned NotImplemented",
      "Hints": [
        "Dynamo has detected that tracing the code will result in an error when running in eager. Please double check that your code doesn't contain a similar error when actually running eager/uncompiled."
      ]
    }
  ],
  "GB0001": [
    {
      "Gb_type": "Argument of `as_subclass` must be a non-dispatcher-style tensor subclass",
      "Context": "{self}.as_subclass({cls})",
      "Explanation": "Currently not supported",
      "Hints": [
        "Avoid this call or move it outside `torch.compile` regione",
        "It may be possible to write Dynamo tracing rules for this code. Please report an issue to PyTorch if you encounter this graph break often and it is causing performance issues."
      ]
    }
  ],
  "GB0002": [
    {
      "Gb_type": "Assertion failed on symbolic shapes",
      "Context": "str(sym_expr)",
      "Explanation": "",
      "Hints": [
        "Dynamo has detected that tracing the code will result in an error when running in eager. Please double check that your code doesn't contain a similar error when actually running eager/uncompiled."
      ]
    }
  ],
  "GB0003": [
    {
      "Gb_type": "Attempt to trace generator",
      "Context": "",
      "Explanation": "Generators cannot be compiled directly with `torch.compile`.",
      "Hints": [
        "Call a generator from inside of a non-generator Python function and ",
        "compile that function instead.",
        "This graph break is fundamental - it is unlikely that Dynamo will ever be able to trace through your code. Consider finding a workaround."
      ]
    }
  ],
  "GB0004": [
    {
      "Gb_type": "Attempted super().__delattr__() on an object without mutation tracking",
      "Context": "call_method {self} {name}",
      "Explanation": "Dynamo needs to track mutations on an object before `super().__delattr__` can be used on it. But the object ({self.objvar}) doesn't have attribute mutation tracking enabled.",
      "Hints": [
        "Ensure the object is tracked by Dynamo's side effect system.",
        "This is likely to be a Dynamo bug. Please report an issue to PyTorch."
      ]
    }
  ],
  "GB0005": [
    {
      "Gb_type": "Attempted to a str() method implemented in C/C++",
      "Context": "",
      "Explanation": "{type(arg.value)} has a C/C++ based str method. This is not supported.",
      "Hints": [
        "Write the str method in Python"
      ]
    }
  ],
  "GB0006": [
    {
      "Gb_type": "Attempted to call a super() attribute that is not a function or method",
      "Context": "call_method {self} {name}",
      "Explanation": "Dynamo does not know how to trace the call `super().{name}()` because `super().{name}` is not a function or method attribute.",
      "Hints": [
        "Ensure the attribute accessed via `super()` is a standard method or function."
      ]
    }
  ],
  "GB0007": [
    {
      "Gb_type": "Attempted to call function marked as skipped",
      "Context": "module: {module_name}, qualname: {qualname}, skip reason: {reason}",
      "Explanation": "explanation",
      "Hints": []
    }
  ],
  "GB0008": [
    {
      "Gb_type": "Attempted to inline function marked as skipped",
      "Context": "qualname: {fn_qualname}, name: {func.get_name()}, filename: `{func.get_filename()}`, skip reason: {result.reason}",
      "Explanation": "Dynamo developers have intentionally marked that the function `{fn_qualname}` should not be traced.",
      "Hints": []
    }
  ],
  "GB0009": [
    {
      "Gb_type": "Attempted to inline function marked as skipped (SkipFunctionVariable)",
      "Context": "Attempted to inline a SkipFunctionVariable {func}",
      "Explanation": "Attempted to inline a function that was previously determined to be marked as intentionally skipped.",
      "Hints": []
    }
  ],
  "GB0010": [
    {
      "Gb_type": "Attempted to read a deleted variable",
      "Context": "item: {item}, name: {name}",
      "Explanation": "",
      "Hints": [
        "Dynamo has detected that tracing the code will result in an error when running in eager. Please double check that your code doesn't contain a similar error when actually running eager/uncompiled."
      ]
    }
  ],
  "GB0011": [
    {
      "Gb_type": "Attempted to read undefined local variable",
      "Context": "LOAD_FAST {name}",
      "Explanation": "Could not find a local variable with name `{name}`",
      "Hints": [
        "Dynamo has detected that tracing the code will result in an error when running in eager. Please double check that your code doesn't contain a similar error when actually running eager/uncompiled."
      ]
    }
  ],
  "GB0012": [
    {
      "Gb_type": "Attempted to read undefined local variable (implicit)",
      "Context": "LOAD_FAST {name}",
      "Explanation": "Could not find an implicit local variable with name `{name}`",
      "Hints": [
        "This happens in dict/list comprehensions",
        "Dynamo has detected that tracing the code will result in an error when running in eager. Please double check that your code doesn't contain a similar error when actually running eager/uncompiled."
      ]
    }
  ],
  "GB0013": [
    {
      "Gb_type": "Attempted to represent unregistered RemovableHandle",
      "Context": "",
      "Explanation": "Dynamo attempted to build a representation of a torch.utils.hooks.RemovableHandle, which is not supported. This happens because the RemovableHandle was created in another frame.",
      "Hints": []
    }
  ],
  "GB0014": [
    {
      "Gb_type": "Attempted to wrap RNN, GRU, or LSTM",
      "Context": "str(value)",
      "Explanation": "Dynamo does not support RNN, GRU, or LSTM.",
      "Hints": [
        "It may be possible to write Dynamo tracing rules for this code. Please report an issue to PyTorch if you encounter this graph break often and it is causing performance issues."
      ]
    }
  ],
  "GB0015": [
    {
      "Gb_type": "Attempted to wrap sparse Tensor",
      "Context": "",
      "Explanation": "torch.compile does not support sparse Tensors",
      "Hints": [
        "It may be possible to write Dynamo tracing rules for this code. Please report an issue to PyTorch if you encounter this graph break often and it is causing performance issues."
      ]
    }
  ],
  "GB0016": [
    {
      "Gb_type": "Attempted to wrap strided NestedTensor",
      "Context": "",
      "Explanation": "torch.compile does not support strided NestedTensor",
      "Hints": []
    }
  ],
  "GB0017": [
    {
      "Gb_type": "Attempted to wrap torch._higher_order_ops.invoke_subgraph",
      "Context": "",
      "Explanation": "Directly using invoke_subgraph is not supported. Use nested_compile_region",
      "Hints": []
    }
  ],
  "GB0018": [
    {
      "Gb_type": "Attempted to wrap unbacked SymInt",
      "Context": "",
      "Explanation": "Unbacked SymInt input is not supported yet.",
      "Hints": [
        "It may be possible to write Dynamo tracing rules for this code. Please report an issue to PyTorch if you encounter this graph break often and it is causing performance issues."
      ]
    }
  ],
  "GB0019": [
    {
      "Gb_type": "AutogradFunctionContextVariable escaped Dynamo-traced region",
      "Context": "",
      "Explanation": "We cannot reconstruct a torch.autograd.Function's context object.",
      "Hints": []
    }
  ],
  "GB0020": [
    {
      "Gb_type": "BUILD_STRING key conflict",
      "Context": "format_string_parts: {format_string_parts}, kwargs: {kwargs}, part.sym_kwargs: {part.sym_kwargs}",
      "Explanation": "Failed to build format string due to key conflict",
      "Hints": [
        "Dynamo has detected that tracing the code will result in an error when running in eager. Please double check that your code doesn't contain a similar error when actually running eager/uncompiled."
      ]
    }
  ],
  "GB0021": [
    {
      "Gb_type": "BUILD_STRING type error",
      "Context": "str(part)",
      "Explanation": "Format string part type is not correct - expected constant or format string.",
      "Hints": [
        "Dynamo has detected that tracing the code will result in an error when running in eager. Please double check that your code doesn't contain a similar error when actually running eager/uncompiled."
      ]
    }
  ],
  "GB0022": [
    {
      "Gb_type": "Bad import result",
      "Context": "typestr(value)",
      "Explanation": "Import result is not a Python module.",
      "Hints": []
    }
  ],
  "GB0023": [
    {
      "Gb_type": "Builtin `operator.*` comparison with constant `self` failed",
      "Context": "call_method {self} {name} {args} {kwargs}",
      "Explanation": "\"Failed to compare {self} with {other}, \"                     + f\"because {other} is not a Python constant or its mutation check fails.\"",
      "Hints": []
    }
  ],
  "GB0024": [
    {
      "Gb_type": "CLEANUP_THROW with StopIteration",
      "Context": "",
      "Explanation": "Received StopIteration when handling generator.throw/close. This is not supported.",
      "Hints": []
    }
  ],
  "GB0025": [
    {
      "Gb_type": "Call to `torch._dynamo.graph_break()`",
      "Context": "Called `torch._dynamo.graph_break()` with args `{args}`, kwargs `{kwargs}`",
      "Explanation": "User-inserted graph break. Message: {graph_break_msg}",
      "Hints": [
        "Remove the `torch._dynamo.graph_break()` call."
      ]
    }
  ],
  "GB0026": [
    {
      "Gb_type": "Calling subclass default constructor with more than tensor argument",
      "Context": "{self.value}(args={args}, kwargs={kwargs})",
      "Explanation": "Currently not supported",
      "Hints": [
        "Avoid this constructor call or move it outside ",
        "`torch.compile` regione",
        "It may be possible to write Dynamo tracing rules for this code. Please report an issue to PyTorch if you encounter this graph break often and it is causing performance issues."
      ]
    }
  ],
  "GB0027": [
    {
      "Gb_type": "Cannot check Tensor object identity without its fake value",
      "Context": "str(fake_tensor)",
      "Explanation": "TensorVariable is missing a fake example_value.",
      "Hints": [
        "This is likely to be a Dynamo bug. Please report an issue to PyTorch."
      ]
    }
  ],
  "GB0028": [
    {
      "Gb_type": "Caught non-Exception value",
      "Context": "str(exc_instance)",
      "Explanation": "Except expects to receive an object of Exception type but received {exc_instance}.",
      "Hints": [
        "Dynamo has detected that tracing the code will result in an error when running in eager. Please double check that your code doesn't contain a similar error when actually running eager/uncompiled."
      ]
    }
  ],
  "GB0029": [
    {
      "Gb_type": "Compilation of intermediate hooks requires compiled autograd",
      "Context": "var_getattr {self} {name}",
      "Explanation": "Dynamo must be in compiled_autograd to register hooks.",
      "Hints": []
    }
  ],
  "GB0030": [
    {
      "Gb_type": "ComptimeContext graph break",
      "Context": "msg",
      "Explanation": "Manually triggered ComptimeContext graph break with message {msg}.",
      "Hints": []
    }
  ],
  "GB0031": [
    {
      "Gb_type": "Custom __getattribute__ in nn.Module attribute access",
      "Context": "var_getattr {self} {name}",
      "Explanation": "Dynamo does not support checking key existence on `nn.Module` instances that have a custom `__getattribute__` method defined.",
      "Hints": [
        "Avoid defining `__getattribute__` in your module.",
        "It may be possible to write Dynamo tracing rules for this code. Please report an issue to PyTorch if you encounter this graph break often and it is causing performance issues."
      ]
    }
  ],
  "GB0032": [
    {
      "Gb_type": "Custom __getattribute__ in nn.Module dict key check",
      "Context": "has_key_in_generic_dict {self} {key}",
      "Explanation": "Dynamo does not support checking key existence on `nn.Module` instances that have a custom `__getattribute__` method defined.",
      "Hints": [
        "Avoid defining `__getattribute__` in your module.",
        "It may be possible to write Dynamo tracing rules for this code. Please report an issue to PyTorch if you encounter this graph break often and it is causing performance issues."
      ]
    }
  ],
  "GB0033": [
    {
      "Gb_type": "Data dependent operator",
      "Context": "str(cause.func)",
      "Explanation": "Operator `{cause.func}` has a non-Tensor output whose value is dependent on the data of Tensor inputs.",
      "Hints": []
    }
  ],
  "GB0034": [
    {
      "Gb_type": "Data-dependent assertion failed (cannot compile partial graph)",
      "Context": "value: {value}",
      "Explanation": "Dynamo has determined when encountering a data-dependent assert failure that it should not compile the partial graph.",
      "Hints": [
        "Use `torch._assert()` to raise a hard AssertionError when the check fails. ",
        "This error will propagate back the user code ",
        "that called the compiled function (i.e. Dynamo will not trace any exception handling).",
        "Remove the assert statement.",
        "Move the assert statement outside of any context managers in order to graph break with ",
        "partial graph compilation (if fullgraph=False).",
        "This graph break is fundamental - it is unlikely that Dynamo will ever be able to trace through your code. Consider finding a workaround."
      ]
    }
  ],
  "GB0035": [
    {
      "Gb_type": "Data-dependent branching with non-constant __bool__",
      "Context": "method: {x}, result: {result}",
      "Explanation": "Attempted to perform data-dependent branching on a user-defined object with a __bool__ method that did not return a constant.",
      "Hints": []
    }
  ],
  "GB0036": [
    {
      "Gb_type": "Dynamic shape operator",
      "Context": "str(cause.func)",
      "Explanation": "Operator `{cause.func}`'s output shape depends on input Tensor data.",
      "Hints": [
        "Enable tracing of dynamic shape operators with ",
        "`torch._dynamo.config.capture_dynamic_output_shape_ops = True`"
      ]
    }
  ],
  "GB0037": [
    {
      "Gb_type": "Dynamic shape operator (no meta kernel)",
      "Context": "str(cause.func)",
      "Explanation": "Operator `{cause.func}` does not have a meta kernel that supports dynamic output shapes",
      "Hints": [
        "Please report an issue to PyTorch"
      ]
    }
  ],
  "GB0038": [
    {
      "Gb_type": "Dynamic slicing with Tensor arguments",
      "Context": "SliceVariable start: {start}, stop: {stop}, step: {step}",
      "Explanation": "Creating slices with Tensor arguments is not supported. e.g. `l[:x]`, where `x` is a 1-element tensor.",
      "Hints": [
        "It may be possible to write Dynamo tracing rules for this code. Please report an issue to PyTorch if you encounter this graph break often and it is causing performance issues."
      ]
    }
  ],
  "GB0039": [
    {
      "Gb_type": "Dynamo cache limit exceeded",
      "Context": "Limit type: {limit_type}",
      "Explanation": "Dynamo attempted to recompile the code object too many times, exceeding the {limit_type} cache size limit.Giving up on compiling as the compile time tradeoff is likely not worth the performance gain.",
      "Hints": []
    }
  ],
  "GB0040": [
    {
      "Gb_type": "Encountered aliasing during higher order op tracing",
      "Context": "context",
      "Explanation": "Higher order ops do not support aliasing. Found in {source_target.name()}",
      "Hints": [
        "Replace `return input` with `return input.clone()` to avoid aliasing.",
        "Consider using the debug context to change user code to avoid aliasing.",
        "Please open an issue."
      ]
    }
  ],
  "GB0041": [
    {
      "Gb_type": "Encountered input mutation during higher order op tracing",
      "Context": "context",
      "Explanation": "Higher order ops do not support input mutation. Found in {source_target.name()}",
      "Hints": [
        "Consider using the debug context to change user code to avoid mutation.",
        "Please open an issue."
      ]
    }
  ],
  "GB0042": [
    {
      "Gb_type": "Encountered non user function variable during invoke_subgraph HOP tracing",
      "Context": "str(fn_vt)",
      "Explanation": "invoke_subgraph does not support non user function variable",
      "Hints": [
        "It may be possible to write Dynamo tracing rules for this code. Please report an issue to PyTorch if you encounter this graph break often and it is causing performance issues."
      ]
    }
  ],
  "GB0043": [
    {
      "Gb_type": "Encountered non-PT2-compliant op",
      "Context": "",
      "Explanation": "msg +   + err_epilogue",
      "Hints": []
    }
  ],
  "GB0044": [
    {
      "Gb_type": "Encountered strided NestedTensor in automatic dynamic dim determination",
      "Context": "",
      "Explanation": "torch.compile does not support strided NestedTensor",
      "Hints": []
    }
  ],
  "GB0045": [
    {
      "Gb_type": "Encountered tensor.is_inference() during tracing",
      "Context": "",
      "Explanation": "tensor.is_inference() is not supported",
      "Hints": [
        "This graph break is fundamental - it is unlikely that Dynamo will ever be able to trace through your code. Consider finding a workaround."
      ]
    }
  ],
  "GB0046": [
    {
      "Gb_type": "Encountered torch.is_inference_mode_enabled during tracing",
      "Context": "",
      "Explanation": "torch.is_inference_mode_enabled() is not supported",
      "Hints": [
        "This graph break is fundamental - it is unlikely that Dynamo will ever be able to trace through your code. Consider finding a workaround."
      ]
    }
  ],
  "GB0047": [
    {
      "Gb_type": "Encountered unconverted argument when attempting to inline",
      "Context": "func: {func}, arg: {v}",
      "Explanation": "An argument to an inlined function was not successfully converted to a VariableTracker.",
      "Hints": [
        "This is likely to be a Dynamo bug. Please report an issue to PyTorch."
      ]
    }
  ],
  "GB0048": [
    {
      "Gb_type": "Error getting associated real value",
      "Context": "call_id {self}",
      "Explanation": "Dynamo encountered an error while trying to get the associated real value.",
      "Hints": []
    }
  ],
  "GB0049": [
    {
      "Gb_type": "Error when attempting to resolve op packet",
      "Context": "",
      "Explanation": "str(e)",
      "Hints": []
    }
  ],
  "GB0050": [
    {
      "Gb_type": "Exception with bad expected type",
      "Context": "str(expected_exc_types)",
      "Explanation": "`except ...` has unsupported type {expected_exc_types}.",
      "Hints": [
        "Dynamo has detected that tracing the code will result in an error when running in eager. Please double check that your code doesn't contain a similar error when actually running eager/uncompiled."
      ]
    }
  ],
  "GB0051": [
    {
      "Gb_type": "Exception with non-type expectation",
      "Context": "str(expected_type)",
      "Explanation": "`except ...` expects a non-type: {expected_type}.",
      "Hints": [
        "Dynamo has detected that tracing the code will result in an error when running in eager. Please double check that your code doesn't contain a similar error when actually running eager/uncompiled."
      ]
    }
  ],
  "GB0052": [
    {
      "Gb_type": "Excessive RestartAnalysis() calls",
      "Context": "",
      "Explanation": "Dynamo attempted to trace the same frame 100+ times. Giving up on compiling as the compile time tradeoff is likely not worth the performance gain.",
      "Hints": []
    }
  ],
  "GB0053": [
    {
      "Gb_type": "FSDP with use_orig_params=False",
      "Context": "",
      "Explanation": "Dynamo only supports FSDP with use_orig_params=True",
      "Hints": []
    }
  ],
  "GB0054": [
    {
      "Gb_type": "Failed to construct Enum variable",
      "Context": "value: {value_vt}, allowed enum values: {list(cls_type)}",
      "Explanation": "Attempted to construct an Enum value that is non-constant (e.g. int, string) or is not an acceptable value for the Enum. Acceptable values for Enum `{cls_type}`: {list(cls_type)}.",
      "Hints": [
        "Dynamo has detected that tracing the code will result in an error when running in eager. Please double check that your code doesn't contain a similar error when actually running eager/uncompiled."
      ]
    }
  ],
  "GB0055": [
    {
      "Gb_type": "Failed to convert args/kwargs to proxy",
      "Context": "call_function args: {typestr(*args)} {typestr(*list(kwargs.values()))}",
      "Explanation": "Missing `as_proxy()` implementation for some arg/kwarg.",
      "Hints": []
    }
  ],
  "GB0056": [
    {
      "Gb_type": "Failed to mutate tensor data attribute",
      "Context": "setattr({obj}, {name}, {val})",
      "Explanation": "Dyanmo only supports mutating `.data` of tensor created outside `torch.compile` region",
      "Hints": [
        "Don't mutate `.data` on this tensor, or move ",
        "the mutation out of `torch.compile` region"
      ]
    }
  ],
  "GB0057": [
    {
      "Gb_type": "Failed to raise exception",
      "Context": "str(exc)",
      "Explanation": "Attempted to raise a non-Exception type/value.",
      "Hints": [
        "Dynamo has detected that tracing the code will result in an error when running in eager. Please double check that your code doesn't contain a similar error when actually running eager/uncompiled."
      ]
    }
  ],
  "GB0058": [
    {
      "Gb_type": "Failed to set tensor attribute",
      "Context": "setattr({obj}, {name}, {val})",
      "Explanation": "Dyanmo doesn't support setting these tensor attributes",
      "Hints": [
        "Don't mutate attribute '{name}' on tensors, or ",
        "move the mutation out of `torch.compile` region"
      ]
    }
  ],
  "GB0059": [
    {
      "Gb_type": "Failed to trace builtin operator",
      "Context": "builtin {fn.__name__} {arg_types} {has_kwargs}",
      "Explanation": "Dynamo does not know how to trace builtin operator `{fn.__name__}` with argument types {real_arg_types} (has_kwargs {has_kwargs})",
      "Hints": [
        "Avoid calling builtin `{fn.__name__}` with argument types {real_arg_types}. ",
        "Consider using an equivalent alternative function/method to `{fn.__name__}`.",
        "If you are attempting to call a logging function (e.g. `print`), ",
        "you can try adding it to `torch._dynamo.config.reorderable_logging_functions`.",
        "Please report an issue to PyTorch."
      ]
    }
  ],
  "GB0060": [
    {
      "Gb_type": "Failed to trace unittest method",
      "Context": "function: unittest.TestCase.{name}",
      "Explanation": "Dynamo does not know how to trace unittest method `{name}` ",
      "Hints": [
        "Avoid calling `TestCase.{name}`. ",
        "Please report an issue to PyTorch."
      ]
    }
  ],
  "GB0061": [
    {
      "Gb_type": "Failed to unpack object for BUILD_LIST_UNPACK",
      "Context": "str(seq)",
      "Explanation": "{seq} cannot be unpacked into a list for the BUILD_LIST_UNPACK bytecode (`[*x, *y, ...]`).",
      "Hints": [
        "Dynamo has detected that tracing the code will result in an error when running in eager. Please double check that your code doesn't contain a similar error when actually running eager/uncompiled."
      ]
    }
  ],
  "GB0062": [
    {
      "Gb_type": "Failed to unpack object for UNPACK_EX",
      "Context": "str(seq)",
      "Explanation": "{seq} cannot be unpacked into a list for the UNPACK_EX bytecode.",
      "Hints": [
        "Dynamo has detected that tracing the code will result in an error when running in eager. Please double check that your code doesn't contain a similar error when actually running eager/uncompiled."
      ]
    }
  ],
  "GB0063": [
    {
      "Gb_type": "Failed to unpack object for UNPACK_SEQUENCE",
      "Context": "str(seq)",
      "Explanation": "{seq} cannot be unpacked into a list for the UNPACK_SEQUENCE bytecode (i.e. `a, b, c = d`).",
      "Hints": [
        "Dynamo has detected that tracing the code will result in an error when running in eager. Please double check that your code doesn't contain a similar error when actually running eager/uncompiled."
      ]
    }
  ],
  "GB0064": [
    {
      "Gb_type": "Fake tensor propagation exception",
      "Context": "str(e.reason)",
      "Explanation": "msg",
      "Hints": []
    }
  ],
  "GB0065": [
    {
      "Gb_type": "Graph break in inlined function",
      "Context": "",
      "Explanation": "Graph breaks in an inlined call are not supported.",
      "Hints": []
    }
  ],
  "GB0066": [
    {
      "Gb_type": "Graph break under GenericContextWrappingVariable",
      "Context": "Active generic context managers: {self.active_generic_context_managers}",
      "Explanation": "Attempted to graph break in an active context manager(s) that doesn't support graph breaking.",
      "Hints": [
        "Move the offending context manager(s) to outside the compiled region.",
        "This graph break may have been caused by an earlier graph break. Resolving the earlier graph break may resolve this one."
      ]
    }
  ],
  "GB0067": [
    {
      "Gb_type": "HigherOrderOperator: Mutating a variable not in the current scope (SideEffects)",
      "Context": "",
      "Explanation": "This is not supported.",
      "Hints": []
    }
  ],
  "GB0068": [
    {
      "Gb_type": "Illegal method invocation in strict mode",
      "Context": "call_method {self} {name} {args} {kwargs}",
      "Explanation": "Dynamo currently does not support this method ({name}) invocation in strict mode.",
      "Hints": []
    }
  ],
  "GB0069": [
    {
      "Gb_type": "Import failure",
      "Context": "module_name: {module_name}, fromlist: {fromlist}, level={level}",
      "Explanation": "Failure when attempting to import.",
      "Hints": [
        "Dynamo has detected that tracing the code will result in an error when running in eager. Please double check that your code doesn't contain a similar error when actually running eager/uncompiled."
      ]
    }
  ],
  "GB0070": [
    {
      "Gb_type": "Indexing list with non-scalar tensor",
      "Context": "call_method {self} {name} {args} {kwargs}",
      "Explanation": "Attempted to index list-like object with tensor with > 1 element.",
      "Hints": [
        "Dynamo has detected that tracing the code will result in an error when running in eager. Please double check that your code doesn't contain a similar error when actually running eager/uncompiled."
      ]
    }
  ],
  "GB0071": [
    {
      "Gb_type": "Inline attempt with __self__",
      "Context": "str(func)",
      "Explanation": "Attempted to inline a function with the `__self__` attribute. Dynamo is expected to decompose method calls into function calls with a `self` argument.",
      "Hints": []
    }
  ],
  "GB0072": [
    {
      "Gb_type": "Inplace op on input tensor",
      "Context": "",
      "Explanation": "Attempted to trace an inplace view op on input tensor {typestr(self.value)}.",
      "Hints": [
        "Ensure you do not modify input tensor in place.",
        "It may be possible to write Dynamo tracing rules for this code. Please report an issue to PyTorch if you encounter this graph break often and it is causing performance issues."
      ]
    }
  ],
  "GB0073": [
    {
      "Gb_type": "Invoking an nn.Module inside a HigherOrderOperator",
      "Context": "",
      "Explanation": "This is not supported.",
      "Hints": []
    }
  ],
  "GB0074": [
    {
      "Gb_type": "Invoking an nn.Module inside a higher order operator",
      "Context": "Higher order op name: {self.source_target}",
      "Explanation": "This is not supported.",
      "Hints": []
    }
  ],
  "GB0075": [
    {
      "Gb_type": "LOAD_BUILD_CLASS bytecode not supported",
      "Context": "",
      "Explanation": "Dynamo does not support tracing classes that are defined in the compiled region.",
      "Hints": [
        "Move the class definition out of the compiled region.",
        "It may be possible to write Dynamo tracing rules for this code. Please report an issue to PyTorch if you encounter this graph break often and it is causing performance issues."
      ]
    }
  ],
  "GB0076": [
    {
      "Gb_type": "LOAD_FAST_CHECK on uninitialized variable",
      "Context": "inst.argval",
      "Explanation": "Attempted to load uninitialized local variable {inst.argval}",
      "Hints": [
        "Dynamo has detected that tracing the code will result in an error when running in eager. Please double check that your code doesn't contain a similar error when actually running eager/uncompiled."
      ]
    }
  ],
  "GB0077": [
    {
      "Gb_type": "Length mismatch when unpacking object for UNPACK_SEQUENCE",
      "Context": "expected length: {inst.argval}, actual: {len(val)}",
      "Explanation": "{seq} unpacked to a list for the UNPACK_SEQUENCE bytecode (i.e. `a, b, c = d`) with unexpected length.",
      "Hints": [
        "This is likely to be a Dynamo bug. Please report an issue to PyTorch."
      ]
    }
  ],
  "GB0078": [
    {
      "Gb_type": "Limitation of `nonstrict_trace",
      "Context": "{self}",
      "Explanation": "msg",
      "Hints": [
        "make sure definition of {fn_name} is outside ",
        "`torch.compile` region"
      ]
    }
  ],
  "GB0079": [
    {
      "Gb_type": "Missing CALL_INTRINSIC_1 handler",
      "Context": "CALL_INTRINSIC_1 operand: {inst.argval}",
      "Explanation": "No handler implemented for CALL_INTRINSIC_1 {inst.argval} instruction.",
      "Hints": [
        "It may be possible to write Dynamo tracing rules for this code. Please report an issue to PyTorch if you encounter this graph break often and it is causing performance issues."
      ]
    }
  ],
  "GB0080": [
    {
      "Gb_type": "Missing FakeTensor example value",
      "Context": "str(node)",
      "Explanation": "`FakeTensor` example value was required for {node} but not available.",
      "Hints": [
        "This is likely to be a Dynamo bug. Please report an issue to PyTorch."
      ]
    }
  ],
  "GB0081": [
    {
      "Gb_type": "Missing attribute when running call_method node",
      "Context": "",
      "Explanation": "make_error_message(\"attribute not defined\")",
      "Hints": []
    }
  ],
  "GB0082": [
    {
      "Gb_type": "Missing bytecode handler",
      "Context": "{opname} with args {args}",
      "Explanation": "Dynamo does not know how to handle the bytecode instruction `{opname}`.",
      "Hints": [
        "Do not trace code that produces the `{opname}` bytecode instruction ",
        "(see https://docs.python.org/3/library/dis.html for bytecode semantics).",
        "It may be possible to write Dynamo tracing rules for this code. Please report an issue to PyTorch if you encounter this graph break often and it is causing performance issues."
      ]
    }
  ],
  "GB0083": [
    {
      "Gb_type": "Module-level backwards hooks require compiled autograd.",
      "Context": "",
      "Explanation": "",
      "Hints": [
        "Enable compiled autograd by setting torch._dynamo.config.compiled_autograd = True."
      ]
    }
  ],
  "GB0084": [
    {
      "Gb_type": "Non-constant attribute given to `super().__delattr__()`",
      "Context": "call_method {self} {name}",
      "Explanation": "Dynamo requires the attribute name passed to `super().__delattr__(...)` to be a constant (string).",
      "Hints": [
        "Ensure the attribute name is a string literal or a constant variable."
      ]
    }
  ],
  "GB0085": [
    {
      "Gb_type": "Non-function or method in subclass of torch.autograd.Function",
      "Context": "call_apply {self} {args} {kwargs}",
      "Explanation": "Dynamo requires the `forward` attribute of a `torch.autograd.Function` subclass to be a standard Python function or method. Found type `{type(fn).__name__}` instead.",
      "Hints": [
        "Ensure the `forward` method is defined as a regular ",
        "function or instance method."
      ]
    }
  ],
  "GB0086": [
    {
      "Gb_type": "Not a Python constant",
      "Context": "guard_as_python_constant {self}",
      "Explanation": "Failed to convert {self} into a Python constant.",
      "Hints": []
    }
  ],
  "GB0087": [
    {
      "Gb_type": "NotImplementedError/UnsupportedFakeTensorException when running FX node",
      "Context": "",
      "Explanation": "make_error_message(e)",
      "Hints": []
    }
  ],
  "GB0088": [
    {
      "Gb_type": "Observed exception",
      "Context": "raised exception {curr_exc.python_type_name()}({curr_exc.args})",
      "Explanation": "observed_exn_gb_explanation",
      "Hints": [
        "Dynamo has detected that tracing the code will result in an error when running in eager. Please double check that your code doesn't contain a similar error when actually running eager/uncompiled."
      ]
    }
  ],
  "GB0089": [
    {
      "Gb_type": "Observed exception (EXCEPT_HANDLER)",
      "Context": "str(raised_exception)",
      "Explanation": "observed_exn_gb_explanation                                 + \" This graph break is unexpected.\"",
      "Hints": [
        "This is likely to be a Dynamo bug. Please report an issue to PyTorch."
      ]
    }
  ],
  "GB0090": [
    {
      "Gb_type": "Operator does not support running with fake tensors",
      "Context": "unsupported operator: {cause.func}",
      "Explanation": "",
      "Hints": [
        "{import_suggestion}see ",
        "https://docs.google.com/document/d/1GgvOe7C8_NVOMLOCwDaYV1mXXyHMXY7ExoewHqooxrs/edit#heading=h.64r4npvq0w0",
        " for how to fix"
      ]
    }
  ],
  "GB0091": [
    {
      "Gb_type": "Read uninitialized cell",
      "Context": "str(cellvar)",
      "Explanation": "Attempted to read a cell variable that has not been populated yet.",
      "Hints": [
        "Dynamo has detected that tracing the code will result in an error when running in eager. Please double check that your code doesn't contain a similar error when actually running eager/uncompiled."
      ]
    }
  ],
  "GB0092": [
    {
      "Gb_type": "Reconstruction failure",
      "Context": "str(value)",
      "Explanation": "Dynamo has no bytecode reconstruction implemented for sourceless variable {value}.",
      "Hints": [
        "If Dynamo is attempting to trace a return statement and your code is attempting to return a variable ",
        "that Dynamo cannot reconstruct, then remove it from the return statement.",
        "Report an issue to PyTorch if you need reconstrtuction support. Note that objects that don't have ",
        "reconstruction rules may be fundamentally unreconstructable.",
        "This graph break may have been caused by an earlier graph break. Resolving the earlier graph break may resolve this one."
      ]
    }
  ],
  "GB0093": [
    {
      "Gb_type": "Reconstruction failure: source.reconstruct not implemented",
      "Context": "str(source)",
      "Explanation": "Dynamo has no bytecode reconstruction implemented for {type(source)} variable {source}.",
      "Hints": [
        "This is likely to be a Dynamo bug. Please report an issue to PyTorch."
      ]
    }
  ],
  "GB0094": [
    {
      "Gb_type": "SEND with bad type",
      "Context": "TOS type: {typestr(tos)}",
      "Explanation": "Attempted to SEND with unsupported type {typestr(tos)}.",
      "Hints": []
    }
  ],
  "GB0095": [
    {
      "Gb_type": "Set Exception object `__traceback__` attribute to not-`None`",
      "Context": "call_setattr {self} {name}",
      "Explanation": "Dynamo does not support setting the attribute '__traceback__' on tracked exception objects to anything other than None.",
      "Hints": [
        "Avoid setting '__traceback__' on exception objects ",
        "within traced code, or set it to None."
      ]
    }
  ],
  "GB0096": [
    {
      "Gb_type": "Should not compile partial graph (STORE_ATTR)",
      "Context": "",
      "Explanation": "Dynamo has determined when encountering an unsupported STORE_ATTR instruction (i.e. `obj.attr = val`) that it should not compile the partial graph.",
      "Hints": []
    }
  ],
  "GB0097": [
    {
      "Gb_type": "Side effect on existing deque with limited maxlen",
      "Context": "",
      "Explanation": "This is not supported.",
      "Hints": [
        "Don't use a deque with `maxlen` specified."
      ]
    }
  ],
  "GB0098": [
    {
      "Gb_type": "Skip calling `torch.compiler.disable()`d function",
      "Context": "str(self.value)",
      "Explanation": "Skip calling function `{self.value}` since it was wrapped with `torch.compiler.disable` (reason: {msg})",
      "Hints": [
        "Remove the `torch.compiler.disable` call"
      ]
    }
  ],
  "GB0099": [
    {
      "Gb_type": "Skip inlining `torch.compiler.disable()`d function",
      "Context": "str(func.get_function())",
      "Explanation": "Skip inlining function {func.get_function()} since it was wrapped with `torch.compiler.disable` (reason: {msg})",
      "Hints": [
        "Remove the `torch.compiler.disable` call"
      ]
    }
  ],
  "GB0100": [
    {
      "Gb_type": "Storing Tensor hook handle in globals",
      "Context": "name",
      "Explanation": "This is not supported.",
      "Hints": []
    }
  ],
  "GB0101": [
    {
      "Gb_type": "Storing Tensor hook handle in globals (inline call)",
      "Context": "inst.argval",
      "Explanation": "This is not supported.",
      "Hints": []
    }
  ],
  "GB0102": [
    {
      "Gb_type": "Strict mode banned op",
      "Context": "var_getattr {self} {name}",
      "Explanation": "Getattr invocation '{name}' in strict mode is not supported.",
      "Hints": [
        "Remove `{name}` from the list of banned ops by ",
        "setting `torch._dynamo.config._autograd_backward_strict_mode_banned_ops`."
      ]
    }
  ],
  "GB0103": [
    {
      "Gb_type": "Tensor subclass overridden method call",
      "Context": "{name}",
      "Explanation": "`torch.compile` currently can't trace this",
      "Hints": [
        "Avoid calling {name} of tensor subclass in torch.compile region",
        "Renaming method `{name}` of type {self.class_type}",
        "It may be possible to write Dynamo tracing rules for this code. Please report an issue to PyTorch if you encounter this graph break often and it is causing performance issues."
      ]
    }
  ],
  "GB0104": [
    {
      "Gb_type": "Tensor with grad_fn()",
      "Context": "var_getattr {self} grad_fn",
      "Explanation": "Dynamo does not support tracing tensors with a grad_fn directly.",
      "Hints": []
    }
  ],
  "GB0105": [
    {
      "Gb_type": "Tensor.numpy() with trace_numpy=False",
      "Context": "call_method {self} numpy",
      "Explanation": "`Tensor.numpy()` was called, but the `trace_numpy` configuration was manually disabled.",
      "Hints": [
        "Set `torch._dynamo.config.trace_numpy = True` to allow ",
        "Dynamo to trace through NumPy."
      ]
    }
  ],
  "GB0106": [
    {
      "Gb_type": "Tensor.numpy() without NumPy installed",
      "Context": "call_method {self} numpy",
      "Explanation": "`Tensor.numpy()` was called, but the NumPy library is not available in the current environment.",
      "Hints": [
        "Ensure NumPy is installed in your Python environment."
      ]
    }
  ],
  "GB0107": [
    {
      "Gb_type": "Tensor.random_ op",
      "Context": "Tensor.{name}(args={args}, kwargs={kwargs})",
      "Explanation": "This is currently not supported.",
      "Hints": [
        "Use the out-of-place version of this op",
        "It may be possible to write Dynamo tracing rules for this code. Please report an issue to PyTorch if you encounter this graph break often and it is causing performance issues."
      ]
    }
  ],
  "GB0108": [
    {
      "Gb_type": "Tensor.retain_grad() with AOTDispatcher",
      "Context": "var_getattr {self} retain_grad",
      "Explanation": "`Tensor.retain_grad()` does not work with AOTDispatcher.",
      "Hints": []
    }
  ],
  "GB0109": [
    {
      "Gb_type": "Tensor.tolist() with non-integer tensor",
      "Context": "call_method {self} to_list",
      "Explanation": "Dynamo currently does not support tracing `tolist()` on non-integer tensors.",
      "Hints": [
        "Ensure the input tensor to `tolist()` is an integer ",
        "type (e.g., int8, int16, int32, int64)."
      ]
    }
  ],
  "GB0110": [
    {
      "Gb_type": "Tensor.uniform_ op called with `from` keyword",
      "Context": "Tensor.{name}(args={args}, kwargs={kwargs})",
      "Explanation": "This is currently not supported.",
      "Hints": [
        "Avoid using the `from` keyword.",
        "It may be possible to write Dynamo tracing rules for this code. Please report an issue to PyTorch if you encounter this graph break often and it is causing performance issues."
      ]
    }
  ],
  "GB0111": [
    {
      "Gb_type": "TypeError from user code",
      "Context": "call_function({self.value}, {args}, {kwargs})",
      "Explanation": "msg",
      "Hints": [
        "Dynamo has detected that tracing the code will result in an error when running in eager. Please double check that your code doesn't contain a similar error when actually running eager/uncompiled."
      ]
    }
  ],
  "GB0112": [
    {
      "Gb_type": "TypeError when making fake tensor call",
      "Context": "TypeError {node.target}: {cause}",
      "Explanation": "",
      "Hints": []
    }
  ],
  "GB0113": [
    {
      "Gb_type": "Unable to resolve super getattr",
      "Context": "",
      "Explanation": "Dynamo failed to trace attribute `{name}` accessed via `super()` (for type `{self.typevar}` and object `{self.objvar}`) because the resolved attribute type is not supported.",
      "Hints": [
        "Ensure the attribute exists in the parent class.",
        "Check the arguments passed to `super()`."
      ]
    }
  ],
  "GB0114": [
    {
      "Gb_type": "Unexpected failure during itertools.accumulate() iteration",
      "Context": "call_function {self} {args} {kwargs}",
      "Explanation": "Unexpected failure in invoking function during accumulate. Failed running func {func}({item}{acc})",
      "Hints": [
        "This graph break may be difficult to debug. Please report an issue to PyTorch for assistance."
      ]
    }
  ],
  "GB0115": [
    {
      "Gb_type": "Unexpected failure during itertools.groupby() iteration",
      "Context": "call_function {self} {args} {kwargs}",
      "Explanation": "Unexpected failure in invoking function during groupby",
      "Hints": [
        "It may be possible to write Dynamo tracing rules for this code. Please report an issue to PyTorch if you encounter this graph break often and it is causing performance issues."
      ]
    }
  ],
  "GB0116": [
    {
      "Gb_type": "Unexpected type in sourceless builder",
      "Context": "{value_type.__module__}.{value_type.__qualname__}",
      "Explanation": "SourcelessBuilder.create does not know how to wrap {value_type}",
      "Hints": [
        "This is likely to be a Dynamo bug. Please report an issue to PyTorch."
      ]
    }
  ],
  "GB0117": [
    {
      "Gb_type": "Unhandled args for method",
      "Context": "call_method {self} {name} {args} {kwargs}",
      "Explanation": "Dynamo encountered an error while calling the method `{name}`.",
      "Hints": []
    }
  ],
  "GB0118": [
    {
      "Gb_type": "Unimplemented next() call",
      "Context": "next({self})",
      "Explanation": "This abstract method must be implemented",
      "Hints": [
        "This is likely to be a Dynamo bug. Please report an issue to PyTorch."
      ]
    }
  ],
  "GB0119": [
    {
      "Gb_type": "Uninitialized nn.Module",
      "Context": "typestr(value)",
      "Explanation": "Attempted to trace an uninitialized nn.Module of type {typestr(value)}.",
      "Hints": [
        "Ensure your nn.Module instance has called `super().__init__()`.",
        "Dynamo has detected that tracing the code will result in an error when running in eager. Please double check that your code doesn't contain a similar error when actually running eager/uncompiled."
      ]
    }
  ],
  "GB0120": [
    {
      "Gb_type": "Unreachable sub-generator code",
      "Context": "",
      "Explanation": "Should only be encountered while implementing generator support.",
      "Hints": []
    }
  ],
  "GB0121": [
    {
      "Gb_type": "UnspecializedNNModuleVariable missing method",
      "Context": "call_method: {self} {name} {args} {kwargs}",
      "Explanation": "Dynamo does not support tracing method {name} of nn.Module {self.value}",
      "Hints": [
        "Dynamo does not really define unspecialized nn.Module very well.",
        "This graph break may be difficult to debug. Please report an issue to PyTorch for assistance."
      ]
    }
  ],
  "GB0122": [
    {
      "Gb_type": "Unsupported SourceType",
      "Context": "MutationType.__init__ {self} {typ}",
      "Explanation": "Dynamo does not support the type `{typ}`",
      "Hints": [
        "This branch is not supposed to be reachable.",
        "This is likely to be a Dynamo bug. Please report an issue to PyTorch."
      ]
    }
  ],
  "GB0123": [
    {
      "Gb_type": "Unsupported Tensor.backward() call",
      "Context": "call_method {self} backward {args} {kwargs}",
      "Explanation": "Dynamo currently does not support tracing `Tensor.backward()`.",
      "Hints": [
        "This graph break is fundamental - it is unlikely that Dynamo will ever be able to trace through your code. Consider finding a workaround."
      ]
    }
  ],
  "GB0124": [
    {
      "Gb_type": "Unsupported Tensor.item() call with capture_scalar_outputs=False",
      "Context": "call_method {self} item {args} {kwargs}",
      "Explanation": "Dynamo does not support tracing `Tensor.item()` with config.capture_scalar_outputs=False.",
      "Hints": [
        "Set `torch._dynamo.config.capture_scalar_outputs = True` ",
        "or `export TORCHDYNAMO_CAPTURE_SCALAR_OUTPUTS=1` ",
        "to include these operations in the captured graph."
      ]
    }
  ],
  "GB0125": [
    {
      "Gb_type": "Unsupported Tensor.requires_grad_() call",
      "Context": "call_method {self} requires_grad_",
      "Explanation": "Dynamo does not support changes to a Tensor's `requires_grad` through calling `requires_grad_()`.",
      "Hints": []
    }
  ],
  "GB0126": [
    {
      "Gb_type": "Unsupported Tensor.resize_() call",
      "Context": "call_method {self} resize_ {args} {kwargs}",
      "Explanation": "Dynamo currently does not support tracing `Tensor.resize_()`.",
      "Hints": []
    }
  ],
  "GB0127": [
    {
      "Gb_type": "Unsupported Tensor.resize_as_() call",
      "Context": "call_method {self} resize_as_ {args} {kwargs}",
      "Explanation": "Dynamo currently does not support tracing `Tensor.resize_as_()`.",
      "Hints": []
    }
  ],
  "GB0128": [
    {
      "Gb_type": "Unsupported Tensor.set_() call",
      "Context": "call_method {self} set_ {args} {kwargs}",
      "Explanation": "Dynamo currently does not support tracing `Tensor.set_()` overloads that include more than one argument.",
      "Hints": [
        "It may be possible to write Dynamo tracing rules for this code. Please report an issue to PyTorch if you encounter this graph break often and it is causing performance issues."
      ]
    }
  ],
  "GB0129": [
    {
      "Gb_type": "Unsupported Tensor.sparse_resize_() call",
      "Context": "call_method {self} sparse_resize_ {args} {kwargs}",
      "Explanation": "Dynamo currently does not support tracing `Tensor.sparse_resize_()`.",
      "Hints": []
    }
  ],
  "GB0130": [
    {
      "Gb_type": "Unsupported Tensor.sparse_resize_and_clear_() call",
      "Context": "call_method {self} sparse_resize_and_clear_ {args} {kwargs}",
      "Explanation": "Dynamo currently does not support tracing `Tensor.sparse_resize_and_clear_()`.",
      "Hints": []
    }
  ],
  "GB0131": [
    {
      "Gb_type": "Unsupported __setitem__/__setattr__ inline attempt",
      "Context": "code name: {code.co_name}, args: {args}",
      "Explanation": "Attempted to inline {code.co_name} where first argument (self) is not a user-defined object.",
      "Hints": []
    }
  ],
  "GB0132": [
    {
      "Gb_type": "Unsupported `func` in itertools.accumulate",
      "Context": "call_function {self} {args} {kwargs}",
      "Explanation": "Dynamo does not know how to get the function to use for itertools.accumulate. itertools.accumulate expects the `func` as the second argument or as a keyword argument.",
      "Hints": [
        "Dynamo has detected that tracing the code will result in an error when running in eager. Please double check that your code doesn't contain a similar error when actually running eager/uncompiled."
      ]
    }
  ],
  "GB0133": [
    {
      "Gb_type": "Unsupported arguments for itertools.accumulate",
      "Context": "call_function {self} {args} {kwargs}",
      "Explanation": "Dynamo does not know how to trace itertools.accumulate with args: {args} and kwargs: {kwargs}. itertools.accumulate expects an iterable, an optional binary function for accumulation, and an optional initial value to set the starting state.",
      "Hints": [
        "Make sure the arguments to itertools.accumulate are correct.",
        "It may be possible to write Dynamo tracing rules for this code. Please report an issue to PyTorch if you encounter this graph break often and it is causing performance issues."
      ]
    }
  ],
  "GB0134": [
    {
      "Gb_type": "Unsupported arguments for itertools.groupby",
      "Context": "call_function {self} {args} {kwargs}",
      "Explanation": "Dynamo does not know how to trace itertools.groupby with args: {args} and kwargs: {kwargs}. itertools.groupby expects an iterable to group and an optional key function to determine groupings.",
      "Hints": [
        "Make sure the arguments to itertools.groupby are correct.",
        "It may be possible to write Dynamo tracing rules for this code. Please report an issue to PyTorch if you encounter this graph break often and it is causing performance issues."
      ]
    }
  ],
  "GB0135": [
    {
      "Gb_type": "Unsupported attribute assignment on Exception object",
      "Context": "call_setattr {self} {name}",
      "Explanation": "Dynamo does not support setting the attribute '{name}' on tracked exception objects. Only `__context__`, `__cause__`, `__suppress_context__`, and `__traceback__` are supported.",
      "Hints": [
        "It may be possible to write Dynamo tracing rules for this code. Please report an issue to PyTorch if you encounter this graph break often and it is causing performance issues."
      ]
    }
  ],
  "GB0136": [
    {
      "Gb_type": "Unsupported attribute for range() object",
      "Context": "var_getattr {self} {name}",
      "Explanation": "Expected attribute to be one of {','.join(fields)} but got {name}",
      "Hints": [
        "Dynamo has detected that tracing the code will result in an error when running in eager. Please double check that your code doesn't contain a similar error when actually running eager/uncompiled."
      ]
    }
  ],
  "GB0137": [
    {
      "Gb_type": "Unsupported attribute for slice() object",
      "Context": "var_getattr {self} {name}",
      "Explanation": "Expected attribute to be one of {','.join(fields)} but got {name}",
      "Hints": [
        "Dynamo has detected that tracing the code will result in an error when running in eager. Please double check that your code doesn't contain a similar error when actually running eager/uncompiled."
      ]
    }
  ],
  "GB0138": [
    {
      "Gb_type": "Unsupported autograd.Function context `save_for_backward`",
      "Context": "call_method {self} {name}",
      "Explanation": "Dynamo requires the `saved_tensors` attribute to be initialized on the `autograd.Function` context object.",
      "Hints": [
        "Ensure that the `saved_tensors` attribute is properly ",
        "initialized before calling `save_for_backward`. ",
        "`save_for_backward` only supported on a newly constructed `torch.autograd.function.FunctionCtx`."
      ]
    }
  ],
  "GB0139": [
    {
      "Gb_type": "Unsupported autograd.Function context method",
      "Context": "call_method {self} {name}",
      "Explanation": "Dynamo does not support calling the method `{name}` on `autograd.Function` context objects. Supported methods are `__setattr__`, `save_for_backward` and `mark_non_differentiable`.",
      "Hints": [
        "It may be possible to write Dynamo tracing rules for this code. Please report an issue to PyTorch if you encounter this graph break often and it is causing performance issues."
      ]
    }
  ],
  "GB0140": [
    {
      "Gb_type": "Unsupported autograd.Function method",
      "Context": "call_method {self} {name}",
      "Explanation": "Dynamo does not support calling the method `{name}` directly on the `torch.autograd.Function` instance. Supported methods include `apply`, `backward`, static methods, and class methods.",
      "Hints": [
        "Ensure the method is decorated with `@staticmethod` ",
        "or `@classmethod` if it's meant to be called on the class."
      ]
    }
  ],
  "GB0141": [
    {
      "Gb_type": "Unsupported call_id() without source",
      "Context": "call_id {self}",
      "Explanation": "call_id() not supported for sourceless TensorVariable.",
      "Hints": []
    }
  ],
  "GB0142": [
    {
      "Gb_type": "Unsupported context manager",
      "Context": "Attempted SETUP_WITH/BEFORE_WITH on {ctx}",
      "Explanation": "Dynamo does not know how to enter a `{ctx.python_type_name()}` context manager.",
      "Hints": [
        "Avoid using the unsupported context manager.",
        "If the context manager seems like it should be supported (e.g. torch.set_grad_enabled), then ",
        "it may be the case that it was created outside the compiled region, which Dynamo does not support. ",
        "Supported context managers can cross graph break boundaries only if they are local non-closure ",
        "variables, or are intermediate values.",
        "File an issue to PyTorch. Simple context managers can potentially be supported, ",
        "but note that context managers can't be supported in general"
      ]
    }
  ],
  "GB0143": [
    {
      "Gb_type": "Unsupported conversion for slice assignment",
      "Context": "call_method {self} {name} {args}",
      "Explanation": "Missing dynamo support for converting {value} into a list for slice assignment.",
      "Hints": [
        "It may be possible to write Dynamo tracing rules for this code. Please report an issue to PyTorch if you encounter this graph break often and it is causing performance issues."
      ]
    }
  ],
  "GB0144": [
    {
      "Gb_type": "Unsupported custom jvp",
      "Context": "call_apply {self} {args} {kwargs}",
      "Explanation": "Dynamo does not support tracing `torch.autograd.Function` subclasses that define a custom `jvp` method.",
      "Hints": [
        "Remove the custom `jvp` method if possible.",
        "It may be possible to write Dynamo tracing rules for this code. Please report an issue to PyTorch if you encounter this graph break often and it is causing performance issues."
      ]
    }
  ],
  "GB0145": [
    {
      "Gb_type": "Unsupported custom vjp",
      "Context": "call_apply {self} {args} {kwargs}",
      "Explanation": "Dynamo does not support tracing `torch.autograd.Function` subclasses that define a custom `vjp` method.",
      "Hints": [
        "Remove the custom `vjp` method if possible.",
        "Use standard `backward` instead if applicable.",
        "It may be possible to write Dynamo tracing rules for this code. Please report an issue to PyTorch if you encounter this graph break often and it is causing performance issues."
      ]
    }
  ],
  "GB0146": [
    {
      "Gb_type": "Unsupported event method",
      "Context": "str(name)",
      "Explanation": "Dynamo doesn't support tracing the {method_name} method. We currently support wait, record, synchronize, and query.",
      "Hints": [
        "It may be possible to write Dynamo tracing rules for this code. Please report an issue to PyTorch if you encounter this graph break often and it is causing performance issues."
      ]
    }
  ],
  "GB0147": [
    {
      "Gb_type": "Unsupported function call",
      "Context": "call_function {self} {args} {kwargs}",
      "Explanation": "Dynamo does not know how to trace the function `{self.debug_repr()}`",
      "Hints": [
        "Avoid calling `{self.debug_repr()}` in your code.",
        "Please report an issue to PyTorch."
      ]
    }
  ],
  "GB0148": [
    {
      "Gb_type": "Unsupported function call (delayed)",
      "Context": "source: {self.source}",
      "Explanation": "Dynamo determined that a graph break should occur when calling `{self.source.name()}`. Reason: {self.msg}",
      "Hints": []
    }
  ],
  "GB0149": [
    {
      "Gb_type": "Unsupported functorch tracing attempt",
      "Context": "",
      "Explanation": "msg",
      "Hints": []
    }
  ],
  "GB0150": [
    {
      "Gb_type": "Unsupported hasattr call",
      "Context": "call_obj_hasattr {self} {name}",
      "Explanation": "Dynamo does not know how to trace the function `{self.debug_repr()}`",
      "Hints": [
        "Avoid calling `hasattr({self.__class__.__name__}, {name})` in your code.",
        "It may be possible to write Dynamo tracing rules for this code. Please report an issue to PyTorch if you encounter this graph break often and it is causing performance issues."
      ]
    }
  ],
  "GB0151": [
    {
      "Gb_type": "Unsupported inspect call",
      "Context": "inspect_parameter_names {self}",
      "Explanation": "Dynamo does not know how to trace the function `{self.debug_repr()}`",
      "Hints": []
    }
  ],
  "GB0152": [
    {
      "Gb_type": "Unsupported key type for itertools.groupby",
      "Context": "call_function {self} {args} {kwargs}",
      "Explanation": "Dynamo does not know how to trace itertools.groupby with key type: {str(type(key))}. We only support grouping keys that are constants (int, float, str, etc.)",
      "Hints": [
        "It may be possible to write Dynamo tracing rules for this code. Please report an issue to PyTorch if you encounter this graph break often and it is causing performance issues."
      ]
    }
  ],
  "GB0153": [
    {
      "Gb_type": "Unsupported key type for nn.Module.__getitem__",
      "Context": "call_method: {self} {name} {args} {kwargs}",
      "Explanation": "Dynamo does not support getitem on `nn.Module` with non-constant key.",
      "Hints": []
    }
  ],
  "GB0154": [
    {
      "Gb_type": "Unsupported kwargs for itertools.accumulate",
      "Context": "call_function {self} {args} {kwargs}",
      "Explanation": "Expected kwargs: 'initial', 'func', but got {','.join(set(kwargs.keys()) - {'initial', 'func'})}",
      "Hints": [
        "Dynamo has detected that tracing the code will result in an error when running in eager. Please double check that your code doesn't contain a similar error when actually running eager/uncompiled."
      ]
    }
  ],
  "GB0155": [
    {
      "Gb_type": "Unsupported kwargs for itertools.groupby",
      "Context": "call_function {self} {args} {kwargs}",
      "Explanation": "Expected kwargs: 'key', but got {','.join(set(kwargs.keys()) - {'key'})}",
      "Hints": [
        "Dynamo has detected that tracing the code will result in an error when running in eager. Please double check that your code doesn't contain a similar error when actually running eager/uncompiled."
      ]
    }
  ],
  "GB0156": [
    {
      "Gb_type": "Unsupported method call",
      "Context": "call_method {self} {name} {args} {kwargs}",
      "Explanation": "Dynamo does not know how to trace method `{name}` of class `{self.python_type_name()}`",
      "Hints": []
    }
  ],
  "GB0157": [
    {
      "Gb_type": "Unsupported ndarray attribute access",
      "Context": "var_getattr {self} {name}",
      "Explanation": "Dynamo currently does not support tracing `ndarray.{name}`.",
      "Hints": []
    }
  ],
  "GB0158": [
    {
      "Gb_type": "Unsupported ndarray method call",
      "Context": "call_method {self} {name} {args} {kwargs}",
      "Explanation": "`ndarray.{name}()` is not modelled in `torch._numpy`.",
      "Hints": []
    }
  ],
  "GB0159": [
    {
      "Gb_type": "Unsupported ndarray.__version__ access",
      "Context": "var_getattr {self} {name}",
      "Explanation": "Dynamo currently does not support tracing `ndarray.{name}`.",
      "Hints": []
    }
  ],
  "GB0160": [
    {
      "Gb_type": "Unsupported next() call",
      "Context": "next({self})",
      "Explanation": "Dynamo does not know how to trace calling `next()` on variable `{self}`.",
      "Hints": [
        "Dynamo has detected that tracing the code will result in an error when running in eager. Please double check that your code doesn't contain a similar error when actually running eager/uncompiled."
      ]
    }
  ],
  "GB0161": [
    {
      "Gb_type": "Unsupported nn.Module attribute type",
      "Context": "nn.Module subclass: {typestr(base)}, name: {name}, attribute type: {typestr(subobj)}",
      "Explanation": "Dynamo does not support tracing nn.Module attributes of type `{typestr(subobj)}`",
      "Hints": [
        "Refactor your code so that `{name}` (type `{typestr(subobj)}`) is not an attribute of `{typestr(base)}`",
        "Currently supported attribute types are methods, classmethods, staticmethods, ",
        "properties, constants, and tensors.",
        "It may be possible to write Dynamo tracing rules for this code. Please report an issue to PyTorch if you encounter this graph break often and it is causing performance issues."
      ]
    }
  ],
  "GB0162": [
    {
      "Gb_type": "Unsupported super().__init__() call",
      "Context": "call_method {self} {name} {args} {kwargs}",
      "Explanation": "Dynamo encountered a super().__init__() call on {objvar} that resolved to a `torch.nn.Module.__init__()` call that we cannot trace.",
      "Hints": [
        "This graph break may be difficult to debug. Please report an issue to PyTorch for assistance."
      ]
    }
  ],
  "GB0163": [
    {
      "Gb_type": "Unsupported tensor subclass attribute access",
      "Context": "{name}",
      "Explanation": "`torch.compile` currently can't trace this",
      "Hints": [
        "Avoid accessing {name} of tensor subclass in torch.compile region",
        "It may be possible to write Dynamo tracing rules for this code. Please report an issue to PyTorch if you encounter this graph break often and it is causing performance issues."
      ]
    }
  ],
  "GB0164": [
    {
      "Gb_type": "Unsupported tensor subclass overridden attribute access",
      "Context": "{name}",
      "Explanation": "`torch.compile` only support tracing certain types of overridden tensor subclass attributes",
      "Hints": [
        "Avoid accessing {name} of tensor subclass in torch.compile region",
        "Renaming attribute `{name}` of type {self.class_type}",
        "It may be possible to write Dynamo tracing rules for this code. Please report an issue to PyTorch if you encounter this graph break often and it is causing performance issues."
      ]
    }
  ],
  "GB0165": [
    {
      "Gb_type": "Unsupported torch._C._ImperativeEngine method",
      "Context": "call_method {self} {name}",
      "Explanation": "Dynamo only supports the `queue_callback` method on a torch._C._ImperativeEngine instance, but found: `{name}`.",
      "Hints": []
    }
  ],
  "GB0166": [
    {
      "Gb_type": "Unsupported torch._C._ImperativeEngine.queue_callback()",
      "Context": "call_method {self} {name}",
      "Explanation": "queue_callback() is only supported when Compiled Autograd is enabled with fullgraph=True.",
      "Hints": []
    }
  ],
  "GB0167": [
    {
      "Gb_type": "Variadic function call with bad args/kwargs type",
      "Context": "args type: {typestr(argsvars)}, kwargs type: {typestr(kwargsvars)}",
      "Explanation": "Expected args to be a list and kwargs to be a dict",
      "Hints": [
        "Dynamo has detected that tracing the code will result in an error when running in eager. Please double check that your code doesn't contain a similar error when actually running eager/uncompiled."
      ]
    }
  ],
  "GB0168": [
    {
      "Gb_type": "Variadic function call with bad flags",
      "Context": "flags: {inst.argval}",
      "Explanation": "Attempted to call a variadic function (CALL_FUNCTION_EX) with bad flags {inst.argval}",
      "Hints": [
        "This is likely to be a Dynamo bug. Please report an issue to PyTorch."
      ]
    }
  ],
  "GB0169": [
    {
      "Gb_type": "Write to immutable cell",
      "Context": "cellvar: {cellvar}, value: {value}",
      "Explanation": "Dynamo doesn't support writing to immutable/sourceless cell variables.",
      "Hints": [
        "This graph break may be difficult to debug. Please report an issue to PyTorch for assistance."
      ]
    }
  ],
  "GB0170": [
    {
      "Gb_type": "Data-dependent branching",
      "Context": "attempted to jump with {value}",
      "Explanation": "_explanation",
      "Hints": [
        "Use `torch.cond` to express dynamic control flow.",
        "This graph break is fundamental - it is unlikely that Dynamo will ever be able to trace through your code. Consider finding a workaround."
      ]
    },
    {
      "Gb_type": "Data-dependent branching",
      "Context": "attempted to jump with {value}",
      "Explanation": "_explanation",
      "Hints": []
    },
    {
      "Gb_type": "_gb_type",
      "Context": "attempted to jump with {value}",
      "Explanation": "_explanation",
      "Hints": []
    }
  ],
  "GB0171": [
    {
      "Gb_type": "assert with non-string message",
      "Context": "str(args)",
      "Explanation": "Dynamo only supports asserts with string messages",
      "Hints": [
        "It may be possible to write Dynamo tracing rules for this code. Please report an issue to PyTorch if you encounter this graph break often and it is causing performance issues."
      ]
    }
  ],
  "GB0172": [
    {
      "Gb_type": "async_op=True for distributed collectives",
      "Context": "{self.fn}, args={args}, kwargs={kwargs}",
      "Explanation": "`torch.compile` doesn't support `async_op=True for {self.fn}",
      "Hints": [
        "It may be possible to write Dynamo tracing rules for this code. Please report an issue to PyTorch if you encounter this graph break often and it is causing performance issues."
      ]
    }
  ],
  "GB0173": [
    {
      "Gb_type": "backward_state does not support export",
      "Context": "",
      "Explanation": "Compiled autograd doesn't work with `torch.export`.",
      "Hints": []
    }
  ],
  "GB0174": [
    {
      "Gb_type": "bad args to builtin cast()",
      "Context": "got args {args} {kwargs}",
      "Explanation": "Dynamo expects exactly 2 args to builtin cast().",
      "Hints": [
        "Ensure your call to cast() has exactly 2 arguments."
      ]
    }
  ],
  "GB0175": [
    {
      "Gb_type": "builtin isinstance() cannot determine type of argument",
      "Context": "isinstance({arg}, {isinstance_type})",
      "Explanation": "Dynamo doesn't have a rule to determine the type of argument {arg}",
      "Hints": [
        "This is likely to be a Dynamo bug. Please report an issue to PyTorch."
      ]
    }
  ],
  "GB0176": [
    {
      "Gb_type": "call_id() without associated real value",
      "Context": "call_id {self}",
      "Explanation": "Dynamo could not find an associated real value for the tensor.",
      "Hints": []
    }
  ],
  "GB0177": [
    {
      "Gb_type": "can't handle functions not implemented in python ",
      "Context": "{fn}",
      "Explanation": "Dynamo can only handle functions defined in python",
      "Hints": [
        "Move usage of this function out of `torch.compile` region",
        "Avoid using `tensor.is_inference()` and `torch.is_inference_mode_enabled()` in your compile code. This is primarily used in conjunction with `torch.inference_mode`. Consider using `torch.no_grad` instead because `torch.no_grad` leads to same improvements as `inference_mode` when `torch.compile` is used."
      ]
    }
  ],
  "GB0178": [
    {
      "Gb_type": "constant fold exception",
      "Context": "attempted to run function {fn} with arguments {args}",
      "Explanation": "Encountered exception when attempting to constant fold.",
      "Hints": [
        "This is likely to be a Dynamo bug. Please report an issue to PyTorch."
      ]
    }
  ],
  "GB0179": [
    {
      "Gb_type": "copy.deepcopy()",
      "Context": "copy.deepcopy({x})",
      "Explanation": "Dynamo does not support copy.deepcopy()",
      "Hints": [
        "Avoid calling copy.deepcopy()",
        "It may be possible to write Dynamo tracing rules for this code. Please report an issue to PyTorch if you encounter this graph break often and it is causing performance issues."
      ]
    }
  ],
  "GB0180": [
    {
      "Gb_type": "dataclass fields failure",
      "Context": "obj: {obj}; variable type: {type(obj)}",
      "Explanation": "Dataclass fields handling fails for {obj}. Expected it to be a user-defined object.",
      "Hints": []
    }
  ],
  "GB0181": [
    {
      "Gb_type": "dtype mismatch between tensor and its gradient",
      "Context": "tensor dtype: {value.dtype}; grad dtype: {safe_grad(value).dtype}",
      "Explanation": "Inconsistent dtype between tensor and its gradient. This can happen in FSDP and crashes meta tensor creation.",
      "Hints": [
        "It may be possible to write Dynamo tracing rules for this code. Please report an issue to PyTorch if you encounter this graph break often and it is causing performance issues."
      ]
    }
  ],
  "GB0182": [
    {
      "Gb_type": "failed to broadcast when attempting Tensor comparison op",
      "Context": "{op.__name__}({left}, {right})",
      "Explanation": "Dynamo was unable to broad cast the arguments {left}, {right} when attempting to trace the comparison op {op.__name__}.",
      "Hints": [
        "Dynamo has detected that tracing the code will result in an error when running in eager. Please double check that your code doesn't contain a similar error when actually running eager/uncompiled."
      ]
    }
  ],
  "GB0183": [
    {
      "Gb_type": "failed to call dict.fromkeys()",
      "Context": "{user_cls.__name__}.fromkeys(): {args} {kwargs}",
      "Explanation": "Failed to call {user_cls.__name__}.fromkeys() because arguments could not be automatically converted to a list, or some dict key is not hashable.",
      "Hints": [
        "Manually convert the argument to a list.",
        "Ensure all keys are hashable."
      ]
    }
  ],
  "GB0184": [
    {
      "Gb_type": "failed to call str() on user defined object",
      "Context": "str(arg)",
      "Explanation": "User defined object has no __str__ or __repr__ method",
      "Hints": [
        "Dynamo has detected that tracing the code will result in an error when running in eager. Please double check that your code doesn't contain a similar error when actually running eager/uncompiled."
      ]
    }
  ],
  "GB0185": [
    {
      "Gb_type": "failed to convert numpy.ndarray to Tensor",
      "Context": "str(value)",
      "Explanation": "Exception encountered when attempting to convert numpy.ndarray to Tensor",
      "Hints": []
    }
  ],
  "GB0186": [
    {
      "Gb_type": "functools.partial() with non-literal keyword",
      "Context": "non-literal keyword: {k}",
      "Explanation": "functools.partial() expects literal/string keywords",
      "Hints": [
        "Dynamo has detected that tracing the code will result in an error when running in eager. Please double check that your code doesn't contain a similar error when actually running eager/uncompiled."
      ]
    }
  ],
  "GB0187": [
    {
      "Gb_type": "functools.wraps",
      "Context": "{fn}",
      "Explanation": "`torch.compile` can't trace `functools.wraps` on functions defined outside the compile region",
      "Hints": [
        "It may be possible to write Dynamo tracing rules for this code. Please report an issue to PyTorch if you encounter this graph break often and it is causing performance issues."
      ]
    }
  ],
  "GB0188": [
    {
      "Gb_type": "getattr with no source",
      "Context": "var_getattr {self} {name}",
      "Explanation": "Dynamo does not know how to access an attribute on an `nn.Module` instance that lacks a source. This is usually an internal error in Dynamo.",
      "Hints": [
        "This is likely to be a Dynamo bug. Please report an issue to PyTorch."
      ]
    }
  ],
  "GB0189": [
    {
      "Gb_type": "getattr() on nn.Module with pending mutation",
      "Context": "getattr({obj}, {name}, {default})",
      "Explanation": "Intentionally graph breaking on getattr() on a nn.Module with a pending mutation",
      "Hints": []
    }
  ],
  "GB0190": [
    {
      "Gb_type": "getattr() with non-constant name argument",
      "Context": "getattr({obj}, {name_var}, {default})",
      "Explanation": "getattr() with non-constant name argument is not supported",
      "Hints": [
        "Ensure the name argument of getattr() is a string"
      ]
    }
  ],
  "GB0191": [
    {
      "Gb_type": "id() with unsupported args",
      "Context": "str(args)",
      "Explanation": "Dynamo doesn't know how to trace id() call with args {args}",
      "Hints": [
        "Supported args are Tensors, and functions/nn.Modules/user-defined objects ",
        "from outside the compiled region.",
        "It may be possible to write Dynamo tracing rules for this code. Please report an issue to PyTorch if you encounter this graph break often and it is causing performance issues."
      ]
    }
  ],
  "GB0192": [
    {
      "Gb_type": "input iterator to itertools.cycle has too many items",
      "Context": "next({self})",
      "Explanation": "Has reached internal Dynamo max iterator limit: {MAX_ITERATOR_LIMIT}",
      "Hints": []
    }
  ],
  "GB0193": [
    {
      "Gb_type": "invalid call to builtin op handler",
      "Context": "invalid args to {self_handler}: {args} {kwargs}",
      "Explanation": "Encountered TypeError when trying to handle op {fn.__name__}",
      "Hints": [
        "This graph break may be difficult to debug. Please report an issue to PyTorch for assistance."
      ]
    }
  ],
  "GB0194": [
    {
      "Gb_type": "isinstance() called on user defined object with C extensions",
      "Context": "isinstance({arg}, {isinstance_type})",
      "Explanation": "User-defined object with C extensions can have torch.Tensor attributes; intentionally graph breaking.",
      "Hints": [
        "It may be possible to write Dynamo tracing rules for this code. Please report an issue to PyTorch if you encounter this graph break often and it is causing performance issues."
      ]
    }
  ],
  "GB0195": [
    {
      "Gb_type": "issubclass() with non-constant arguments",
      "Context": "issubclass({left_ty}, {right_ty})",
      "Explanation": "issubclass() with non-constant arguments not supported.",
      "Hints": [
        "Make sure your arguments are types.",
        "Dynamo has detected that tracing the code will result in an error when running in eager. Please double check that your code doesn't contain a similar error when actually running eager/uncompiled."
      ]
    }
  ],
  "GB0196": [
    {
      "Gb_type": "key not found in dict",
      "Context": "Key {arg.value}",
      "Explanation": "msg",
      "Hints": [
        "Check if the key exists in the dictionary before accessing it.",
        "Dynamo has detected that tracing the code will result in an error when running in eager. Please double check that your code doesn't contain a similar error when actually running eager/uncompiled."
      ]
    }
  ],
  "GB0197": [
    {
      "Gb_type": "list elements are pointing to the list itself",
      "Context": "",
      "Explanation": "Dynamo does not support lists whose items reference to itself",
      "Hints": [
        "Avoid using self referential list"
      ]
    }
  ],
  "GB0198": [
    {
      "Gb_type": "mapping proxy affected by dictionary mutation",
      "Context": "Source: {self.source}, Dict mutation detected",
      "Explanation": "msg",
      "Hints": [
        "Avoid modifying dictionaries that might be referenced by mapping proxy objects",
        "Or avoid using the mapping proxy objects after modifying its underlying dictionary"
      ]
    }
  ],
  "GB0199": [
    {
      "Gb_type": "mapping proxy cannot be reconstructed",
      "Context": "Source: {self.source}",
      "Explanation": "msg",
      "Hints": [
        "Use a mapping proxy constructed in the same `torch.compile` region.",
        "It may be possible to write Dynamo tracing rules for this code. Please report an issue to PyTorch if you encounter this graph break often and it is causing performance issues."
      ]
    }
  ],
  "GB0200": [
    {
      "Gb_type": "missing BUILD_SET handler",
      "Context": "",
      "Explanation": "Missing BUILD_SET bytecode handler (for testing purposes).",
      "Hints": []
    }
  ],
  "GB0201": [
    {
      "Gb_type": "namedtuple construction",
      "Context": "args={args}, kwargs={kwargs}",
      "Explanation": "`torch.compile` only support certain input types for namedtuple",
      "Hints": [
        "It may be possible to write Dynamo tracing rules for this code. Please report an issue to PyTorch if you encounter this graph break often and it is causing performance issues."
      ]
    }
  ],
  "GB0202": [
    {
      "Gb_type": "non-const argument in nn.Module method",
      "Context": "call_method: {self} {name} {args} {kwargs}",
      "Explanation": "Dynamo does not support calling method `{name}` of ``nn.Module`` {module} with non-constant arguments.",
      "Hints": []
    }
  ],
  "GB0203": [
    {
      "Gb_type": "non-const keys in dict_keys",
      "Context": "non-const keys: {[k for k in value if not ConstantVariable.is_literal(k)]}",
      "Explanation": "Dynamo expects dict_keys keys to be constants.",
      "Hints": [
        "Ensure your dict_keys keys are constants (e.g. int, float, strings)"
      ]
    }
  ],
  "GB0204": [
    {
      "Gb_type": "non-const keys in mappingproxy",
      "Context": "non-const keys: {[k for k in value.keys() if not ConstantVariable.is_literal(k)]}",
      "Explanation": "Dynamo expects mappingproxy keys to be constants.",
      "Hints": [
        "Ensure your mappingproxy keys are constants (e.g. int, float, strings)"
      ]
    }
  ],
  "GB0205": [
    {
      "Gb_type": "proxy not set",
      "Context": "as_proxy {self}",
      "Explanation": "Dynamo requires the autograd.Function context to be initialized with a proxy.",
      "Hints": [
        "This is likely to be a Dynamo bug. Please report an issue to PyTorch."
      ]
    }
  ],
  "GB0206": [
    {
      "Gb_type": "setattr() on Tensor.requires_grad",
      "Context": "setattr({obj}, {name}, {val})",
      "Explanation": "setattr() on Tensor.requires_grad not supported. Mutating requires_grad can introduce a new leaf from non-leaf or vice versa in the middle of the graph, which AOTAutograd does not currently know how to handle.",
      "Hints": [
        "It may be possible to write Dynamo tracing rules for this code. Please report an issue to PyTorch if you encounter this graph break often and it is causing performance issues."
      ]
    }
  ],
  "GB0207": [
    {
      "Gb_type": "sort with non-constant keys",
      "Context": "str(first_non_constant_key)",
      "Explanation": "Cannot perform sort with non-constant key. First non-constant key type: {python_type}. Most notably, we cannot sort with Tensor or SymInt keys, but we can sort ints.",
      "Hints": [
        "Use something else as the key."
      ]
    }
  ],
  "GB0208": [
    {
      "Gb_type": "torch.* op returned non-Tensor",
      "Context": "example_value type: {typestr(example_value)}; op: {proxy.node.op}; target: {proxy.node.target}",
      "Explanation": "torch.* ops that return a non-Tensor cannot be traced into the Dynamo FX graph output",
      "Hints": []
    }
  ],
  "GB0209": [
    {
      "Gb_type": "torch.autograd._unsafe_preserve_version_counter escaped from compiled region",
      "Context": "str(self)",
      "Explanation": "Dynamo doesn't support compiling a region that returns a torch.autograd._unsafe_preserve_version_counter context manager.",
      "Hints": [
        "It may be possible to write Dynamo tracing rules for this code. Please report an issue to PyTorch if you encounter this graph break often and it is causing performance issues."
      ]
    }
  ],
  "GB0210": [
    {
      "Gb_type": "torch.distributed package is not available!",
      "Context": "",
      "Explanation": "The PyTorch package doesn't include torch.distributed when building from source.",
      "Hints": [
        "Set USE_DISTRIBUTED=1 to enable it when building PyTorch from source."
      ]
    }
  ],
  "GB0211": [
    {
      "Gb_type": "torch.nn.Module with a non-function custom __getattr__",
      "Context": "var_getattr {self} {name}",
      "Explanation": "Dynamo detected a nn.Module object with a custom `__getattr__` method, but this method is not a standard Python function (e.g., it might be implemented in C/C++). Dynamo cannot currently trace into such non-standard `__getattr__` methods.",
      "Hints": [
        "Avoid using objects with non-standard __getattr__ methods ",
        "within the compiled region. If possible, implement ",
        "__getattr__ as a standard Python function.",
        "It may be possible to write Dynamo tracing rules for this code. Please report an issue to PyTorch if you encounter this graph break often and it is causing performance issues."
      ]
    }
  ],
  "GB0212": [
    {
      "Gb_type": "torch.profiler object escaped from compiled region",
      "Context": "str(self)",
      "Explanation": "Dynamo doesn't support compiling a region that returns a torch.profiler context manager.",
      "Hints": [
        "It may be possible to write Dynamo tracing rules for this code. Please report an issue to PyTorch if you encounter this graph break often and it is causing performance issues."
      ]
    }
  ],
  "GB0213": [
    {
      "Gb_type": "unimplemented builtin op on tensor arguments",
      "Context": "partial tensor op: {self} {args} {kwargs}",
      "Explanation": "Dynamo does not know how to trace builtin operator {self.fn} with tensor arguments",
      "Hints": [
        "It may be possible to write Dynamo tracing rules for this code. Please report an issue to PyTorch if you encounter this graph break often and it is causing performance issues."
      ]
    }
  ],
  "GB0214": [
    {
      "Gb_type": "unsupported SymNode comparison op",
      "Context": "{op.__name__}({left}, {right})",
      "Explanation": "Dynamo does not support the comparison op {op.__name__} with SymNode arguments {left}, {right}",
      "Hints": [
        "It may be possible to write Dynamo tracing rules for this code. Please report an issue to PyTorch if you encounter this graph break often and it is causing performance issues."
      ]
    }
  ],
  "GB0215": [
    {
      "Gb_type": "unsupported Tensor comparison op",
      "Context": "{op.__name__}({left}, {right})",
      "Explanation": "Dynamo does not support the comparison op {op.__name__} with Tensor arguments {left}, {right}",
      "Hints": [
        "It may be possible to write Dynamo tracing rules for this code. Please report an issue to PyTorch if you encounter this graph break often and it is causing performance issues."
      ]
    }
  ],
  "GB0216": [
    {
      "Gb_type": "unsupported grid type for triton hop check_grid",
      "Context": "grid type = {type(grid)}",
      "Explanation": "`torch.compile` only supports list-like grid for check_grid",
      "Hints": [
        "It may be possible to write Dynamo tracing rules for this code. Please report an issue to PyTorch if you encounter this graph break often and it is causing performance issues."
      ]
    }
  ],
  "GB0217": [
    {
      "Gb_type": "unsupported hasattr operation",
      "Context": "Class {self.user_cls}",
      "Explanation": "msg",
      "Hints": [
        "Consider using a regular dictionary instead",
        "It may be possible to write Dynamo tracing rules for this code. Please report an issue to PyTorch if you encounter this graph break often and it is causing performance issues."
      ]
    }
  ],
  "GB0218": [
    {
      "Gb_type": "unsupported index(Tensor)",
      "Context": "",
      "Explanation": "Dynamo does not support tracing builtin index() on a Tensor",
      "Hints": []
    }
  ],
  "GB0219": [
    {
      "Gb_type": "Backend compiler exception",
      "Context": "Backend: {name}\nException:{str(e)}\nTraceback:\n{self.root_tx.format_frame_summary()}",
      "Explanation": "Backend compiler `{name}` failed with {str(e)}. Adding a graph break.",
      "Hints": [
        "Report an issue to the backend compiler repo."
      ]
    }
  ],
  "GB0220": [
    {
      "Gb_type": "Failed to mutate tensor data attribute to different dtype",
      "Context": "setattr({obj}, {name}, {val})",
      "Explanation": "Dyanmo only supports mutating `.data` of tensor to a new one with the same dtype",
      "Hints": [
        "Don't mutate `.data` on this tensor, or move ",
        "the mutation out of `torch.compile` region"
      ]
    }
  ],
  "GB0221": [
    {
      "Gb_type": "non-generator contextlib.contextmanager",
      "Context": "str(self.vt.get_code())",
      "Explanation": "Cannot compile function decorated with `@contextlib.contextmanager` that is not a generator, i.e. does not use `yield`",
      "Hints": [
        "Use `yield` in the function body instead of `return`.",
        "Remove the `@contextlib.contextmanager` decorator."
      ]
    }
  ],
  "GB0222": [
    {
      "Gb_type": "Attempted to wrap a set with tensors",
      "Context": "Python set containing torch.Tensor elements",
      "Explanation": "Dynamo cannot trace sets of tensors. To get a stable ordering, Dynamo needs to convert the set into a list and the order might not be stable if the set contains tensors.",
      "Hints": [
        "Use a dictionary where the keys are tensors.",
        "It may be possible to write Dynamo tracing rules for this code. Please report an issue to PyTorch if you encounter this graph break often and it is causing performance issues."
      ]
    }
  ],
  "GB0223": [
    {
      "Gb_type": "torch.compile call with > 1 args",
      "Context": "args={args}, kwargs={kwargs}",
      "Explanation": "Attempted to call `torch.compile` with > 1 args. Dynamo does not support this.",
      "Hints": [
        "Remove the torch.compile call or its additional args.",
        "It may be possible to write Dynamo tracing rules for this code. Please report an issue to PyTorch if you encounter this graph break often and it is causing performance issues."
      ]
    }
  ],
  "GB0224": [
    {
      "Gb_type": "Attempted to call torch in-graph function on only torch.SymInt arguments",
      "Context": "fn={self.value}, args={args}, kwargs={kwargs}",
      "Explanation": "Attempted to call {str(self.value)} (that should be put in the FX graph) on only torch.SymInt arguments. Dynamo does not support this.",
      "Hints": [
        "It may be possible to write Dynamo tracing rules for this code. Please report an issue to PyTorch if you encounter this graph break often and it is causing performance issues."
      ]
    }
  ],
  "GB0225": [
    {
      "Gb_type": "Attempted to use tensor creation function with requires_grad=True",
      "Context": "fn={self.value}, args={args}, kwargs={kwargs}",
      "Explanation": "Dynamo does not support this.",
      "Hints": [
        "Create the tensor outside the compiled region.",
        "Do not set `requires_grad=True`.",
        "It may be possible to write Dynamo tracing rules for this code. Please report an issue to PyTorch if you encounter this graph break often and it is causing performance issues."
      ]
    }
  ],
  "GB0226": [
    {
      "Gb_type": "`torch.nn.Parameter()` with unsupported data type",
      "Context": "data={data}",
      "Explanation": "Called `torch.nn.Parameter()` with non-Tensor argument.",
      "Hints": [
        "Ensure the argument to `torch.nn.Parameter()` is a `torch.Tensor`.",
        "Dynamo has detected that tracing the code will result in an error when running in eager. Please double check that your code doesn't contain a similar error when actually running eager/uncompiled."
      ]
    }
  ],
  "GB0227": [
    {
      "Gb_type": "Attempted to use torch.nn.Parameter constructor with tensor subclass",
      "Context": "str(data)",
      "Explanation": "Dynamo does not support this.",
      "Hints": [
        "It may be possible to write Dynamo tracing rules for this code. Please report an issue to PyTorch if you encounter this graph break often and it is causing performance issues."
      ]
    }
  ],
  "GB0228": [
    {
      "Gb_type": "`torch.nn.Parameter`: cannot convert to traceable tracable",
      "Context": "",
      "Explanation": "convert_tracable_parameter is set to False.",
      "Hints": [
        "Check usage of context manager: do_not_convert_to_tracable_parameter",
        "This graph break may be difficult to debug. Please report an issue to PyTorch for assistance."
      ]
    }
  ],
  "GB0229": [
    {
      "Gb_type": "Unexpected type of data placeholder op for parameter construction",
      "Context": "data_node.op={data_node.op}",
      "Explanation": "Data node op should be placeholder or get_attr.",
      "Hints": [
        "This graph break may be difficult to debug. Please report an issue to PyTorch for assistance."
      ]
    }
  ],
  "GB0230": [
    {
      "Gb_type": "Attempted to use torch.use_deterministic_algorithms(warn_only=True)",
      "Context": "mode={mode}, warn_only={warn_only}",
      "Explanation": "Dynamo does not support this.",
      "Hints": [
        "Remove param warn_only in function call torch.use_deterministic_algorithms.",
        "It may be possible to write Dynamo tracing rules for this code. Please report an issue to PyTorch if you encounter this graph break often and it is causing performance issues."
      ]
    }
  ],
  "GB0231": [
    {
      "Gb_type": "call `torch.from_numpy` with `torch._dynamo.config.trace_numpy=False`",
      "Context": "trace_numpy={config.trace_numpy}",
      "Explanation": "Attempted to call `torch.from_numpy` with config `torch._dynamo.config.trace_numpy` set to `False`.",
      "Hints": [
        "Change `torch._dynamo.config.trace_numpy` to `True`."
      ]
    }
  ],
  "GB0232": [
    {
      "Gb_type": "`torch.from_numpy` with NumPy unavailable",
      "Context": "",
      "Explanation": "Attempted to call `torch.numpy` but NumPy could not be imported.",
      "Hints": [
        "Check NumPy version and installation in your environment.",
        "Dynamo has detected that tracing the code will result in an error when running in eager. Please double check that your code doesn't contain a similar error when actually running eager/uncompiled."
      ]
    }
  ],
  "GB0233": [
    {
      "Gb_type": "Attempted to use strided NestedTensor",
      "Context": "layout={layout}",
      "Explanation": "Dynamo does not support this.",
      "Hints": [
        "Change layout=torch.jagged.",
        "It may be possible to write Dynamo tracing rules for this code. Please report an issue to PyTorch if you encounter this graph break often and it is causing performance issues."
      ]
    }
  ],
  "GB0234": [
    {
      "Gb_type": "Attempted to pop from empty torch function mode stack",
      "Context": "",
      "Explanation": "Called `torch._C._pop_torch_function_stack` when torch function mode stack is empty.",
      "Hints": [
        "Do not pop from empty torch function mode stack.",
        "Dynamo has detected that tracing the code will result in an error when running in eager. Please double check that your code doesn't contain a similar error when actually running eager/uncompiled."
      ]
    }
  ],
  "GB0235": [
    {
      "Gb_type": "`torch.nn.Parameter` with non-constant Tensor attributes",
      "Context": "data={data}",
      "Explanation": "Dynamo does not support this.",
      "Hints": [
        "Ensure the Tensor argument's shape, dtype, and device are correct.",
        "Dynamo has detected that tracing the code will result in an error when running in eager. Please double check that your code doesn't contain a similar error when actually running eager/uncompiled."
      ]
    }
  ],
  "GB0236": [
    {
      "Gb_type": "Invalid input type for nonstrict_trace-ed function",
      "Context": "Encountered input of type <{type_name}>.",
      "Explanation": "For `nonstrict_trace`-ed functions, only basic types (e.g., torch.Tensor, int, float) or pytree containers of those are allowed as inputs. The provided argument contains an unsupported type.",
      "Hints": [
        "Use one of the following to register the type with pytree:\n",
        "* `torch.utils._pytree.register_constant`\n",
        "* `torch.utils._pytree.register_dataclass`\n",
        "* `torch.utils._pytree.register_pytree_node`"
      ]
    }
  ],
  "GB0237": [
    {
      "Gb_type": "non-constant `requires_grad` argument to `torch.nn.Parameter`",
      "Context": "requires_grad={requires_grad}",
      "Explanation": "Dynamo does not support this.",
      "Hints": [
        "Change `requires_grad` to be a bool.",
        "Dynamo has detected that tracing the code will result in an error when running in eager. Please double check that your code doesn't contain a similar error when actually running eager/uncompiled."
      ]
    }
  ],
  "GB0238": [
    {
      "Gb_type": "Input marked with `pytree.register_constant` constructed in the `torch.compile` region",
      "Context": "Input={input_spec_vt}, offending type <{type_name}>.",
      "Explanation": "Calling a `nonstrict_trace`-ed function with an input that contains an object of type <{type_name}>, which was marked with `pytree.register_constant`. However, the object was constructed _inside_ the `torch.compile` region. This is not supported.",
      "Hints": [
        "Construct the object _outside_ the `torch.compile` region, or submit an issue to GitHub.",
        "It may be possible to write Dynamo tracing rules for this code. Please report an issue to PyTorch if you encounter this graph break often and it is causing performance issues."
      ]
    }
  ],
  "GB0239": [
    {
      "Gb_type": "Invalid use of pytree_flatten with nonstrict_trace-ed function",
      "Context": "Input={input_spec_vt}, offending type <{type_name}>.",
      "Explanation": "Calling a `nonstrict_trace`-ed function where one of the inputs has been registered with a `pytree_flatten` that places an object of type <{type_name}> into the context.",
      "Hints": [
        "Modifying the `pytree_flatten` to avoid placing the object into the context.",
        "Apply one of the following to <{type_name}>:\n",
        "* `torch.utils._pytree.register_constant`\n",
        "* `torch.utils._pytree.register_dataclass`\n",
        "* `torch.utils._pytree.register_pytree_node`",
        "It may be possible to write Dynamo tracing rules for this code. Please report an issue to PyTorch if you encounter this graph break often and it is causing performance issues."
      ]
    }
  ],
  "GB0240": [
    {
      "Gb_type": "Shape mismatch with out= list of tensor variants",
      "Context": "fn={self.value}, args={args}, kwargs={kwargs}",
      "Explanation": "Shape mismatch when calling {self.value} with `out=`. Provided `out=` shape: {saved_out_shape}. Actual shape: {fake_out.shape}.",
      "Hints": [
        "It may be possible to write Dynamo tracing rules for this code. Please report an issue to PyTorch if you encounter this graph break often and it is causing performance issues."
      ]
    }
  ],
  "GB0241": [
    {
      "Gb_type": "Attempted to call op with non-contiguous `out=` list of tensors",
      "Context": "self.value={self.value}, args={args}, kwargs={kwargs}",
      "Explanation": "Dynamo does not support this.",
      "Hints": [
        "It may be possible to write Dynamo tracing rules for this code. Please report an issue to PyTorch if you encounter this graph break often and it is causing performance issues."
      ]
    }
  ],
  "GB0242": [
    {
      "Gb_type": "Attempted to call op with non-contiguous `out=` tensor",
      "Context": "self.value={self.value}, args={args}, kwargs={kwargs}",
      "Explanation": "Dynamo does not support this.",
      "Hints": [
        "It may be possible to write Dynamo tracing rules for this code. Please report an issue to PyTorch if you encounter this graph break often and it is causing performance issues."
      ]
    }
  ],
  "GB0243": [
    {
      "Gb_type": "Attempted to use `torch.nn.modules.utils._ntuple` with unsupported argument type",
      "Context": "value={value}",
      "Explanation": "Dynamo does not support this.",
      "Hints": [
        "Change use of _ntuple with argument as constant or tensor."
      ]
    }
  ],
  "GB0244": [
    {
      "Gb_type": "Attempted to use `torch.nn.Parameter()` with export",
      "Context": "",
      "Explanation": "Dynamo does not support this.",
      "Hints": [
        "Do not use `torch.nn.Parameter()` with export.",
        "It may be possible to write Dynamo tracing rules for this code. Please report an issue to PyTorch if you encounter this graph break often and it is causing performance issues."
      ]
    }
  ],
  "GB0245": [
    {
      "Gb_type": "Attempted to use `nested_tensor` with non-list input",
      "Context": "tensor_list={tensor_list}",
      "Explanation": "Dynamo does not support this.",
      "Hints": [
        "Change `nested_tensor` with list input.",
        "Dynamo has detected that tracing the code will result in an error when running in eager. Please double check that your code doesn't contain a similar error when actually running eager/uncompiled."
      ]
    }
  ],
  "GB0246": [
    {
      "Gb_type": "Attempted to use `torch.nn.functional.one_hot` with data-dependent output shape",
      "Context": "args={args}, kwargs={kwargs}",
      "Explanation": "Dynamo does not support this.",
      "Hints": [
        "Explicitly set the `num_classes` param of the function call ",
        "`torch.nn.functional.one_hot` to something other than -1."
      ]
    }
  ],
  "GB0247": [
    {
      "Gb_type": "Shape mismatch with out= tensor variant",
      "Context": "fn={self.value}, args={args}, kwargs={kwargs}",
      "Explanation": "Shape mismatch when calling {self.value} with `out=`. Provided `out=` shape: {saved_out_shapes}. Actual shape: {fake_out.shape}.",
      "Hints": [
        "It may be possible to write Dynamo tracing rules for this code. Please report an issue to PyTorch if you encounter this graph break often and it is causing performance issues."
      ]
    }
  ],
  "GB0248": [
    {
      "Gb_type": "improper torch.get_device_module arguments",
      "Context": "args={args}, kwargs={kwargs}",
      "Explanation": "torch.get_device_module accepts 1 optional argument `device`",
      "Hints": [
        "Dynamo has detected that tracing the code will result in an error when running in eager. Please double check that your code doesn't contain a similar error when actually running eager/uncompiled."
      ]
    }
  ],
  "GB0249": [
    {
      "Gb_type": "bad device argument to torch.get_device_module",
      "Context": "args={args}, kwargs={kwargs}",
      "Explanation": "Expected valid string/torch.device argument ('cpu', 'cuda', etc.)",
      "Hints": [
        "Dynamo has detected that tracing the code will result in an error when running in eager. Please double check that your code doesn't contain a similar error when actually running eager/uncompiled."
      ]
    }
  ],
  "GB0250": [
    {
      "Gb_type": "ndarray.astype(object)",
      "Context": "call_method {self} {name} {args} {kwargs}",
      "Explanation": "`ndarray.astype('O')` or `ndarray.astype(object)` is not supported by torch.compile, as there is no equivalent to object type in torch.Tensor. This will be executed eagerly.",
      "Hints": [
        "This graph break is fundamental - it is unlikely that Dynamo will ever be able to trace through your code. Consider finding a workaround."
      ]
    }
  ],
  "GB0251": [
    {
      "Gb_type": "Unsupported output type for nonstrict_trace-ed function",
      "Context": "Function: {fn.__name__}",
      "Explanation": "For `nonstrict_trace`-ed functions, only basic types (e.g., torch.Tensor, int, list) are allowed as output. The result of this call contains an unsupported type.",
      "Hints": [
        "It may be possible to write Dynamo tracing rules for this code. Please report an issue to PyTorch if you encounter this graph break often and it is causing performance issues."
      ]
    }
  ],
  "GB0252": [
    {
      "Gb_type": "could not find name in object's mro",
      "Context": "name={name}, object type={type(self.value)}, mro={type(self.value).__mro__}",
      "Explanation": "Could not find name `{name}` in mro {type(self.value).__mro__}",
      "Hints": [
        "Ensure the name `{name}` is defined somewhere in {self.value}'s type hierarchy.",
        "Dynamo has detected that tracing the code will result in an error when running in eager. Please double check that your code doesn't contain a similar error when actually running eager/uncompiled."
      ]
    }
  ],
  "GB0253": [
    {
      "Gb_type": "call_method on generator",
      "Context": "object={self.value}, method={name}, args={args}, kwargs={kwargs}",
      "Explanation": "Detected a method call to a user-defined generator object. This is not fully supported.",
      "Hints": [
        "Set `torch._dynamo.config.enable_faithful_generator_behavior = False`. Note that this ",
        "may cause silent incorrectness, since we will eagerly unpack generators instead of lazily ",
        "evaluating them."
      ]
    }
  ],
  "GB0254": [
    {
      "Gb_type": "non-const setattr name on user-defined object",
      "Context": "object={self}, name={name}, value={value}",
      "Explanation": "Detected a call to `setattr` of a user-defined object with a non-constant name.",
      "Hints": [
        "Ensure that the name is a string."
      ]
    }
  ],
  "GB0255": [
    {
      "Gb_type": "attempted to call sourceless user-defined object as a method",
      "Context": "object={self.value}, function={func}, args={args}, kwargs={kwargs}",
      "Explanation": "Dynamo does not support this.",
      "Hints": [
        "Ensure the user-defined object {self.value} is constructed outside the compiled region."
      ]
    }
  ],
  "GB0256": [
    {
      "Gb_type": "User-defined object with non-function __getattr__",
      "Context": "object={self.value}, name={name}, getattr_fn={getattr_fn}",
      "Explanation": "Found a non-function __getattr__ {getattr_fn} from a user-defined object {self.value}  when attempting to getattr `{name}`",
      "Hints": [
        "Ensure the object's __getattr__ is a function type."
      ]
    }
  ],
  "GB0257": [
    {
      "Gb_type": "TypedDict with optional keys",
      "Context": "str(self.value)",
      "Explanation": "Dyanmo does not support tracing TypedDict with optional keys",
      "Hints": [
        "Avoid using TypedDict with optional keys",
        "It may be possible to write Dynamo tracing rules for this code. Please report an issue to PyTorch if you encounter this graph break often and it is causing performance issues."
      ]
    }
  ],
  "GB0258": [
    {
      "Gb_type": "collections.deque() with bad arguments",
      "Context": "args={args}, kwargs={kwargs}",
      "Explanation": "Detected call to collections.deque() with bad arguments.",
      "Hints": [
        "Fix the call to collections.deque().",
        "Dynamo has detected that tracing the code will result in an error when running in eager. Please double check that your code doesn't contain a similar error when actually running eager/uncompiled."
      ]
    }
  ],
  "GB0259": [
    {
      "Gb_type": "collections.deque() with bad iterable argument",
      "Context": "args={args}, kwargs={kwargs}",
      "Explanation": "Call to collections.deque() has an iterable argument that Dynamo cannot convert to a list.",
      "Hints": [
        "Use a simpler sequence type that Dynamo can convert to a list ",
        "(e.g. list, tuple, list iterator, etc.)",
        "Dynamo has detected that tracing the code will result in an error when running in eager. Please double check that your code doesn't contain a similar error when actually running eager/uncompiled."
      ]
    }
  ],
  "GB0260": [
    {
      "Gb_type": "missing args to functools.partial",
      "Context": "",
      "Explanation": "functools.partial requires at least one argument",
      "Hints": [
        "Fix the functools.partial call.",
        "Dynamo has detected that tracing the code will result in an error when running in eager. Please double check that your code doesn't contain a similar error when actually running eager/uncompiled."
      ]
    }
  ],
  "GB0261": [
    {
      "Gb_type": "User-defined object method with non-function __func__",
      "Context": "object={self.value}, name={name}, method={dynamic_subobj}, method.__self__={dynamic_subobj.__self__}, method.__func__={dynamic_subobj.__func__}",
      "Explanation": "Method {dynamic_subobj} (name={name}) of user-defined object {self.value} has a __func__ ({dynamic_subobj.__func__}) that is not a function type.",
      "Hints": [
        "Ensure that the method's __func__ is a function type."
      ]
    }
  ],
  "GB0262": [
    {
      "Gb_type": "unsupported contextlib.* API",
      "Context": "{self.value}",
      "Explanation": "{self.value} not supported. This may be due to its use of context-specific operations that are not supported in Dynamo yet (i.e. Exception handling)",
      "Hints": [
        "It may be possible to write Dynamo tracing rules for this code. Please report an issue to PyTorch if you encounter this graph break often and it is causing performance issues."
      ]
    }
  ],
  "GB0263": [
    {
      "Gb_type": "attempted to trace contextlib.contextmanager",
      "Context": "args={args}",
      "Explanation": "Tracing contextlib.contextmanager is disabled.",
      "Hints": [
        "Set torch._dynamo.config.enable_trace_contextlib = True"
      ]
    }
<<<<<<< HEAD
=======
  ],
  "GB0264": [
    {
      "Gb_type": "Attempted to use `torch.nn.Parameter()` constructor with Dynamo",
      "Context": "",
      "Explanation": "Dynamo does not support this",
      "Hints": [
        "Try to construct `torch.nn.Parameter()` outside the compiled region.",
        "If this is not possible, turn `graph_break_on_nn_param_ctor` off",
        "It may be possible to write Dynamo tracing rules for this code. Please report an issue to PyTorch if you encounter this graph break often and it is causing performance issues."
      ]
    }
  ],
  "GB0265": [
    {
      "Gb_type": "FakeScriptObject missing method implementation",
      "Context": "value={self.value}, method={name}",
      "Explanation": "TorchScript object {self.value} doesn't define the method {name}.",
      "Hints": [
        "Ensure the method {name} is implemented in {self.value}.",
        "Dynamo has detected that tracing the code will result in an error when running in eager. Please double check that your code doesn't contain a similar error when actually running eager/uncompiled."
      ]
    }
  ],
  "GB0266": [
    {
      "Gb_type": "Weird method call on TorchScript object",
      "Context": "value={self.value}, method={name}",
      "Explanation": "This particular method call ({name}) is not supported (e.g. calling `__setattr__`). Most method calls to TorchScript objects should be supported.",
      "Hints": [
        "Avoid calling this method."
      ]
    }
  ],
  "GB0267": [
    {
      "Gb_type": "Attempted to access non-callable attribute of TorchScript object",
      "Context": "value={self.value}, method={name}",
      "Explanation": "Attribute accesses of TorchScript objects to non-callable attributes are not supported.",
      "Hints": [
        "Use method calls instead of attribute access."
      ]
    }
  ],
  "GB0268": [
    {
      "Gb_type": "Unsupported kwargs for itertools.product",
      "Context": "call_function {self} {args} {kwargs}",
      "Explanation": "Expected kwargs: 'repeat', but got {','.join(set(kwargs.keys()) - {'repeat'})}",
      "Hints": [
        "Dynamo has detected that tracing the code will result in an error when running in eager. Please double check that your code doesn't contain a similar error when actually running eager/uncompiled."
      ]
    }
>>>>>>> eed9dbf7
  ]
}<|MERGE_RESOLUTION|>--- conflicted
+++ resolved
@@ -2637,8 +2637,6 @@
         "Set torch._dynamo.config.enable_trace_contextlib = True"
       ]
     }
-<<<<<<< HEAD
-=======
   ],
   "GB0264": [
     {
@@ -2692,6 +2690,5 @@
         "Dynamo has detected that tracing the code will result in an error when running in eager. Please double check that your code doesn't contain a similar error when actually running eager/uncompiled."
       ]
     }
->>>>>>> eed9dbf7
   ]
 }