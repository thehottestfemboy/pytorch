--- conflicted
+++ resolved
@@ -365,14 +365,7 @@
     # CPython here raises an exception. Since there is no python code, we have to manually setup the exception
     # stack and raise the exception.
     exception_vt = BuiltinVariable(exc_type).call_function(tx, args or [], kwargs or {})  # type: ignore[arg-type]
-<<<<<<< HEAD
-    tx.exn_vt_stack.append(exception_vt)
-    if exc_type not in observed_exception_map:
-        observed_exception_map[exc_type] = get_dynamo_observed_exception(exc_type)
-    raise observed_exception_map[exc_type]
-=======
     tx._raise_exception_variable(exception_vt)
->>>>>>> 213c339b
 
 
 def handle_observed_exception(tx: Any) -> None:
