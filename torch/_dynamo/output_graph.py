--- conflicted
+++ resolved
@@ -321,11 +321,8 @@
     global_state_guard: torch._C._dynamo.guards.GlobalStateGuard
     _guards: torch._guards.GuardsSet
     _aotautograd_guards: list[torch._guards.GuardEnvExpr]
-<<<<<<< HEAD
 
     # Whether or not the guards should be checked for correctness
-=======
->>>>>>> 075a2e69
 
     export: bool = False
     skip_guards_check: bool = False
