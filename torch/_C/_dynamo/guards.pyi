--- conflicted
+++ resolved
@@ -348,8 +348,6 @@
         self,
     ) -> dict[int, tuple[GuardManager, GuardManager]]: ...
 
-<<<<<<< HEAD
-=======
 # Guard accessor stubs
 class GuardAccessor: ...
 class DictGetItemGuardAccessor(GuardAccessor): ...
@@ -360,7 +358,6 @@
 class GetAttrGuardAccessor(GuardAccessor):
     def get_attr_name(self) -> str: ...
 
->>>>>>> eed9dbf7
 def install_object_aliasing_guard(
     x: GuardManager,
     y: GuardManager,
