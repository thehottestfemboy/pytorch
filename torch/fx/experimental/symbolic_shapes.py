# mypy: ignore-errors

"""
``torch.fx.experimental.symbolic_shapes`` provides interfaces for interacting with
our symbolic shapes reasoning system that is used heavily in torch.compile.  Although
this is not generally considered public API, when writing framework code in PyTorch
as well as extensions to PyTorch (e.g., in custom operator implementations), you may
need to make use of these APIs to setup dynamic shapes support appropriately.
"""

import builtins
import collections
import functools
import inspect
import itertools
import logging
import math
import operator
import re
import sys
import threading
import traceback
from collections import defaultdict
from contextlib import contextmanager
from dataclasses import dataclass, field
from enum import Enum
import atexit
from typing import (
    Any,
    cast,
    Callable,
    Dict,
    Iterable,
    List,
    Optional,
    Sequence,
    Set,
    Tuple,
    Type,
    Union,
    TYPE_CHECKING
)
from typing_extensions import TypeAlias

import torch
import torch.fx
import torch.fx.traceback as fx_traceback
from torch.fx.experimental import _config as config

from torch.fx.experimental.recording import (
    FakeTensorMeta,
    ShapeEnvEvent,
    record_shapeenv_event,
    replay_shape_env_events,
    shape_env_check_state_equal
)
from torch.fx.experimental.sym_node import SymNode, SymTypes

# NB: The sym_* functions are used via getattr() and must be imported here.
from torch import SymBool, SymFloat, SymInt
from torch._guards import ShapeGuard, Source, TracingContext
from torch.utils._python_dispatch import is_traceable_wrapper_subclass
from torch.utils._sympy.functions import FloorDiv, Mod, IsNonOverlappingAndDenseIndicator
from torch.utils._sympy.solve import try_solve
from torch.utils._sympy.value_ranges import bound_sympy, SymPyValueRangeAnalysis, ValueRanges, ValueRangeError
from torch.utils._sympy.singleton_int import SingletonInt
from torch.utils._traceback import format_frame, CapturedTraceback
from torch._utils_internal import signpost_event
from torch._subclasses.meta_utils import is_sparse_any

from torch._logging import LazyString

if TYPE_CHECKING:
    from torch._dynamo.source import TensorPropertySource

InputList = List
DimList = List

log = logging.getLogger(__name__)

class GuardOnDataDependentSymNode(RuntimeError):
    pass

import sympy
from sympy.printing.str import StrPrinter
from sympy.printing.precedence import precedence, PRECEDENCE

aten = torch._ops.ops.aten  # type: ignore[has-type]

__all__ = [
    "has_symbolic_sizes_strides", "create_contiguous", "ShapeEnv", "is_concrete_int",
    "guard_int", "guard_float", "guard_scalar", "canonicalize_bool_expr",
    "hint_int", "SYMPY_INTERP", "free_symbols", "is_symbol_binding_fx_node",
    "is_concrete_bool", "is_nested_int", "SHAPEENV_EVENT_KEY", "CURRENT_NODE_KEY",
    "has_free_symbols", "sym_eq", "SymbolicContext", "StatelessSymbolicContext",
    "StatefulSymbolicContext", "SubclassSymbolicContext", "statically_known_true",
<<<<<<< HEAD
    "guard_size_oblivious",
=======
    "guard_size_oblivious", "check_consistent",
>>>>>>> f34905f6
]

# FX node metadata keys for symbolic shape FX graph.
SHAPEENV_EVENT_KEY = "shapeenv_event"
CURRENT_NODE_KEY = "current_node"


def log_lru_cache_stats(wrapped_f):
    log.debug("lru_cache_stats %s: %s", wrapped_f.__name__, wrapped_f.cumulative_cache_info())


# Wrapper on lru_cache that reports statistics at process end
def lru_cache(maxsize):
    def inner(f):
        wrapped_f = functools.lru_cache(maxsize)(f)
        old_cache_clear = wrapped_f.cache_clear
        prev_hits = 0
        prev_misses = 0

        # TODO: There's a ref-cycle here (wrapped_f -> cumulative_cache_info
        # -> wrapped_f) but cannot be solved with weakref as wrapped_f is not
        # weakref'able on some versions of Python

        def cumulative_cache_info():
            cur = wrapped_f.cache_info()
            return functools._CacheInfo(
                prev_hits + cur.hits,
                prev_misses + cur.misses,
                cur.maxsize,
                cur.currsize,
            )

        def new_cache_clear():
            nonlocal prev_hits, prev_misses
            cur = wrapped_f.cache_info()
            prev_hits += cur.hits
            prev_misses += cur.misses
            old_cache_clear()

        wrapped_f.cache_clear = new_cache_clear
        wrapped_f.cumulative_cache_info = cumulative_cache_info
        if log.isEnabledFor(logging.DEBUG):
            atexit.register(log_lru_cache_stats, wrapped_f)
        return wrapped_f

    return inner

# These are modules that contain generic code for interacting with ShapeEnv
# which are unlikely to identify a particular interesting guard statement
@lru_cache(None)
def uninteresting_files() -> Set[str]:
    import torch._inductor.sizevars
    import torch._library.abstract_impl
    import torch._subclasses.meta_utils
    import torch._subclasses.fake_tensor
    mods = [
        sys.modules[__name__],
        torch.fx.experimental.recording,
        torch.fx.experimental.sym_node,
        torch.fx.interpreter,
        torch,
        torch._inductor.sizevars,
        torch._library.abstract_impl,
        torch._subclasses.meta_utils,
        torch._subclasses.fake_tensor,
    ]
    return {inspect.getfile(m) for m in mods}

# We don't bother with the metaclass as all of the dispatching logic happens
# entirely from Python
#
# Didn't bother with ancestors for now, unlikely to have multiple modes for
# symints right now

class ConstraintViolationError(RuntimeError):
    pass

def has_symbolic_sizes_strides(elem) -> bool:
    return elem._has_symbolic_sizes_strides

Int = Union[torch.SymInt, int]

def create_contiguous(shape: Sequence[Int]) -> List[Int]:
    strides: List[Int] = [1]
    for dim in reversed(shape[:-1]):
        strides.append(dim * strides[-1])
    return list(reversed(strides))

def hint_int(a: Union[torch.SymInt, int], fallback: Optional[int] = None) -> int:
    """
    Retrieve the hint for an int (based on the underlying real values as observed
    at runtime).  If no hint is available (e.g., because data dependent shapes),
    if fallback is not None, use that instead (otherwise raise an error).
    """
    if isinstance(a, torch.SymInt):
        return a.node.require_hint(fallback)
    assert type(a) is int, a
    return a

Scalar = Union[torch.SymInt, torch.SymFloat, torch.SymBool, int, float, bool]

def has_hint(a: Scalar) -> bool:
    if isinstance(a, SymTypes):
        return a.node.has_hint()
    return True

def is_concrete_int(a: Union[int, SymInt]) -> bool:
    r""" Utility to check if underlying object
    in SymInt is concrete value. Also returns
    true if integer is passed in.

    Args:
        a (SymInt or int): Object to test if it int
    """
    assert isinstance(a, (SymInt, int))

    if isinstance(a, int):
        return True

    if isinstance(a.node.expr, sympy.core.numbers.Integer):
        return True

    return False

# In obscure Meta only situations, sympy.logic.boolalg doesn't exist at runtime.
# So make sure only type checker evaluates this alias.
# Xref: https://www.internalfb.com/diff/D53324783
SympyBoolean: TypeAlias = "sympy.logic.boolalg.Boolean"

def guard_size_oblivious(expr: Union[torch.SymBool, bool]) -> bool:
    """
    Perform a guard on a symbolic boolean expression in a size oblivious way.
    This is typically used when a non-oblivious test would result in a guard
    on a data dependent value of which we don't know the value of at compile time.
    When a guard is tested this way, we may diverge in behavior from how regular
    PyTorch semantics would treat it.  For more information, see
    https://github.com/pytorch/pytorch/pull/118579
    """
    if isinstance(expr, torch.SymBool):
        return expr.node.guard_size_oblivious("", 0)
    else:
        assert isinstance(expr, bool)
        return expr

<<<<<<< HEAD
=======
def check_consistent(new, old) -> None:
    """
    Test that two "meta" values (typically either Tensor or SymInt) have
    the same values, e.g., after retracing.  If we don't understand the
    quantities in question, we'll just skip the consistency check.
    """
    # TODO: do boolean equality test too, see
    # https://github.com/pytorch/pytorch/issues/124110
    scalar_types = (torch.SymInt, torch.SymFloat, int, float)

    if isinstance(new, torch.Tensor):
        assert isinstance(old, torch.Tensor)
        torch._check(old.dim() == new.dim(), lambda: f"{old.shape} != {new.shape} (old != new)")
        # Do this manually so that each individual test is irrefutable
        # (TODO: should be a helper for this, maybe sym_eq?  That
        # gives us a compound expression and I'm not sure it
        # simplifies right now)
        for i, j in zip(old.shape, new.shape):
            torch._check(i == j, lambda: f"{old.shape} != {new.shape} (old != new)")
    # NB: bool is subclass of int
    elif isinstance(new, scalar_types) and not isinstance(new, bool):
        assert isinstance(old, scalar_types) and not isinstance(old, bool), f"{old} != {new}"
        torch._check(old == new, lambda: f"{old} != {new} (old != new)")

>>>>>>> f34905f6
def canonicalize_bool_expr(expr: SympyBoolean) -> SympyBoolean:
    r""" Canonicalize a boolean expression by transforming it into a lt / le
    inequality and moving all the non-constant terms to the rhs.
    We canonicalize And / Ors / Not via cnf and then canonicalize their subexpr
    recursively
    nb. sympy.Rel.canonical is not good enough https://github.com/sympy/sympy/issues/25924

    Args:
        expr (sympy.Expr): Expression to canonicalize
    """
    # Canonicalise an inequality by transforming it into a lt / le
    # inequality and moving all the non-constant terms to the rhs
    # We canonicalise And / Ors / Not via cnf
    # nb. Relational.canonical in sympy is broken
    # https://github.com/sympy/sympy/issues/25924

    if not isinstance(expr, (sympy.Rel, sympy.And, sympy.Or, sympy.Not, sympy.Eq, sympy.Ne)):
        return expr

    if isinstance(expr, (sympy.And, sympy.Or, sympy.Not)):
        expr = sympy.logic.boolalg.to_cnf(expr)
    return _canonicalize_bool_expr_impl(expr)

def _canonicalize_bool_expr_impl(expr: SympyBoolean) -> SympyBoolean:
    """
    After canonicalization, we are guaranteed to have eliminated Ge/Gt relations
    (rewriting them to Le/Lt, respectively).
    """
    if isinstance(expr, (sympy.And, sympy.Or)):
        return type(expr)(*map(canonicalize_bool_expr, expr.args))

    opposite = {sympy.Gt: sympy.Lt, sympy.Ge: sympy.Le}
    if isinstance(expr, tuple(opposite.keys())):
        lhs = expr.rhs - expr.lhs
        t = opposite[type(expr)]
    else:
        assert isinstance(expr, (sympy.Lt, sympy.Le, sympy.Eq, sympy.Ne))
        lhs = expr.lhs - expr.rhs
        t = type(expr)
    rhs = 0
    if isinstance(lhs, sympy.Add):
        cts = []
        variables = []
        for term in lhs.args:
            if term.is_number:
                cts.append(term)
            else:
                variables.append(term)
        lhs = sympy.Add(*variables)
        rhs = -sympy.Add(*cts)
    return t(lhs, rhs)

def is_concrete_bool(a: Union[bool, SymBool]) -> bool:
    r""" Utility to check if underlying object
    in SymBool is concrete value. Also returns
    true if integer is passed in.
    Args:
        a (SymBool or bool): Object to test if it bool
    """
    assert isinstance(a, (SymBool, bool))

    if isinstance(a, bool):
        return True

    if isinstance(a.node.expr, (sympy.logic.boolalg.BooleanTrue, sympy.logic.boolalg.BooleanFalse)):
        return True

    return False

def is_nested_int(s):
    return isinstance(s, torch.SymInt) and s.node.is_nested_int()

def _iterate_exprs(val: Union[SymInt, torch.Tensor]) -> Iterable[sympy.Basic]:
    if isinstance(val, SymTypes):
        # This allow applies to the jagged layout NestedTensor case as
        # nested ints are not symbolic
        if is_symbolic(val):
            yield val.node.expr
    elif isinstance(val, sympy.Basic):
        yield val
    elif isinstance(val, (int, float, bool)):
        pass
    elif isinstance(val, (tuple, list)):
        for s in val:
            yield from _iterate_exprs(s)
<<<<<<< HEAD
=======
    elif is_sparse_any(val):
        yield from _iterate_exprs(val.size())
>>>>>>> f34905f6
    elif isinstance(val, torch.Tensor):
        yield from _iterate_exprs(val.size())
        yield from _iterate_exprs(val.stride())
        yield from _iterate_exprs(val.storage_offset())
<<<<<<< HEAD
    elif is_sparse_any(val):
        yield from _iterate_exprs(val.size())
=======
>>>>>>> f34905f6
    elif val is None:
        pass
    else:
        raise AssertionError(f"cannot extract sympy expressions from {val} {type(val)}")

<<<<<<< HEAD
def free_symbols(val: Union[SymInt, torch.Tensor]) -> Set[sympy.Symbol]:
=======
def free_symbols(val: Union[SymInt, sympy.Expr, torch.Tensor]) -> Set[sympy.Symbol]:
>>>>>>> f34905f6
    if val is None:
        return set()
    itr = _iterate_exprs(val)
    # we need at least 1 to call union, so we hand code the identity
    try:
        first_expr = next(itr)
    except StopIteration:
        return set()

    return first_expr.free_symbols.union(*(e.free_symbols for e in itr))

def has_free_symbols(val: Union[SymInt, torch.Tensor]) -> bool:
    """Faster version of bool(free_symbols(val))"""
    return not all(e.is_number for e in _iterate_exprs(val))

# Like free_symbols, but filtered to only report unbacked symbols
def free_unbacked_symbols(x):
    # NB: keep synced with is_unbacked_symint
    return {s for s in free_symbols(x) if s.name.startswith(("u", "f"))}

# WARNING: Don't use this on Dynamo produced graphs, they don't have meta
# setup!
def is_symbol_binding_fx_node(node) -> Optional[sympy.Symbol]:
    if (
        node.op == "placeholder" and
        "val" in node.meta and
        isinstance(node.meta["val"], torch.SymInt) and
        isinstance(node.meta["val"].node.expr, sympy.Symbol)
    ):
        return node.meta["val"].node.expr
    return None

def find_symbol_binding_fx_nodes(graph):
    return {
        node.meta["val"].node.expr: node
        for node in graph.nodes
        if is_symbol_binding_fx_node(node)
    }

def definitely_true(a):
    """
    Returns True only if we can tell that a is True, possibly introducing
    a guard in the process.  If a depends on some unbacked SymInt, we may
    return False even though there may exist a possible value of the SymInt
    that would cause the expression to return True.

    When is it appropriate to use definitely_true?  First, if you can use
    a higher level combinator like parallel_or/parallel_and, prefer using
    those instead, they are definitely safe (modulo short-circuiting).
    Second, it can be used if the program would behave equivalently if
    definitely_true always returned False (parallel_or/parallel_and are
    examples of this pattern, modulo short-circuiting).  Finally, it even
    be OK if the program wouldn't behave equivalently, so long as the
    change is semantics preserving.  It can be semantics preserving if
    the program errors in more cases than it did previously (but otherwise
    behaves identically), or if it changes some quantity in a way that
    doesn't matter (e.g., strides often fall in this bucket.)
    """
    if isinstance(a, SymBool):
        if a.node.has_hint():
            return guard_bool(a)
        else:
            return False
    return bool(a)

def definitely_false(a):
    """
    Returns True only if we can tell that a is False, possibly introducing
    a guard in the process.  If a depends on some unbacked SymInt, we may
    return False even though there may exist a possible value of the SymInt
    that would cause the expression a to be False.  See definitely_true
    for more usage guidance.
    """
    if isinstance(a, SymBool):
        if a.node.has_hint():
            return not guard_bool(a)
        else:
            return False
    return not bool(a)

def statically_known_true(x: Union[bool, SymBool]) -> bool:
    """Returns True if x can be simplified to a constant and is true.

    .. note::
        This function doesn't introduce new guards, so the expression may end
        up evaluating to true at runtime even if this function returns False.

    Args:
        x (bool, SymBool): The expression to try statically evaluating

    """
    if isinstance(x, SymBool):
        expr = x.node.expr
        shape_env = x.node.shape_env
        try:
            simplified = shape_env._maybe_evaluate_static(expr)
            if simplified is not None:
                return bool(simplified)
        except Exception:
            log.debug("Could not simplify %s", expr)
        return False
    assert isinstance(x, bool)
    return x


def parallel_or(*args):
    """
    Evaluate the logical OR of several arguments, avoiding guarding on
    unbacked SymInts if another argument is definitely True.
    """
    if any(statically_known_true(a) for a in args):
        return True
    if any(definitely_true(a) for a in args):
        return True
    return any(args)

def parallel_and(*args):
    """
    Evaluate the logical FALSE of several arguments, avoiding guarding on
    unbacked SymInts if another argument is definitely False.
    """
    if any(statically_known_true(torch.sym_not(a)) for a in args):
        return False
    if any(definitely_false(a) for a in args):
        return False
    return all(args)

def sym_eq(x, y):
    """
    Like ==, but when run on list/tuple, it will recursively test equality
    and use sym_and to join the results together, without guarding.
    """
    if (isinstance(x, tuple) and isinstance(y, tuple)) or (isinstance(x, list) and isinstance(y, list)):
        if len(x) != len(y):
            return False
        return functools.reduce(operator.and_, map(sym_eq, x, y), True)
    elif isinstance(x, (int, torch.SymInt)) and isinstance(y, (int, torch.SymInt)):
        return x == y
    else:
        raise AssertionError(f"unexpected sym_eq between {type(x)} {type(y)}")

def guard_scalar(a):
    if isinstance(a, (SymBool, bool)):
        return guard_bool(a)
    elif isinstance(a, (SymInt, int)):
        return guard_int(a)
    elif isinstance(a, (SymFloat, float)):
        return guard_float(a)
    else:
        raise AssertionError(f"unrecognized scalar {a}")


@record_shapeenv_event()
def _constrain_symbol_range(shape_env, s: sympy.Symbol, compiler_min: int, compiler_max: int):
    upd_vr = ValueRanges(compiler_min, compiler_max)
    old_vr = shape_env.var_to_range.get(s, ValueRanges.unknown())
<<<<<<< HEAD
    new_vr = shape_env.var_to_range[s] = old_vr & upd_vr
    if new_vr != old_vr:
=======
    shape_env._update_var_to_range(s, upd_vr)
    if (new_vr := shape_env.var_to_range[s]) != old_vr:
>>>>>>> f34905f6
        log.info("_constrain_symbol_range %s [%s, %s]", s, new_vr.lower, new_vr.upper)


def _advise_is_size(a):
    """
    Don't use this directly; use torch._check_is_size instead.

    This is a softer version of _constrain_range_for_size (with min=0,
    max=Inf).  Instead of forcibly constraining a variable (and erroring if we
    failed to constrain it), it will simply advise us that a size is
    constrained in some way.  We will always defer a runtime assert for this
    constraint if we cannot prove it at compile-time, but we we only
    *sometimes* learn useful extra information at compile-time with this
    information.  This is in contrast to constrain_range_for_size, where if
    you don't call that on a fresh unbacked symint, chances are we will choke.

    TODO: Make Dynamo handle this appropriately if this is seen in Dynamo-ed
    code.  Right now this is only really used in code with AOTAutograd trace
    through, so it is not a big problem that this isn't supported, but in
    principle all of this code should be Dynamo'able too.

    TODO: I didn't support min/max because I didn't have a use case where this
    actually helped.  In principle we can support it, it just makes the
    implementation below more complicated.
    """

    # This must always succeed, because the sole allowed caller _check_is_size
    # was responsible for expect_true'ing this
    # This assert triggers expensive sym compute, do not do it until its cheap.
    # assert a >= 0

    # NB: it's important not to constrain range for size for *hinted* SymInts,
    # because it is not only unsound, it will immediately trip our asserts
    # that hints have to be consistent with static analysis!  If you somehow
    # have an unbounded SymInt that later constrains to 1, this will be
    # inconsistent with the range
    if (
        isinstance(a, SymInt)
        and isinstance(a.node, SymNode)
        and isinstance(a.node.expr, sympy.Symbol)
        and a.node.shape_env.is_unbacked_symint(a.node.expr)
    ):
        _constrain_range_for_size(a)

@record_shapeenv_event()
def _constrain_range_for_size(a, min: Optional[int] = None, max: Optional[int] = None):
    """
    This function is NOT INTENDED to be used by itself.
    """

    if isinstance(a, (SymFloat, SymBool)):
        raise ValueError("Constraining SymFloat/SymBool is nyi")

    assert isinstance(a, SymInt), "can only constrain range for SymInt"
    assert isinstance(a.node.expr, sympy.Symbol), "constraining non-Symbols NYI"

    if min is None:
        min = 0
    if max is None:
        max = sys.maxsize - 1

    if max < min:
        raise ValueError(
            "Maximum value to constrain_as_size can't be less than the specified min value, "
            "received min={min} and max={max}"
        )

    _constrain_symbol_range(
        a.node.shape_env,
        a.node.expr,
        compiler_min=min,
        compiler_max=max,
    )
    a.node.shape_env.size_like.add(a.node.expr)


# inclusive both ways
@record_shapeenv_event()
def constrain_range(a, *, min: Optional[int], max: Optional[int] = None):
    """
    Applies a constraint that the passed in SymInt must lie between min-max
    inclusive-inclusive, WITHOUT introducing a guard on the SymInt (meaning
    that it can be used on unbacked SymInts).  If min/max are None, we assume
    that the dimension is unbounded in that direction.  Repeated application
    of constrain_range intersects the ranges.  This is a fairly low level API
    that doesn't have a lot of safety guarantees (TODO: provide higher level
    APIs).

    Currently, we use this API in the following circumstance: when we allocate
    an unbacked SymInt, denoting an integer quantity which is data dependent,
    we ordinarily do not know anything about what values it may take.  This
    means that any sort of guard on it will immediately fail.  However, in
    many cases, we know something about the unbacked SymInt: for example, we
    know that nonzero(x).size(0) must be >= 0.  We use constrain_range to
    narrow the possible range, declaring that negative symbols are impossible.
    This permits to definitely answer True to queries like 'nnz >= 0', even if
    we don't know what the actual (hinted) value of 'nnz' is.  In fact, we
    actually use constrain_range to unsoundly discharge common guards: for an
    unbacked SymInt produced by nonzero, we will also assume that it is not
    equal to 0/1 (even though these are perfectly possible values at runtime),
    because we generally expect graphs that are valid for N=2 to also be valid
    for N=1.
    """
    if min is None:
        min = -sympy.oo
    if max is None:
        max = sympy.oo

    if max < min:
        raise ValueError(
            "Maximum value to constrain_as_size can't be less than the specified min value, "
            "received min={min} and max={max}"
        )

    if isinstance(a, int):
        if not (min <= a <= max):
            raise ValueError(f"Invalid value {a} for range [{min}:{max}]")
        return

    if isinstance(a.node.expr, sympy.Integer):
        if not (min <= int(a.node.expr) <= max):
            raise ValueRangeError(f"Invalid value {int(a.node.expr)} for range [{min}:{max}]")
        return
    assert isinstance(a.node.expr, sympy.Symbol), "constraining non-Symbols NYI"

    # TODO: Shouldn't we install a guard if the symbol is backed?  Or is the
    # semantics that this is an "unchecked" assert (but it this actually
    # something useful?  Might be better to restrict only for unbacked
    # SymInt).
    _constrain_symbol_range(
        a.node.shape_env,
        a.node.expr,
        compiler_min=min,
        compiler_max=max,
    )


@record_shapeenv_event()
def constrain_unify(a, b):
    """
    Given two SymInts, constrain them so that they must be equal.  NB:
    this will not work with SymInts that represent nontrivial expressions
    (yet!)
    """
    # TODO: this does not install a deferred runtime assert yet

    # TODO: Maybe dedupe this with _maybe_guard_rel?
    if not isinstance(a, SymInt):
        if not isinstance(b, SymInt):
            assert a == b
        else:
            assert isinstance(b.node.expr, sympy.Symbol), "constraining non-Symbols NYI"
            shape_env = b.node.shape_env
            shape_env.replacements[b.node.expr] = sympy.Integer(a)
    else:
        # TODO: Actually, we can support this as long as one of them is a symbol.
        # NB: We can't actually do "unification" as our operators are not
        # injective
        assert isinstance(a.node.expr, sympy.Symbol), "constraining non-Symbols NYI"
        shape_env = a.node.shape_env
        if not isinstance(b, SymInt):
            shape_env.replacements[a.node.expr] = sympy.Integer(b)
        else:
            assert a.node.shape_env is b.node.shape_env
            assert isinstance(b.node.expr, sympy.Symbol), "constraining non-Symbols NYI"
            new_var = shape_env._find(a.node.expr)
            shape_env.replacements[b.node.expr] = new_var

# Assume that a boolean is true for the purposes of subsequent symbolic
# reasoning.  This will keep track of corresponding runtime checks to verify
# that the result is upheld: either as a regular guard, or as a special set
# of asserts which are triggered when an unbacked SymInt is allocated.
#
# DO NOT use this function for these cases:
#
#  - This is inappropriate for "branching" conditions (where both
#    true and false result in valid programs).  We will always assume
#    the condition evaluates true, and so it will never be possible
#    to trace the false condition when you use it.  For true branching
#    on unbacked SymInts, you must use torch.cond; if you incorrectly
#    use expect_true in this case, you will make the false branch
#    unreachable (as we will simply assume that only the true branch
#    is ever exercised).
#
#  - This is inappropriate for situations where you know some other system
#    invariant guarantees that this property holds, since you don't
#    really need to insert a runtime check in that case.  Use something
#    like constrain_range in that case.
#
# This API has a hitch.  To avoid having to reimplement error reporting
# capabilities, this function CAN return False.  The invariant is that
# the surrounding code must raise an error when this function returns
# False.  This is quite low level, so we recommend using other functions
# like check() which enforce this in a more intuitive way.
#
# By the way, this name is a nod to the __builtin_expect macro,
# which is used similarly (but unlike __builtin_expect, you MUST fail
# in the unlikely branch.)  (I think expect is a good name; in recent
# versions of C++, this is replaced with [[likely]], which is weaker
# and not accurate for this function!)
def expect_true(a, skip: int = 0):
    if isinstance(a, SymBool):
        # TODO: check perf implications of this
        frame = inspect.currentframe()
        for _ in range(skip + 1):  # always run this loop at least once
            frame = frame.f_back
        return a.node.expect_true(frame.f_code.co_filename, frame.f_lineno)
    assert type(a) is bool, a
    return a

def guard_bool(a):
    if isinstance(a, SymBool):
        return a.node.guard_bool("", 0)  # NB: uses Python backtrace
    assert type(a) is bool, a
    return a

def guard_int(a):
    if isinstance(a, SymInt):
        return a.node.guard_int("", 0)  # NB: uses Python backtrace
    assert type(a) is int, a
    return a

def guard_float(a):
    if isinstance(a, SymFloat):
        return a.node.guard_float("", 0)  # NB: uses Python backtrace
    assert isinstance(a, float), a
    return a

# Given a GraphModule, return all the FakeTensors for all the placeholders
def fx_placeholder_vals(gm):
    return [n.meta['val'] for n in gm.graph.nodes if n.op == "placeholder"]

def fx_placeholder_targets(gm):
    return [n.target for n in gm.graph.nodes if n.op == "placeholder"]

# Given a GraphModule and arguments to run it with, evaluate that the guards
# for its associated ShapeEnv are satisfied by the passed arguments.  This
# WILL check for duck sizing.
def eval_guards(gm, *args, ignore_static=True):
    return gm.shape_env.evaluate_guards_for_args(fx_placeholder_vals(gm), args, ignore_static=ignore_static)

def bind_symbols(gm, *args):
    return gm.shape_env.bind_symbols(fx_placeholder_vals(gm), args)

def _assert_bound_is_rational(expr: sympy.Expr, bound: ValueRanges):
    """
    We assert that the bounds are either Boolean, or not finite, or can be computed
    in exact prevision via rational arithmetic.
    The only exception to this is the rare case when the user calls `sqrt(s0)`
    sqrt is turned into sympy.Pow so we just match for that (it matches more things, but still)
    """
    assert bound.lower.is_rational or bound.lower.is_Boolean or not bound.lower.is_finite or expr.has(sympy.Pow), (bound, expr)
    assert bound.upper.is_rational or bound.upper.is_Boolean or not bound.upper.is_finite or expr.has(sympy.Pow), (bound, expr)

class DimDynamic(Enum):
    """
    Controls how to perform symbol allocation for a dimension.  It is always
    sound to default this to DYNAMIC, but the policies DUCK and STATIC can
    result in better trace-time and compile-time performance, as they reduce
    the number of allocated symbols and generally make your graph more static.

    NB: If we notice you've applied a constraint to the dimension, we will
    force it to DYNAMIC for simplicity.

    DimDynamic is controlled by a variety of higher level UX features.
    Currently:

    - In eager mode, the default policy is DUCK.
        - The default is changed to STATIC with assume_static_by_default.
        - An individual dim is marked DYNAMIC if you mark_dynamic_dim.
    - In export mode, the default policy is STATIC.
        - An individual dim is marked DYNAMIC if you mention it as dynamic_dim
          in the constraints kwarg.
    """
    # Treat the dimension symbolically
    DYNAMIC = 0
    # Treat the dimension symbolically, but if its hint matches another
    # dynamic dimension, unify the two symbols ("duck sizing")
    DUCK = 1
    # Treat the dimension statically based on its hint
    STATIC = 2


# NB: These constraints affect both clients and backends: given some
# constraint C, the client must pass inputs that satisfy the constraint,
# while a backend must not introduce guards BEYOND this constraint.
# For clarity, we document the implications on both sides for both the client
# and the backend.
#
# NB: These constraints are on a *single* dimension.  In principle, we could
# also have multi-dimension constraints, but our guess is that this is not
# actually useful and so we are not supporting it right now.
#
# NB: Strict constraints are typically only suitable for export, as in eager
# a backend like inductor may validly introduce extra, discretionary guards
# to improve performance of code.  A StrictMinMaxConstraint would be brittle
# under future optimizations performed by inductor; we don't guarantee
# eager code with StrictMinMaxConstraint will keep working in the future!

@dataclass(frozen=True)
class Constraint:
    warn_only: bool

@dataclass(frozen=True)
class StrictMinMaxConstraint(Constraint):
    """
    For clients: the size at this dimension must be within 'vr' (which
    specifies a lower and upper bound, inclusive-inclusive) AND it
    must be non-negative and should not be 0 or 1 (but see NB below).

    For backends: there must not be any guards on this dimension which
    are not implied by the given lower and upper bound.  Regardless of
    the lower bound, the backend can assume the size is non-negative
    and that it is not 0 or 1.

    An unbounded StrictMinMaxConstraint can be thought of as a strict version
    of "RelaxedUnspecConstraint".

    NB: Export will often unsoundly assume that a graph works for 0/1, even
    though at trace time we assumed size is not 0 or 1.  The idea is that
    if we produce a graph that works for a range of values, it will be OK
    for N=0/1 too.
    """
    vr: ValueRanges

    def render(self, source: Source):
        """Format the constrain equation"""
        # TODO: better printing for -oo and oo
        return f"{self.vr.lower} <= {source.name()} <= {self.vr.upper}"

@dataclass(frozen=True)
class RelaxedUnspecConstraint(Constraint):
    """
    For clients: no explicit constraint; constraint is whatever is implicitly
    inferred by guards from tracing.

    For backends: there must exist at least TWO possible values for the
    size at this dimension which satisfy the guards for this dimension.

    In other words, this constraint helps us distinguish between "we don't
    care if this dimension specializes or not" versus "this dimension must be
    unspecialized."  However, this constraint doesn't say very much about what
    specialization is permitted; for example, if we guard on a size being
    even, this would still be acceptable under an unspec constraint.  This
    makes RelaxedUnspecConstraint useful for eager mode, where your backend compiler
    may add constraints to otherwise dynamic dimensions; we can't assert that
    there are NO guards as this is brittle because compilers should be able to
    add extra constraints.  If you want to assert that there are no guards,
    use StrictMinMaxConstraint with an unbounded ValueRanges.
    """
    def render(self, source: Source):
        return f"RelaxedUnspecConstraint({source.name()})"

# NB: None here indicates the client constraint is whatever is implicitly
# inferred by guards from tracing, and that a backend can add whatever guards
# it wants (including fully specializing the value).
DimConstraint = Union[StrictMinMaxConstraint, RelaxedUnspecConstraint, None]

@dataclass(frozen=True)
class EqualityConstraint(Constraint):
    """
    Represent and decide various kinds of equality constraints between input sources.

    A "source pair" is a pair of input sources for dynamic dimensions that
    are specified equal. We represent `source_pairs` in a union-find forest
    so that we can efficiently check whether two such sources are transitively equal.

    A "derived equality" relates an input source to an expression over a root.
    The root can be another input source, corresponding to some dynamic dimension,
    or a phantom symbol that does not directly represent any dynamic dimension. We
    represent `derived_equalities` involving input sources in a transitively-closed map
    so that we can efficiently check whether an input source is transitively equal to
    a given expression over another input source.
    (NOTE: In contrast, it is easy to decide whether an input source is transitively equal
    to a given expression over a phantom symbol; such expressions are already in canonical
    form and so the problem reduces to symbolic expression equality.)
    """
    source_pairs: List[Tuple[Source, Source]]
    derived_equalities: List[Tuple[Source, Union[Source, sympy.Symbol], Callable[[sympy.Expr], sympy.Expr]]]
    phantom_symbols: List[sympy.Symbol]

    def __post_init__(self):
        """Pre-processing to answer queries `is_equal` and `is_derived` below.

        Example: Suppose we are given:
          source_pairs [a = b, b = c]
          derived_equalities [d = c + 1, e = d - 1]
        We first construct a union find with source_pairs:
          _parents = {a: a, b: a, c: a}
        Then we compute canonical symbolic expressions, recursively applying derived_equalities
        until we bottom out:
          _defs = {d: c + 1, e: (c + 1) - 1 aka c}
        """

        # self._parents is a map from input sources to input sources where, conceptually,
        # these are directed edges in a union-find forest
        _parents: Dict[Source, Source] = {}
        object.__setattr__(self, "_parents", _parents)
        # self._defs is a map from input sources to "canonical" symbolic expressions,
        # i.e., unary expressions with symbols that corresponds to regular Dims (i.e.,
        # not derived Dims)
        _defs: Dict[Source, sympy.Expr] = {}
        object.__setattr__(self, "_defs", _defs)

        for source1, source2 in self.source_pairs:
            # preprocess into a union-find forest
            self._union(self._find(source1), self._find(source2))
        for source, root, fn in self.derived_equalities:
            # preprocess into a transitively-closed map
            # NOTE(avik): we reuse the union-find forest for canonicalizing input sources
            if isinstance(root, sympy.Symbol):
                self._defs[self._find(source)] = fn(root)
            else:
                self._defs[self._find(source)] = fn(self._rewrite(root))

    def _find(self, source):
        # chase edges to find the root of this equivalence class
        if source in self._parents:
            return self._find(self._parents[source])
        else:
            return source

    def _union(self, root1, root2):
        # merge two equivalence classes by adding an edge from one root to the other
        if root1 != root2:
            self._parents[root1] = root2

    def _rewrite(self, src):
        # always represent the given source by the root of its equivalence class
        src = self._find(src)
        if src in self._defs:
            # simply look up the definition if it exists
            # NOTE(avik): This works because definitions are always transitively-closed;
            # otherwise we would have to do recursive rewriting.
            return self._defs[src]
        else:
            # otherwise, create a symbol representing the source
            return sympy.Symbol(src.name())

    def is_equal(self, source1, source2):
        return (
            # check whether source1 and source2 have the same root
            self._find(source1) == self._find(source2) or
            # check whether source1 is derived equal to source2
            self.is_derived(source1, source2, lambda x: x)
        )

    def is_derived(self, src, symbol_src, fn):
        # check whether both src and symbol_src have the same definition
        return self._rewrite(src) == fn(self._rewrite(symbol_src))


def _assert_symbol_context(symbolic_context):
    assert isinstance(symbolic_context, SymbolicContext), "Invalid symbolic_context object"
    assert type(symbolic_context) is not SymbolicContext, "Illegal usage of symbolic_context ABC"


@dataclass(frozen=True)
class SymbolicContext:
    """
    Data structure specifying how we should create symbols in
    ``create_symbolic_sizes_strides_storage_offset``; e.g., should
    they be static or dynamic.

    This is an abstract base class because we are probably going to add
    another version of this that says "use exactly these SymInts, don't
    allocate fresh symbols."
    """
    pass


@dataclass(frozen=True)
class StatelessSymbolicContext(SymbolicContext):
    """
    Create symbols in ``create_symbolic_sizes_strides_storage_offset`` via
    a symbolic_context determination as given by ``DimDynamic`` and ``DimConstraint``.
    This will cause fresh symbols to be allocated
    """
    dynamic_sizes: DimList[DimDynamic]
    constraint_sizes: DimList[DimConstraint] = None
    # If the tensor is a view, this should be populated for the base. It contains
    # information on how to allocate symbols when recursively fakeifying the base
    # during view fake-ification.
    view_base_context: Optional[SymbolicContext] = None
    # TODO: add storage offset and stride symbolic_context

    def __post_init__(self):
        if self.constraint_sizes is None:
            object.__setattr__(self, 'constraint_sizes', [None] * len(self.dynamic_sizes))


# note [Tensor Fakification and Symbol Caching]
#
# As of the time of this note, dynamo creates a fresh fake tensor mode for backends.
# The reason we do this is because there are certain classes of operations, namely,
# metadata mutations, that change tensor size, stride, etc. This means that the fake tensor
# state at the end of a dynamo trace is different than the fake tensor state at the beginning
# of a trace. Backends like aot_autograd need a fresh fake tensor to correctly track metadata mutation,
# view relationships, etc.
#
# As we create a new fake mode, we also lose the memoization that comes with it. Rather than
# transfer the memoization cache, we instead transfer the shape env. However, with this
# comes nuance - as dynamo is selective in how it makes symbolic shapes. Due to strategies in
# automatic dynamic and constraints, the policy for which dims are dynamic is nuanced and varies across
# recompilations.
#
# In order to preserve the symbolic decisions made during dynamo tensor fakification, we pass
# a StatefulSymbolicContext at creation time. This object is tracked, per tensor, on the TracingContext.
# The lifecycle of this object should match the lifecycle of the original dynamo tracked tensor, and it is
# safe to reuse this object as many times as necessary to create a fake tensor. Fake tensors
# created with new fake modes should produce the same exact symbols as the original, providing the same shape_env
# is used.
# TODO(voz): Shape env validation
@dataclass(frozen=True)
class StatefulSymbolicContext(StatelessSymbolicContext):
    """
    Create symbols in ``create_symbolic_sizes_strides_storage_offset`` via
    a symbolic_context determination as given by a cache of Source:Symbol. A cache hit
    will reuse a stored symbol, and a cache miss will write to this cache.

    This behaves like StatelessSymbolicContext, except the cache supersedes the
    other values - dynamic_sizes and constraint_sizes will not be read if we cache
    hit.

    It is the cache owners responsibility to maintain the lifecycle of the cache
    w/r/t different shape_envs, clearing, etc.
    """
    tensor_source: Source = None
    # Why is this keyd on int first?
    # That integer is actually the id of the shape_env. This cache short-circuits symbol
    # creation, and we must store it per shape env. Now, while tracing invariants are a single
    # shape env per tracing context, and every new frame gets a new shape_env. So where would we have
    # multiple shape envs? The answer lies in recording. When we are replaying, replay_shape_env_events
    # is invoked, and creates a new shape_env. Replaying events against this new shape_env will
    # cause it to fail with unknown symbols, as the symbols cached here will skip creation, and never
    # get recorded in var_to_val, etc.
    # TODO(voz): consider a weakref to the shape_env here
    shape_env_to_source_to_symbol_cache : Dict[int, Dict["TensorPropertySource", "sympy.Expr"]] = None

    def __post_init__(self):
        # The None default is annoying, but required because of dataclass limitations
        assert self.tensor_source is not None
        if not self.shape_env_to_source_to_symbol_cache:
            object.__setattr__(self, 'shape_env_to_source_to_symbol_cache', {})


@dataclass(frozen=True)
class SubclassSymbolicContext(StatefulSymbolicContext):
    """
    The correct symbolic context for a given inner tensor of a traceable tensor subclass
    may differ from that of the outer symbolic context. This structure allows for this
    flexibility, with inner symbolic contexts mapped via attr -> symbolic context.
    """
    inner_contexts: Dict[str, SymbolicContext] = None

    def __post_init__(self):
        super().__post_init__()
        if self.inner_contexts is None:
            self.inner_contexts = {}


def is_symbolic(val: Union[int, SymInt, float, SymFloat, bool, SymBool]) -> bool:
    if isinstance(val, (int, float, bool)):
        return False
    return val.node.is_symbolic()

IndicatorTypes = (IsNonOverlappingAndDenseIndicator,)

@lru_cache(256)
def safe_expand(r):
    if hasattr(r, 'expand'):
        try:
            return sympy.expand(r)
        except RecursionError:
            log.warning("RecursionError in sympy.expand(%s)", r)
            return r
    else:
        return r

def error():
    raise AssertionError("shouldn't be hit")


# TODO: Deduplicate this with torch/_prims_common/__init__.py
def eval_is_non_overlapping_and_dense(sizes, strides):
    return int(guard_bool(_eval_is_non_overlapping_and_dense(sizes, strides)))

def _eval_is_non_overlapping_and_dense(sizes, strides):
    dim = len(sizes)

    # Short-circuits for tensors of rank one, which are
    # non-overlapping and "dense" if their stride is one
    # or it is a 0/1 element tensor
    if dim == 1:
        return strides[0] == 1 or sizes[0] < 2

    # Checks that there exists a permutation of the strides s.t. the tensor would be contiguous
    # Sorts (length, stride) pairs by stride
    lengths_and_strides = sorted(
        zip(sizes, strides), key=operator.itemgetter(1)
    )

    # Unlike the C++ code, we don't move the 0/1 size dimensions to the
    # end.  So we have to keep going for this code.
    expected_stride = 1
    for length, stride in lengths_and_strides:

        if length == 1:
            continue

        if stride != expected_stride:
            return False

        expected_stride *= length

    return True


def cast_symbool_to_symint_guardless(symbool: torch.SymBool) -> torch.SymInt:
    int_sym = sympy.Piecewise((1, symbool.node.expr), (0, True))
    return symbool.node.shape_env.create_symintnode(int_sym, hint=int(symbool.node.require_hint()))

SYMPY_INTERP = {
    'Abs': operator.abs,
    'Eq': operator.eq,
    'Ne': operator.ne,
    'Gt': operator.gt,
    'Lt': operator.lt,
    'Le': operator.le,
    'Ge': operator.ge,
    'Min': min,
    'Max': max,
    'Mod': operator.mod,
    'FloorDiv': operator.floordiv,
    'TrueDiv': operator.truediv,
    'IsNonOverlappingAndDenseIndicator': eval_is_non_overlapping_and_dense,
    'floor': math.floor,
    'ceiling': math.ceil,
    'cast_symbool_to_symint_guardless': cast_symbool_to_symint_guardless,
    'Round': builtins.round,
    'RoundDecimal': builtins.round,
}


def _lru_cache(fn, maxsize=None):
    """
    Wrapper around lru_cache that clears when new info about shapes has been
    updated.

    Use lru_cache if the output is always the same, regardless of the
    constraints we know now (i.e. evaluate_expr)

    Use _lru_cache otherwise.

    Also note that this depends on _update_version_counter being called on the
    shape environment whenever the constraints are updated, otherwise the cache
    will not be cleared.
    """
    fn_cache = lru_cache(maxsize)(fn)
    prior_version = 0

    if config.validate_shape_env_version_key:
        prior_key = None

        @functools.wraps(fn)
        def wrapper(self, *args, **kwargs):
            nonlocal prior_version, prior_key
            if prior_key is None:
                prior_key = self._get_key()

            if prior_version != self._version_counter:
                fn_cache.cache_clear()
                prior_version = self._version_counter
                prior_key = self._get_key()
            else:
                assert prior_key == self._get_key(), \
                    "ShapeEnv cache key changed without version being updated!"

            return fn_cache(self, *args, **kwargs)

    else:

        @functools.wraps(fn)
        def wrapper(self, *args, **kwargs):
            nonlocal prior_version
            if prior_version != self._version_counter:
                fn_cache.cache_clear()
                prior_version = self._version_counter

            return fn_cache(self, *args, **kwargs)

    wrapper.cache_clear = fn_cache.cache_clear
    wrapper.cache_info = fn_cache.cache_info  # type: ignore[attr-defined]
    return wrapper


# This is pretty similar to ShapeGuard but it also comes with a message,
# and is exclusively used for things that MUST be true (unlike guards,
# which can evaluate False, in which case you just choose not to use
# a particular specialization)
@dataclass(frozen=True)
class RuntimeAssert:
    expr: sympy.Expr
    msg: str = field(repr=False)
    stack: str = field(repr=False)


class ShapeGuardPrinter(StrPrinter):
    def __init__(
        self,
        symbol_to_source,
        source_ref,
        var_to_sources,
    ):
        super().__init__()
        self.symbol_to_source = symbol_to_source
        self.source_ref = source_ref
        self.var_to_sources = var_to_sources

    def _print_Not(self, expr):
        return 'not %s' % (self.parenthesize(expr.args[0], PRECEDENCE["Not"]))

    def _print_And(self, expr):
        return self.stringify(expr.args, " and ", PRECEDENCE["And"])

    def _print_Or(self, expr):
        return self.stringify(expr.args, " or ", PRECEDENCE["Or"])

    def _print_Symbol(self, expr) -> str:
        assert isinstance(expr, sympy.Symbol), str(type(expr))

        def repr_symbol_to_source():
            return repr({
                symbol: [s.name() for s in sources]
                for symbol, sources in self.symbol_to_source.items()
            })

        assert self.symbol_to_source.get(expr), (
            f"{expr} (could be from {[s.name() for s in self.var_to_sources[expr]]}) "
            f"not in {repr_symbol_to_source()}.  If this assert is failing, it could be "
            "due to the issue described in https://github.com/pytorch/pytorch/pull/90665"
        )
        return self.source_ref(self.symbol_to_source[expr][0])


class LoggingShapeGuardPrinter(ShapeGuardPrinter):
    def __init__(self, var_to_sources):
        super().__init__(var_to_sources, lambda n: n.name(), var_to_sources)


class DynamicDimConstraintPrinter(StrPrinter):
    """
    Printer for dynamic dim constraints.
    - Instead of t.size()[d] it prints dynamic_dim(t, d)
    - Instead of Eq(_, _), Mod(_, _), etc. it prints _ == _, _ % _, etc.

    We use this to suggest code for specifying dynamic dim constraints.
    """
    def __init__(self, symbol_to_source, source_name_to_debug_name):
        super().__init__()
        self.symbol_to_source = symbol_to_source
        self.source_name_to_debug_name = source_name_to_debug_name

    def print_source(self, source) -> str:
        if self.source_name_to_debug_name:
            return source.name()
        return f"dynamic_dim({source.base.name()}, {source.idx})"

    def _print_Symbol(self, expr) -> str:
        assert isinstance(expr, sympy.Symbol), str(type(expr))
        assert self.symbol_to_source.get(expr), (
            f"Unknown symbol {expr} created by constraints solver"
        )
        return self.print_source(self.symbol_to_source[expr][0])

    def _print_Relational(self, expr):
        return '{} {} {}'.format(
            self.parenthesize(expr.lhs, precedence(expr)),
            expr.rel_op,
            self.parenthesize(expr.rhs, precedence(expr))
        )


class DimConstraints:
    """
    Custom solver for a system of constraints on symbolic dimensions.
    Solutions are "static" values or simplified "dynamic" constraints.
    """

    def __init__(self, symbol_to_source, var_to_val, marked_dynamic, source_name_to_debug_name):
        # We try to solve systems of inequalities with 1 free variable.
        self._univariate_inequalities: Dict[sympy.Symbol, Set[sympy.Expr]] = defaultdict(set)
        # Among them, we prioritize solving for a free variable that has equalities.
        # NOTE: _symbols_with_equalities is always a subset of _univariate_inequalities.keys()
        # and removing a symbol from the former => removing it from the latter.
        self._symbols_with_equalities: Set[sympy.Symbol] = set()
        # A solution of a free variable with equalities becomes a substitution.
        # We use these substitutions to simplify other constraints.
        # NOTE: removing a symbol from _symbols_with_equalities => adding it to _substitutions.
        self._substitutions: Dict[sympy.Symbol, sympy.Integer] = {}

        # In general, constraints may have // and % operations.
        # Of course, // can be expressed in terms of / and %.
        # Our inequality solver can handle / but not %. So we need to transform them away.
        # We do so by using the values of variables as hints to evaluate %.
        # For soundness we record additional congruence guards and solve them separately.
        self._var_to_val: Dict[sympy.Symbol, sympy.Integer] = var_to_val
        self._congruences: Set[sympy.Expr] = defaultdict(set)

        # We do not try to (directly) solve inequalities with > 1 free variables.
        # NOTE: free variables in these inequalities cannot also be in _substitutions.
        self._multivariate_inequalities: Set[sympy.Expr] = set()

        # We park external equalities between free variables here.
        self._symbolic_equivalences: List[Tuple[Source, sympy.Expr]] = []

        # Solutions come in two forms:
        # - (static) specializations
        # - (dynamic) inequalities / congruences
        self._static_results: Set[str] = set()
        self._dynamic_results: Set[str] = set()

        # printer for solutions
        self._dcp = DynamicDimConstraintPrinter(symbol_to_source, source_name_to_debug_name)

        # inconsistencies found on substituting with concrete values / static solutions
        self._inconsistencies: List[str] = []

        # symbols that are marked dynamic
        self._marked_dynamic = marked_dynamic

    def rewrite_with_congruences(self, s, expr):
        """
        Eliminate expressions of the form b // d and b % d while adding congruences of the form b % d == k.
        This leaves rational operators (in particular of the form b / d) that our inequality solver can handle.
        We solve the added congruences separately (using our congruence solver, see below).
        """
        def mod_handler(*args):
            # Suppose that we have an expression of the form b % d with free variable s.
            # Using the value of s as a "hint," we can evaluate b % d to a value k.
            # Then we can rewrite b % d to k while adding the guard b % d == k.

            # NOTE(avik): This abstraction is provably sound but, in general, incomplete. It is complete IFF
            # the original expression always evaluates to a constant value (i.e., it does not vary with s).
            # In other words,
            # - solutions of s with the rewritten expression are guaranteed to also be solutions of s with
            #   the original expression;
            # - while it may be possible to find solutions of s with the original expression that are not
            #   solutions with the rewritten expression, in that case the original expression cannot evaluate
            #   to the same value for all solutions of s.
            #
            # Should we be worried about this incompleteness? No, because of the following reasons:
            # 1. It unblocks dramatic simplification that would not be otherwise possible with current tech
            #    (i.e., "don't let perfect be the enemy of the good").
            # 2. We already have a tradition of using hints to add guards in the compiler for making progress.
            # 3. We have not yet seen a counterexample arise in practice! In particular, any congruence guards
            #    we generate (or simplify to) seem to be of the form b % d == k where k is a constant.
            #
            # Here's a theoretical counterexample: 3*s % (s + 1) == s - 2, that is satisfied by all s >= 2.
            # With any hint (say) s = k, we'd rewrite this to: 3*s % (s + 1) == k - 2. But, substituting, we
            # would then get k - 2 == s - 2, and thus s = k as the (only, constant) solution!
            base, divisor = args
            base, divisor = self.rewrite_with_congruences(s, base), self.rewrite_with_congruences(s, divisor)
            mod_reduced = base.xreplace(self._var_to_val) % divisor.xreplace(self._var_to_val)
            congruence = (base - mod_reduced) % divisor
            if congruence != 0:
                self._congruences[s].add(congruence)
            return mod_reduced

        def floor_div_handler(*args):
            # Suppose that we have an expression of the form b // d with free variable s.
            # Using the value of s, we can evaluate b % d to a value k.
            # Then we can rewrite b // d to (b - k) / d, while adding the guard b % d == k.

            # NOTE(avik): This is exactly equivalent to rewriting b // d as (b - (b % d)) / d
            # and eliminating b % d as above.
            base, divisor = args
            base, divisor = self.rewrite_with_congruences(s, base), self.rewrite_with_congruences(s, divisor)
            mod_reduced = base.xreplace(self._var_to_val) % divisor.xreplace(self._var_to_val)
            congruence = (base - mod_reduced) % divisor
            if congruence != 0:
                self._congruences[s].add(congruence)
            return (base - mod_reduced) / divisor

        if expr.has(Mod):
            expr = expr.replace(Mod, mod_handler)
        if expr.has(FloorDiv):
            expr = expr.replace(FloorDiv, floor_div_handler)
        return expr

    def add(self, expr) -> bool:
        """Add an expression to the set of constraints.

        Return whether the expression is a trivial constraint (i.e., an obvious tautology).
        """
        if expr == sympy.true:
            return True
        orig_expr = expr
        orig_reduced = orig_expr.xreplace(self._var_to_val)
        # TODO(avik): https://github.com/pytorch/pytorch/issues/101093
        # It is possible that `expr` will fail the consistency check because of
        # precision errors. Specifically, on substituting its free symbols with
        # their concrete values, we might end up comparing floats. Until we have
        # a fix for this issue, we delay raising such failures. See solve().
        if orig_reduced == sympy.false:
            self._inconsistencies.append(f"{orig_expr} is inconsistent!")
        if isinstance(expr, sympy.Ne):
            # we're not going to do anything useful with these, so drop them
            return False
        free_symbols = expr.free_symbols
        assert free_symbols, f"Did not expect constraint with no free variables: {expr}"
        if len(free_symbols) > 1:
            # multivariate: record and move on
            self._multivariate_inequalities.add(expr)
        else:
            # univariate: can solve these immediately
            s = next(iter(free_symbols))
            # eliminate // and % (see documentation of `rewrite_with_congruences` above)
            old_n_congruences = len(self._congruences[s])
            expr = self.rewrite_with_congruences(s, expr)
            new_n_congruences = len(self._congruences[s])
            if expr == sympy.true:
                return old_n_congruences == new_n_congruences
<<<<<<< HEAD
            reduced = expr.subs(self._var_to_val)
=======
            reduced = expr.xreplace(self._var_to_val)
>>>>>>> f34905f6
            if reduced == sympy.false:
                self._inconsistencies.append(
                    f"{expr}, obtained by rewriting {orig_expr} with congruences, "
                    "is inconsistent!"
                )
            if isinstance(expr, sympy.Eq):
                # special status for symbols that have equalities (see `solve` below)
                self._symbols_with_equalities.add(s)
            self._univariate_inequalities[s].add(expr)
        return False

    def add_equality(self, source, expr):
        """Add an equality constraint"""
        if expr.is_number:
            # specialization, right here
            self._static_results.add(f"{source.name()} == {expr}")
        else:
            # these will resolve to either specializations or dynamic equality constraints
            self._symbolic_equivalences.append((source, expr))

    def _reduce_congruences(self):
        reduced_congruences = {}
        for s, congruences in self._congruences.items():
            remainder_modulus_pairs = []
            congruences_to_check = set()
            for congruence in congruences:
                base, divisor = congruence.args
                # We are given a congruence of the form base % divisor == 0 with a free variable s. So:
                # - we transform this into an equation of the form base = divisor * tmp;
                # - we solve this equation for s to get a linear solution with free variable tmp.
                tmp = sympy.Symbol("tmp", integer=True)
                symbol, solution = sympy.solve_linear(base - divisor * tmp, symbols=[s])
                # See https://docs.sympy.org/latest/modules/solvers/solvers.html#sympy.solvers.solvers.solve_linear
                # for how to interpret the results.
                if s == symbol:
                    # This means the solution is of the form s = modulus*tmp + remainder.
                    modulus, remainder = sympy.polys.polytools.div(solution, tmp)
                    if isinstance(modulus, sympy.Integer) and isinstance(remainder, sympy.Integer):
                        # Make sure 0 <= remainder <= modulus.
                        remainder = remainder % modulus
                        remainder_modulus_pairs.append((remainder, modulus))
                        continue
                # This means that we did not get a unique solution to the equation.
                # No problem, we will check it.
                congruences_to_check.add(congruence)
            # Finally we solve for a congruence s such that s = r_i mod m_i for each (r_i, m_i).
            # The solution will be a congruence of the form s = r mod m.
            # NOTE(avik): Since the given m_i may not be pairwise coprime, we can't just use CRT.
            if remainder_modulus_pairs:
                remainder, modulus = sympy.ntheory.modular.solve_congruence(*remainder_modulus_pairs)
                reduced_congruences[s] = {(s - remainder) % modulus}
                substitution = {s: modulus * sympy.Symbol("tmp", integer=True) + remainder}
                reduced_congruences[s].update(
                    congruence for congruence in congruences_to_check
                    if not sympy.checksol(congruence, substitution)
                )
            else:
                reduced_congruences[s] = congruences_to_check

        return reduced_congruences

    def _raise_inconsistencies(self):
        if self._inconsistencies:
            msg = "\n".join(self._inconsistencies)
            self._inconsistencies.clear()
            raise ValueError(f"The following inconsistencies were found:\n{msg}")

    def _force_specialization(self, s):
        val = self._var_to_val[s]
        self._static_results.add(f"{self._dcp.symbol_to_source[s][0].name()} == {val}")
        self._substitutions[s] = val

    def _specialize_divisor_symbols(self):
        for expr in self._multivariate_inequalities:
            for atom in expr.atoms(FloorDiv, Mod):
                _, divisor = atom.args
                for s in divisor.free_symbols:
                    self._force_specialization(s)

        multivariate_inequalities = self._multivariate_inequalities
        self._multivariate_inequalities = set()
        for expr in multivariate_inequalities:
<<<<<<< HEAD
            self.add(expr.subs(self._substitutions))
=======
            self.add(expr.xreplace(self._substitutions))
>>>>>>> f34905f6
        self._raise_inconsistencies()
        self._univariate_inequalities = {
            s: exprs
            for s, exprs in self._univariate_inequalities.items()
            if s not in self._substitutions
        }
        self._congruences = {
            s: congruences
            for s, congruences in self._congruences.items()
            if s not in self._substitutions
        }

    def solve(self, disable_congruences=True, disable_equivalences=True):
        """Solve the system of constraint equations to find simplified constraints
        """
        self._raise_inconsistencies()
        # as long as there are symbols with equalities, solve for them
        # NOTE(avik): this is guaranteed to terminate (#iterations <= #symbols)
        while self._symbols_with_equalities:
            s = self._symbols_with_equalities.pop()
            exprs = self._univariate_inequalities.pop(s)
            solution = sympy.solvers.inequalities.reduce_inequalities(exprs, s)
            if isinstance(solution, sympy.And):
                solution = next((arg for arg in solution.args if isinstance(arg, sympy.Eq)), solution)
            assert isinstance(solution, sympy.Eq), f"Expected an equality constraint for {s}, got {solution}"
            symbol, val = solution.args
            assert symbol == s, f"Expected a constraint on {s} instead of on {symbol}"
            # because this is univariate, the solution is a specialization
            self._static_results.add(f"{self._dcp.symbol_to_source[s][0].name()} == {val}")
            # add this as a substitution to simplify other constraints
            self._substitutions[s] = val

            # simplify multivariate inequalities: some of them will now become univariate!
            multivariate_inequalities = self._multivariate_inequalities
            self._multivariate_inequalities = set()
            for expr in multivariate_inequalities:
<<<<<<< HEAD
                self.add(expr.subs(s, self._substitutions[s]))
=======
                self.add(expr.xreplace({s: self._substitutions[s]}))
>>>>>>> f34905f6
            self._raise_inconsistencies()

        self._specialize_divisor_symbols()

        # solve linear congruences
        # NOTE(avik): We do not need to solve them for symbols that have already been specialized.
        reduced_congruences = self._reduce_congruences()
        for s, congruences in reduced_congruences.items():
            for congruence in congruences:
                # any congruence that cannot be checked becomes a dynamic constraint as well
                if s not in self._substitutions or not sympy.checksol(congruence, {s: self._substitutions[s]}):
                    if self._is_supported_congruence(congruence):
                        base, divisor = congruence.args
                        tmp_name = f"_{self._dcp.source_name_to_debug_name[self._dcp.symbol_to_source[s][0].name()]}"
                        tmp = sympy.Symbol(tmp_name, integer=True)
                        from torch._dynamo.source import ConstantSource
                        self._dcp.symbol_to_source[tmp] = [ConstantSource(tmp_name)]
                        r = try_solve(sympy.Eq(base, divisor * tmp), s)
                        self._dynamic_results.add(self._dcp.doprint(sympy.Eq(s, r[1])))
                    elif disable_congruences:
                        self._force_specialization(s)
                        self._univariate_inequalities.pop(s, None)

        # remaining symbols have only pure inequalities (no equalities)
        for s, exprs in self._univariate_inequalities.items():
            try:
                solution = sympy.solvers.inequalities.reduce_inequalities(exprs, s)
                # because this is univariate, the solution is a dynamic (range) constraint
                if isinstance(solution, sympy.Or):
<<<<<<< HEAD
                    solution = next(iter(arg for arg in solution.args if arg.subs(self._var_to_val)))
=======
                    solution = next(iter(arg for arg in solution.args if arg.xreplace(self._var_to_val)))
>>>>>>> f34905f6
                if isinstance(solution, sympy.And):
                    for arg in solution.args:
                        self._dynamic_results.add(self._dcp.doprint(arg))
                else:
                    self._dynamic_results.add(self._dcp.doprint(solution))
            except (NotImplementedError, AssertionError) as e:
                log.warning("Failed to reduce inequalities: %s", e)
                for expr in exprs:
                    self._dynamic_results.add(self._dcp.doprint(expr))

        # simplify symbolic equivalences: some of them will now become specializations!
        symbolic_equivalences = self._symbolic_equivalences
        self._symbolic_equivalences = []
        for source, expr in symbolic_equivalences:
            if disable_equivalences and not self._is_supported_equivalence(expr):
                for s in expr.free_symbols:
                    self._force_specialization(s)
                    sexpr = self._dcp._print_Symbol(s)
                    self._dynamic_results = {r for r in self._dynamic_results if sexpr not in r}
            self.add_equality(source, expr.xreplace(self._substitutions))

        # remaining symbolic equivalences become dynamic equality constraints
        for source, expr in self._symbolic_equivalences:
            self._dynamic_results.add(f"{self._dcp.print_source(source)} == {self._dcp.doprint(expr)}")

    @classmethod
    def _is_supported_equivalence(cls, expr):
        # Currently supported Dim ops are linear expressions with integer coefficients.
        # So check that expr only contains +, *, ints, and a single occurrence of a symbol.
        # (See also documentation of dynamic_shapes._DerivedDim.)
        if isinstance(expr, (sympy.Add, sympy.Mul)):
            lhs, rhs = expr.args
            return (
                (cls._is_supported_equivalence(lhs) and isinstance(rhs, sympy.Integer)) or
                (isinstance(lhs, sympy.Integer) and cls._is_supported_equivalence(rhs))
            )
        return isinstance(expr, sympy.Symbol)

    @classmethod
    def _is_supported_congruence(cls, congruence):
        base, divisor = congruence.args
        # Congruences that can be currently expressed with supported Dim ops are
        # of the form (x + a) % b == 0, where x is a Dim and a and b are constants.
        # This allows us to derive x as b*y - a for some Dim y.
        # (See also documentation of dynamic_shapes._DerivedDim.)
        if isinstance(base, sympy.Add):
            lhs, rhs = base.args
            cond = (
                (isinstance(lhs, sympy.Symbol) and isinstance(rhs, sympy.Integer)) or
                (isinstance(lhs, sympy.Integer) and isinstance(rhs, sympy.Symbol))
            )
        else:
            cond = isinstance(base, sympy.Symbol)
        cond = cond and isinstance(divisor, sympy.Integer)
        return cond

    def forced_specializations(self):
        """Returns a dictionary of the names of symbols to their specialized value
        """
        def debug_name(src):
            name = src.name()
            if self._dcp.source_name_to_debug_name:
                return f"{self._dcp.source_name_to_debug_name[name]} = {name}"
            else:
                return name

        return {
            debug_name(self._dcp.symbol_to_source[s][0]): val
            for s, val in self._substitutions.items()
            if s in self._marked_dynamic
        }

    def remove_redundant_dynamic_results(self):
        """Remove constraints of the form 2 <= dynamic_dim(...) as 2 is the default
        lower bound.
        """
        candidates_for_removal = []
        dynamic_results = set()
        for dc in self._dynamic_results:
            # Instead of 2 <= dynamic_dim(...) simply suggest dynamic_dim(...).
            # There is no change in behavior since 2 is the default lower bound.
            dc_ = re.sub(r"2 <= dynamic_dim(.+)", r"dynamic_dim\1", dc)
            if dc != dc_:
                candidates_for_removal.append(dc_)
            else:
                dynamic_results.add(dc_)
        for dc in candidates_for_removal:
            # remove dynamic_dim(t, 0) as a constraint when dynamic_dim(t, 0) also
            # appears as part of another constraint
            found = False
            for other_dc in dynamic_results:
                if dc in other_dc:
                    found = True
            if not found:
                dynamic_results.add(dc)
        self._dynamic_results = dynamic_results

    def prettify_results(
        self,
        original_signature: inspect.Signature,
        constraint_violation_error=None,
        forced_specializations=None,
    ):
        """Format a message for constraint violation erros"""
        if self._dcp.source_name_to_debug_name:
            def transform(s):
                for k, v in self._dcp.source_name_to_debug_name.items():
                    s = s.replace(k, v)
                return s

            results = defaultdict(dict)

            def flip(op):
                if op == "<=":
                    return ">="
                if op == ">=":
                    return "<="
                if op == "<":
                    return ">"
                if op == ">":
                    return "<"
                assert op == "=="
                return op

            def relation_with_digit(expr, op, digit):
                if op == "<=":
                    results[expr]["max"] = digit
                elif op == "<":
                    results[expr]["max"] = digit - 1
                elif op == ">=":
                    results[expr]["min"] = digit
                elif op == ">":
                    results[expr]["min"] = digit + 1
                else:
                    assert op == "=="
                    results[expr]["eq"] = digit

            for s in self._static_results.union(self._dynamic_results):
                t = transform(s)
                if t == s:
                    continue
                left, op, right = re.split(r"( == | <= | >= | < | > )", t)
                op = op.strip()
                if op == "==" and left == right:
                    continue
                if right.isdigit():
                    relation_with_digit(left, op, int(right))
                elif left.isdigit():
                    relation_with_digit(right, flip(op), int(left))
                else:
<<<<<<< HEAD
                    assert op == "=="
=======
                    assert op == "==", t
>>>>>>> f34905f6
                    results[left]["eq"] = sympy.sympify(right)

            buf = ""
            debug_names = set()
            if forced_specializations:
                debug_names.update(k.split(" = ")[0] for k in forced_specializations.keys())
                buf += (
                    f"Specializations unexpectedly required ({', '.join(debug_names)})! "
                    "For more information, run with TORCH_LOGS=\"+dynamic\".\n"
                )
                for s, val in forced_specializations.items():
                    buf += f"  - {s} must be specialized to {val} because the guards generated for it are too complex.\n"

            dims = []
            others = []
            match = None
            if constraint_violation_error:
                match = re.search(r"Constraints violated \((.*)\)", constraint_violation_error.args[0])
            if match is not None:
                debug_names.update(match.expand(r'\1').split(', '))

            for k, c in sorted(results.items()):
                # if k not in debug_names:
                #     continue
                if "eq" in c:
                    other = c["eq"]
                    if isinstance(other, int):
                        others.append(f"{k} = None  # {other}")
                    elif self._is_supported_equivalence(other):
                        s = next(iter(other.free_symbols))
                        if s not in results:
                            modulus, remainder = sympy.polys.polytools.div(other, s)
                            c_min = c.get("min", 2)
                            min_ = math.ceil((c_min - remainder) / modulus)
                            c_max = c.get("max", sys.maxsize - 1)
                            max_ = math.floor((c_max - remainder) / modulus)
                            dims.append(f"{s} = Dim('{s}', min={min_}, max={max_})  # {c_min} <= {other} <= {c_max}")
                        others.append(f"{k} = {other}")
                else:
                    min_ = c.get("min", None)
                    if min_ == 2:
                        min_ = None
                    max_ = c.get("max", None)
                    if min_ is not None and max_ is not None:
                        dims.append(f"{k} = Dim('{k}', min={min_}, max={max_})")
                    elif min_ is not None:
                        dims.append(f"{k} = Dim('{k}', min={min_})")
                    elif max_ is not None:
                        dims.append(f"{k} = Dim('{k}', max={max_})")
                    else:
                        dims.append(f"{k} = Dim('{k}')")

            buf += "\nSuggested fixes:\n  "
            buf += "\n  ".join(dims + others)

            return buf

        # Note: Model inputs are wrapped as LocalSource in dynamo.
        # LocalSource.name() wraps the name with L[""]. We use regular
        # expression to do the replacement to avoid traversing up
        # the source hierarchy manually.
        def extract_and_rewrite_local(dc):
            match = re.search(r"L\['(.+?)'\]", dc)
            if match is None:
                return
            arg = match.expand(r'\1')
            dc = re.sub(r"L\['(.+?)'\]", r'\1', dc)
            return arg, dc

        def group(results, args_index):
            groups = defaultdict(list)
            for dc in results:
                local = extract_and_rewrite_local(dc)
                if local is None:
                    # This can happen, e.g., with `assume_constant_result`.
                    # In that case, we drop the constraint.
                    # TODO(avik) Maybe we should generate an assertion here?
                    continue
                arg, dc = local
                if arg in args_index:
                    groups[args_index[arg]].append(dc)
                else:
                    # This can happen, e.g., with decorators that change the signature.
                    # In that case, we drop the constraint. Seems hard to do better. :/
                    # TODO(avik) Maybe warn that `arg` in not in `signature`?
                    continue
            sorted_groups = []
            for idx, dcs in sorted(groups.items()):
                _, arg = idx
                sorted_groups.append((arg, sorted(dcs)))
            return sorted_groups

        signature = original_signature.replace(return_annotation=inspect.Signature.empty)
        args_index = {}
        for i, arg in enumerate(signature.parameters.keys()):
            args_index[arg] = (i, arg)

        def print_results(grouped, indent, result_fn):
            nonlocal buf

            space = False
            for arg, results in grouped:
                if space:
                    buf += "\n"
                else:
                    space = True
                buf += f"\n{indent}# {arg}:"
                for result in results:
                    buf += f"\n{indent}{result_fn(result)}"

        buf = ""
        if forced_specializations:
            buf += (
                "Some dynamic dimensions need to be specialized because "
                "the constraints inferred for them are too complex to specify.\n"
            )
            for s, val in forced_specializations.items():
                buf += f"  - {s}, which was marked dynamic, must be specialized to {val}.\n"
        indent = 4 * " "
        if self._static_results:
            grouped_static_results = group(self._static_results, args_index)
            buf += "\nThe following dimensions have been specialized and CANNOT be dynamic."
            buf += f"\n```\ndef specializations{str(signature)}:"
            print_results(
                grouped_static_results,
                indent,
                lambda result: f"assert {result}",
            )
            buf += "\n```\n"
        if self._dynamic_results:
            grouped_dynamic_results = group(self._dynamic_results, args_index)
            buf += "\nThe following dimensions CAN be dynamic."
            buf += "\nPlease use the following code to specify the constraints they must satisfy:"
            buf += f"\n```\ndef specify_constraints{str(signature)}:"
            buf += f"\n{indent}return ["
            print_results(
                grouped_dynamic_results,
                indent * 2,
                lambda result: f"{result},",
            )
            buf += f"\n{indent}]\n```\n"
        return buf


TLS = threading.local()


@dataclass(frozen=True)
class ShapeEnvSettings:
    """
    Encapsulates all shape env settings that could potentially affect
    FakeTensor dispatch. Used when creating dispatch cache keys.
    """

    allow_scalar_outputs: bool
    allow_dynamic_output_shape_ops: bool
    assume_static_by_default: bool
    specialize_zero_one: bool
    duck_shape: bool
    prefer_deferred_runtime_asserts_over_guards: bool


class ShapeEnv:
    # This is a wrapper over the actual __init__ function.
    #
    # Where to add a new constructor parameter to ShapeEnv?
    # =====================================================
    # This __init__ function should be used only for parameters related to event recording.
    # These are parameters that we don't wish to pass down the road to new ShapeEnv instances
    # created from replaying events.
    #
    # If you wish to add a parameter to the constructor of ShapeEnv, unrelated to event
    # recording, do so in the _init function.
    def __init__(
        self, *,
        should_record_events: Optional[bool] = None,
        tracked_fakes: Optional[List[Any]] = None,
        **kwargs
    ) -> None:
        self._init(**kwargs)

        # Disable event recording when replaying.
        kwargs["should_record_events"] = False

        from torch.fx.experimental.validator import translation_validation_enabled
        self._translation_validation_enabled = translation_validation_enabled()

        # If not specified, enable event recording if both:
        #   - Translation validation is on
        #   - Translation validation bisection is not disabled
        self.should_record_events = (
            should_record_events
            if should_record_events is not None
            else (
                self._translation_validation_enabled
                and not config.translation_validation_no_bisect
            )
        )

        # Enable event recording check if both:
        #   - It should record events
        #   - The recording check is enabled
        self.check_recorded_events = (
            self.should_record_events and config.check_shape_env_recorded_events
        )

        # This will make sure we only record the top-level function call.
        self.is_recording = not self.should_record_events
        # Keep track of the list of tracked fakes.
        self.tracked_fakes = tracked_fakes
        # List of events for reconstructing ShapeEnv at arbitrary points in time.
        self.events: List[ShapeEnvEvent] = (
            [ShapeEnvEvent(ShapeEnv, kwargs=kwargs)] if self.should_record_events else []
        )

    # Pro-tip: if you add new field to ShapeEnv, this affects some accept
    # tests.  Accept their output with:
    #
    #   EXPECTTEST_ACCEPT=1 python test/dynamo/test_dynamic_shapes.py -k test_shape_env_equal
    #
    def _init(
        self, *,
        allow_scalar_outputs=True,
        allow_dynamic_output_shape_ops=True,
        # NB: These are legacy configuration that help us make good choices
        # when the constraint/dynamic dims are not explicitly passed to us.
        # Ideally we will fix all call sites to be explicit and not have
        # implicit choices, but this apparently was pretty involved.
        assume_static_by_default=False,
        # Note - On 0/1 specialization
        #
        # The following options affect decisions we make about eager
        # specialization.  Disabling them will increase trace time (as we do
        # more symbolic reasoning) and can also harm the quality of generated
        # code (because inductor may not be able to specialize for bounds
        # being equal--although if we later respecialize because of a guard,
        # your code may be just as good as it was before.)
        #
        # When True, eagerly specialize input sizes which have 0/1.
        specialize_zero_one=True,
        # When True, assume input sizes which have the same size are
        # symbolically equal.
        duck_shape=True,
        # For debugging
        co_fields=None,
        # When True, whenever safe, we will generate a deferred runtime assert
        # instead of a guard whenever we know that an expression must be True,
        # otherwise it would be an error, even for backed SymInts (where we
        # could ostensibly unconditionally generate guards).  This is useful
        # for export, where preventing "error checking" sizes from showing up
        # in guards is helpful, since these guards in some sense are overly
        # pedantic.  See also https://github.com/pytorch/pytorch/issues/121749
        prefer_deferred_runtime_asserts_over_guards=False,
        # XXX Add any new settings that could affect FakeTensor evaluation
        # to: torch._subclasses.fake_tensor._ShapeEnvSettings
    ):
        self.settings = ShapeEnvSettings(
            # Not directly used by ShapeEnv; indirectly used by FakeTensor
            allow_scalar_outputs=allow_scalar_outputs,
            allow_dynamic_output_shape_ops=allow_dynamic_output_shape_ops,
            # End
            assume_static_by_default=assume_static_by_default,
            specialize_zero_one=specialize_zero_one,
            duck_shape=duck_shape,
            prefer_deferred_runtime_asserts_over_guards=prefer_deferred_runtime_asserts_over_guards,
        )

        self.guards: List[ShapeGuard] = []
        # Maps symbolic ints to their original concrete values
        # Currently populated from tensors
        self.var_to_val: Dict[sympy.Symbol, sympy.Integer] = {}
        # Maps symbolic ints to their min/max range.  These ranges
        # are conservative: the int MUST fall in the range, but the
        # range may contain ints which may not actually appear in
        # practice
        self.var_to_range: Dict[sympy.Symbol, ValueRanges] = {}
        self.source_name_to_debug_name: Dict[str, str] = {}
        self.var_to_sources: Dict[sympy.Symbol, List[Source]] = {}
        self.var_to_stack: Dict[sympy.Symbol, CapturedTraceback] = {}
        # Maps from sympy ints to expressions representing them
        # Populated from equality guards (i.e. a.shape[0] == b.shape[0])
        self.replacements: Dict[sympy.Symbol, sympy.Expr] = {}
        # Set holds a % b expressions that evaluate to 0.
        self.divisible: Set[sympy.Expr] = set()
        # Set that holds "size-like" symbols.  When we perform
        # "size-oblivious" tests, these can be assumed to be >= 2.
        self.size_like: Set[sympy.Symbol] = set()
        # Duck-shaping says that if two input tensors have the same size,
        # they get assigned the same symbolic variable
        self.val_to_var: Dict[int, sympy.Expr] = {}
        if specialize_zero_one:
            self.val_to_var = {0: sympy.Integer(0), 1: sympy.Integer(1)}
        self.unbacked_symfloat_counter = itertools.count()
        self.unbacked_symint_counter = itertools.count()
        # Similar to guards, but these MUST evaluate to true and can
        # only be evaluated at runtime midway through (i.e., they always
        # involve unbacked symints)
        #
        # For efficiency reasons, we index in the following way.  Suppose you have
        # a runtime assert i0 + i1 <= s1.  We pick the most recently allocated
        # symbol in the source expression and add the assert to the list for
        # that symbol e.g., {i1: [i0 + i1 <= s1]}.
        #
        # We access the runtime asserts in two situations:
        #
        #   - When we are guarding on an expression, we will attempt to
        #     statically evaluate it, in case the unbacked SymInts can
        #     simplify away.  If we have a runtime assert, we may be able
        #     to discharge the guard entirely.  We only need to attempt
        #     runtime asserts that mention freevars of the expression in
        #     question.
        #
        #   - When we are performing codegen (in Inductor for eager, or
        #     when finalizing the export FX graph), we need to know what
        #     extra runtime asserts to insert.  Whenever an unbacked
        #     SymInt comes into scope, all runtime asserts involving it
        #     become eligible for insertion (so long as all of their other
        #     free unbacked symbols are also in scope).  We technically
        #     can handle any choice of key by kicking inexpressible asserts
        #     to the next unbacked symbol to wait on, but if we choose the
        #     latest key, an assert will only show up at the moment when
        #     we can actually codegen it.
        self.deferred_runtime_asserts: Dict[sympy.Symbol, List[RuntimeAssert]] = {}
        # This exists so we can efficiently invalidate the cache (it's used as
        # part of the cache key); otherwise we'd have to iterate through
        # deferred_runtime_asserts to compute its length
        self.num_deferred_runtime_asserts = 0
        self.log = log
        self.log.debug("create_env")
        self.frozen = False
        self.dim_constraints: Optional[DimConstraints] = None
        self.counter = collections.Counter()
        # Mapping from sympy.Symbol to the number of guards which mention this
        # symbol
        self.symbol_guard_counter = collections.Counter()
        # A selection of important fields on co_field; solely used for
        # signpost_event
        self.co_fields = co_fields if co_fields else {}

        # Version counter used to invalidate cached values
        self._prev_cache_key = self._get_key()
        self._version_counter = 0

        # Cache for FX nodes.
        # Maps an already built node a tuple of:
        #   1. node's target
        #   2. list of arguments
        # This drastically reduces the size of the FX graph, avoiding
        # duplicated nodes.
        self.fx_node_cache: Dict[Tuple[Callable, Tuple[Any, ...]], torch.fx.Node] = {}
        self.source_to_symbol: Dict[str, sympy.Symbol] = {}

        from torch.fx.experimental.validator import translation_validation_enabled
        self._translation_validation_enabled = translation_validation_enabled()

        if self._translation_validation_enabled:
            from torch.fx.experimental.validator import TranslationValidator

            self.validator = TranslationValidator()
            self.graph = torch.fx.Graph()
            # Create an output graph and start inserting before that.
            # This is needed when 'deepcopy'-ing this object.
            self.graph.inserting_before(self.graph.output(None))

            # Mapping of each node name to the node itself.
            #
            # This is useful for matching an FX node from a recorded ShapeEnv.graph
            # to the FX node of the ShapeEnv we are running the event on.
            #
            # Whenever you add a node to self.graph, you must add a mapping to this
            # variable. Otherwise, the built FX graph on the replayed ShapeEnv will
            # not be valid.
            self.name_to_node: Dict[str, torch.fx.Node] = {}

    @property
    def allow_scalar_outputs(self):
        return self.settings.allow_scalar_outputs

    @property
    def allow_dynamic_output_shape_ops(self):
        return self.settings.allow_dynamic_output_shape_ops

    @property
    def assume_static_by_default(self):
        return self.settings.assume_static_by_default

    @property
    def specialize_zero_one(self):
        return self.settings.specialize_zero_one

    @property
    def duck_shape(self):
        return self.settings.duck_shape

    @property
    def prefer_deferred_runtime_asserts_over_guards(self):
        return self.settings.prefer_deferred_runtime_asserts_over_guards

    def check_equal(self, other: "ShapeEnv") -> None:
        """Compare another ShapeEnv for equivalence
        """
        # ShapeEnv fields that are not relevant for the outcome of
        # ShapeEnv.produce_guards call:
        #   - Debugging variables
        #   - Translation validation related variables
        #   - Events recording related variables
        non_state_variable_names = (
            "counter",
            "log",
            "var_to_stack",
            "fx_node_cache",
            "graph",
            "validator",
            "check_recorded_events",
            "should_record_events",
            "is_recording",
            "tracked_fakes",
            "events",
            "source_name_to_debug_name",
            "_prev_cache_key",
            "_version_counter",
        )

        # Mapping of the value of each to-be-compared field into the values that
        # should actually be compared.
        #
        # You should modify this if, for example, the field that holds state and
        # debugging information. e.g. ShapeGuard holds the actual guard (sympy.Expr)
        # and the stack when it was added to the set of guards. In order to compare
        # it, we throw away the stack information.
        def map_value(key: str, value: Any) -> Any:
            if key in ("unbacked_symfloat_counter", "unbacked_symint_counter"):
                from copy import copy

                # For itertools.count(), we compare the next integer returned
                # by the count iterators. Not that we need to copy the iterator
                # first. Otherwise we are mutating the object.
                return next(copy(value))
            elif key == "guards":
                # Transform the list of ShapeGuard into a list of expressions.
                return [g.expr for g in value]
            elif key == "deferred_runtime_asserts":
                # Transform the list of RuntimeAsserts into a list of expressions.
                return {s: [ra.expr for ra in ras] for s, ras in value.items()}
            elif key == "name_to_node":
                # Compare just the set of keys is the same.
                return set(value.keys())
            elif key == "symbol_guard_counter":
                # Skip this for comparisons
                return None
            return value

        shape_env_check_state_equal(self, other, non_state_variable_names, map_value)

    def _snapshot_tracked_fakes(self) -> Optional[List[Any]]:
        if self.tracked_fakes is None:
            return None

        from torch._dynamo.variables.builder import TrackedFake

        def maybe_transform_fake(fake: TrackedFake):
            inner_fake = fake.fake \
                if isinstance(fake.fake, torch.SymInt) \
                else FakeTensorMeta.from_fake(fake.fake)
            # Even though TrackedFake accepts either a Union[SymInt, FakeTensor], here we give it a
            # FakeTensorMeta for two reasons:
            #   1. this is all the information we need when recording ShapeEnvEvents.
            #   2. it works even if each TrackedFake changes its metadata.
            return TrackedFake(inner_fake, fake.source, fake.symbolic_context)  # type: ignore[arg-type]

        return [maybe_transform_fake(fake) for fake in self.tracked_fakes]

    def _last_event_index(self) -> int:
        return len(self.events) - 1

    @contextmanager
    def _recording(self):
        self.is_recording = True
        try:
            yield
        finally:
            self.is_recording = False

    @record_shapeenv_event()
    def freeze(self):
        """Freeze this ShapeEnv to stop accumulating guards

        A frozen ShapeEnv will ignore any further guards generated on it and
        only emit a warning which may lead to accuracy problems.
        """
        self.frozen = True

    def _create_symbol_for_source(self, source: Source) -> Optional[sympy.Symbol]:
        if not self._translation_validation_enabled:
            return None
        srcname = source.name()
        if source not in self.source_to_symbol:
            self.source_to_symbol[srcname] = sympy.Symbol(srcname, integer=True)
        return self.source_to_symbol[srcname]

    def _add_z3var(self, symbol: sympy.Symbol, type: Type) -> None:
        if self._translation_validation_enabled:
            self.validator.add_var(symbol, type)

    def _add_target_expr(self, expr) -> None:
        if self._translation_validation_enabled:
            self.validator.add_target_expr(expr)

    def _add_assertion(self, expr) -> None:
        if self._translation_validation_enabled:
            self.validator.add_assertion(expr)

    def _check_translation_validate(self) -> None:
        if self._translation_validation_enabled:
            self.validator.validate()

    @record_shapeenv_event()
    def _create_fx_call_function(
            self,
            op: Callable,
            args: Tuple,
    ) -> Tuple[Optional[torch.fx.Node], bool]:
        # Cache this tuple in order to avoid duplicated nodes.
        node_key = (op, args)
        # Flags whether the returned node was cached or not.
        fresh = False

        if self._translation_validation_enabled and node_key not in self.fx_node_cache:

            # Presence of None in the arguments implies that we should ignore this operation.
            if any(a is None for a in args):
                # We check if we are not mixing SymNode that should not be ignored
                # (fx_node is not None) with those that should (fx_node is None).
                assert all(not isinstance(a, torch.fx.Node) for a in args)
                return None, fresh

            fresh = True

            # If translation validation is enabled, all arguments must have its
            # own FX node.
            assert all(a is not None for a in args), f"missing arg in FX graph ({op.__name__}): {args}"
            node = self.fx_node_cache[node_key] = self.graph.call_function(op, args)
            self.name_to_node[node.name] = node

        return self.fx_node_cache.get(node_key, None), fresh

    def _create_fx_placeholder_and_z3var(
            self,
            symbol: sympy.Symbol,
            type: Type,
    ) -> Optional[torch.fx.Node]:
        if not self._translation_validation_enabled:
            return None

        node_key = (self.graph.placeholder, (symbol,))

        # Check if we haven't added this symbol already.
        # If so, skip the placeholder creation, as it
        # generates invalid Python code.
        if node_key not in self.fx_node_cache:
            # Add a Z3 variable according to 'type'.
            self._add_z3var(symbol, type)
            # Create the FX placeholder out of a mangled name.
            mangled_name = re.sub(r'[^a-zA-Z0-9]', '_', re.sub(r'[()]', '', symbol.name))
            node = self.fx_node_cache[node_key] = self.graph.placeholder(mangled_name)
            self.name_to_node[node.name] = node
            # Attach the 'symbol' to the placeholder so that we can retrieve
            # the Z3 variable later.
            node.meta["symbol"] = symbol

        return self.fx_node_cache[node_key]

    def _remove_fx_node(self, node: Optional[torch.fx.Node]) -> None:
        if self._translation_validation_enabled and node is not None:
            self.name_to_node.pop(node.name)
            self.graph.erase_node(node)

    def _add_fx_node_metadata(self, node: torch.fx.Node) -> None:
        from torch._dynamo.utils import get_current_node

        if self.should_record_events:
            node.meta[SHAPEENV_EVENT_KEY] = self._last_event_index()
            node.meta[CURRENT_NODE_KEY] = get_current_node()

    def _suppress_guards_tls(self):
        return getattr(TLS, "suppress_guards", False)

    @record_shapeenv_event()
    def _suppress_guards_enter(self):
        TLS.suppress_guards = True

    @record_shapeenv_event()
    def _suppress_guards_exit(self):
        TLS.suppress_guards = False

    @contextmanager
    def suppress_guards(self):
        """Context manager to ignore all guards generated inside"""
        self._suppress_guards_enter()
        try:
            yield
        finally:
            self._suppress_guards_exit()

    def _get_key(self):
        """
        Defines the current "state" of the guards we've accumulated in this ShapeEnv.
        Determines when we need to invalidate our cache
        """
        return (len(self.replacements), len(self.divisible), self.num_deferred_runtime_asserts)

    def _update_version_counter(self):
        # The shape environment is queried orders of magnitude more often than
        # it is changed, so we summarise the cache key into a linearly
        # increasing version counter which is cheaper to check in _lru_cache

        # Only update version counter if the state actually changed
        cur_key = self._get_key()
        if self._prev_cache_key != cur_key:
            self._prev_cache_key = cur_key
            self._version_counter += 1

    def _produce_dyn_sizes(self,
                           ex_size: Sequence[int],
                           source: Source,
                           symbolic_context: SymbolicContext
                           ) -> List[sympy.Expr]:
        return self._produce_dyn_sizes_from_int_tuple(tuple(ex_size), source, symbolic_context)

    def _produce_dyn_sizes_from_int_tuple(self,
                                          tensor_size: Tuple[int],
                                          source: Source,
                                          symbolic_context: SymbolicContext,
                                          ) -> List[sympy.Expr]:
        assert all(not is_symbolic(val) for val in tensor_size), f"Expect size to be a plain tuple of ints but got {tensor_size}"
        from torch._dynamo.source import TensorPropertySource, TensorProperty
        _assert_symbol_context(symbolic_context)
        dynamic_dims = symbolic_context.dynamic_sizes
        constraint_dims = symbolic_context.constraint_sizes
        size = []
        for i, val in enumerate(tensor_size):
            size.append(self.create_symbol(
                val,
                TensorPropertySource(source, TensorProperty.SIZE, i),
                dynamic_dims[i],
                constraint_dims[i],
                symbolic_context=symbolic_context
            ))
        return size

    def create_symbolic_sizes_strides_storage_offset(
        self,
        ex: torch.Tensor,
        source: Source,
        *,
        symbolic_context: Optional[SymbolicContext] = None,
    ):
        """
        Returns a list of symbolic sizes and strides for the given tensor.
        We try our best to express stride in terms of the sizes, so as to not
        introduce new symbolic variables.
        """

        ex_size = tuple(self._maybe_specialize_sym_int_with_hint(sz) for sz in ex.size())
        ex_stride = tuple(self._maybe_specialize_sym_int_with_hint(sd) for sd in ex.stride())
        ex_storage_offset = self._maybe_specialize_sym_int_with_hint(ex.storage_offset())

        return self._create_symbolic_sizes_strides_storage_offset(
            ex_size,
            ex_stride,
            ex_storage_offset,
            [_is_dim_dynamic(ex, i) for i in range(ex.dim())],
            source,
            symbolic_context=symbolic_context,
        )

    # Dynamo may want to wrap FakeTensors with SymInt sizes up e.g. make_fx(opt_f(), tracing_mode="symbolic").
    # We create symbols in shape_env using the backed hints behind SymInt.

    # Case 1: when SymInt is backed, dynamo can proceed with FakeTensors that have concrete shape.
    # produce_guards will trigger specializations on the outer stuff

    # Case 2: when the SymInt is unbacked, we will throw an data dependent error in require_hint().
    #
    # It's probably good for now but it's important to note that this approach has implications for
    # the original shape_env when checking guards in different order.

    # Example:
    # ---------
    # Consider a function "opt_f" as shown below:

    # @torch.compile()
    # def opt_f(x: bool, y: Tensor):
    #   if x == True:
    #     return y + torch.randn([4])
    #   else:
    #     return y
    # Depending on the sequence of calls, we might install two different sets of guards:

    # 1. opt_f(False, y):
    #    - "x == False" (always works for any size y)

    # 2. opt_f(True, y):
    #    - Triggers recompilation and results in guards like:
    #      - "x == True and y.size(0) == 4"
    #      - (or "y.size(0) == 4 and x == True")

    # The order of checking the guards matters. In this specific example:
    # If True branch guard check precedes False branch and for True branch, y.size(0) check precedes x == True,
    # we may have an unnessary shape speciliazation for y.
    def _maybe_specialize_sym_int_with_hint(self, maybe_sym) -> int:
        assert isinstance(maybe_sym, (int, torch.SymInt))
        if is_symbolic(maybe_sym):
            assert maybe_sym.node.shape_env is not self, \
                "expect the symbol is created from an shape env other than current one."
            return maybe_sym.node.require_hint()
        return maybe_sym

    @record_shapeenv_event()
    def _create_symbolic_sizes_strides_storage_offset(
        self,
        ex_size: Sequence[int],
        ex_stride: Sequence[int],
        ex_storage_offset: int,
        is_dim_dynamic: Sequence[bool],
        source: Source,
        *,
        symbolic_context: Optional[SymbolicContext] = None,
    ):
        dim = len(ex_size)

        # Reimplement the legacy behavior
        if symbolic_context is None:
            constraint_dims = [None] * dim
            dynamic_dims = []
            for i in range(dim):
                # NB: This is encapsulation breaking!  Legacy behavior was
                # bad.
                if is_dim_dynamic[i]:
                    r = DimDynamic.DYNAMIC
                elif self.assume_static_by_default:
                    r = DimDynamic.STATIC
                else:
                    r = DimDynamic.DUCK
                dynamic_dims.append(r)
            dynamic_dims = [DimDynamic.DUCK] * dim
            # symbolic_context is None - set one
            symbolic_context = StatelessSymbolicContext(dynamic_sizes=dynamic_dims, constraint_sizes=constraint_dims)
        # We got a StatelessSymbolicContext
        _assert_symbol_context(symbolic_context)
        constraint_dims = symbolic_context.constraint_sizes
        dynamic_dims = symbolic_context.dynamic_sizes

        # TODO: make this configurable from outside symbolic_context; we made a symbolic_context
        # decision here where if all sizes are static, we are going to
        # specialize all of the inner strides/offset too. We don't have to
        # do this, and arguably we should ALWAYS allow for dynamic offset,
        # this is cheap.
        # TODO: This should be DYNAMIC, using DUCK for BC
        dynamic_strides_offset = DimDynamic.STATIC if all(r == DimDynamic.STATIC for r in dynamic_dims) else DimDynamic.DUCK

        assert len(dynamic_dims) == dim, f"{len(dynamic_dims)} != {dim}"
        assert len(constraint_dims) == dim

        from torch._dynamo.source import TensorPropertySource, TensorProperty
        size: List[sympy.Expr] = self._produce_dyn_sizes_from_int_tuple(ex_size, source, symbolic_context)
        stride: List[Optional[sympy.Expr]] = [None] * len(size)
        for i, val in enumerate(ex_stride):
            if val in (0, 1):
                stride[i] = sympy.Integer(val)
        while any(x is None for x in stride):
            candidates = {
                ex_size[i] * ex_stride[i]: size[i] * stride[i]
                for i in range(len(size))
                if stride[i] is not None and ex_stride[i] >= 0
            }

            # iterate over unbound strides in sorted order
            def _nested_int_aware_sort(tup):
                return (
                    # Order nested ints by their coefficients.
                    # 1 here to order nested ints after non-nested-ints.
                    (1, tup[0].node.nested_int_coeff(), tup[1]) if is_nested_int(tup[0])
                    else (0, *tup)
                )
            val_list = sorted(
                [(ex_stride[i], i) for i in range(len(stride)) if stride[i] is None],
                key=_nested_int_aware_sort,
            )
            for _, i in val_list:
                if stride[i] is None and ex_stride[i] in candidates:
                    stride[i] = candidates[ex_stride[i]]
                    candidates[ex_size[i] * ex_stride[i]] = size[i] * stride[i]

            if any(x is None for x in stride):
                # bind the smallest unbound stride to a new variable
                val, i = min(
                    [
                        (ex_stride[i], i)
                        for i in range(len(stride))
                        if stride[i] is None
                    ], key=_nested_int_aware_sort
                )
                stride[i] = self.create_symbol(
                    val,
                    TensorPropertySource(source, TensorProperty.STRIDE, i),
                    dynamic_dim=dynamic_strides_offset,
                    constraint_dim=None,
                    symbolic_context=symbolic_context,
                )
        assert all(x is not None for x in stride)

        sym_sizes = [
            self.create_symintnode(
                sym,
                hint=hint,
                source=TensorPropertySource(source, TensorProperty.SIZE, i),
            )
            for i, (sym, hint) in enumerate(zip(size, ex_size))
        ]
        sym_stride = []
        for i, stride_expr in enumerate(stride):
            # NB: Don't duck size the stride; instead use the expression
            # we computed
            assert stride_expr is not None
            sym_stride.append(self.create_symintnode(
                stride_expr, hint=ex_stride[i], source=TensorPropertySource(source, TensorProperty.STRIDE, i)))
        sym_storage_offset = self.create_symintnode(
            self.create_symbol(
                ex_storage_offset,
                TensorPropertySource(source, TensorProperty.STORAGE_OFFSET),
                dynamic_dim=dynamic_strides_offset,
                constraint_dim=None,
                symbolic_context=symbolic_context
            ),
            hint=ex_storage_offset,
            source=TensorPropertySource(source, TensorProperty.STORAGE_OFFSET))
        return tuple(sym_sizes), tuple(sym_stride), sym_storage_offset

    @record_shapeenv_event()
    def create_symintnode(
            self,
            sym: "sympy.Expr",
            *,
            hint: Optional[int],
            source: Optional[Source] = None,
    ):
        """Create a SymInt value from a symbolic expression

        If you know what the current hint value of the SymInt to be created
        is, pass it into hint.  Otherwise, pass None and we will make our best
        guess

        """
        source_name = source.name() if source else None

        if self._translation_validation_enabled and source is not None:
            # Create a new symbol for this source.
            symbol = self._create_symbol_for_source(source)
            assert symbol is not None

            # Create a new FX placeholder and Z3 variable for 'symbol'.
            fx_node = self._create_fx_placeholder_and_z3var(symbol, int)

            # Add an equality assertion for the newly created symbol and 'sym'.
            self._add_assertion(sympy.Eq(symbol, sym))
        else:
            fx_node = None

        if isinstance(sym, sympy.Integer):
            if hint is not None:
                assert int(sym) == hint
            out = int(sym)
        else:
            out = SymInt(SymNode(sym, self, int, hint, fx_node=fx_node))
        return out

    @record_shapeenv_event()
    def create_unspecified_symint_and_symbol(self, value, source, dynamic_dim):
        """Create a SymInt wrapping a new unspecified symbol"""
        return self.create_symintnode(
            self.create_unspecified_symbol(
                value,
                source=source,
                dynamic_dim=dynamic_dim,
            ),
            hint=value,
            source=source,
        )

    def create_symboolnode(self, sym: "sympy.Expr"):
        """Create a SymBool object from a sympy boolean expression"""
        # This function is only being used in serialization, so we do not track it
        # for validation.
        return SymBool(SymNode(sym, self, bool, None))

    def _log_create_unbacked_symbol(self, prefix: str, symbol, vr: ValueRanges):
        is_debug = config.extended_debug_create_symbol is not None and str(symbol) in config.extended_debug_create_symbol.split(',')
        fsummary, maybe_user_loc, maybe_extra_debug = self._get_stack_summary(is_debug)
        log.info(
            "%s %s [%s, %s]%s (%s)%s",
            prefix, symbol, vr.lower, vr.upper, maybe_user_loc, format_frame(fsummary), maybe_extra_debug, stack_info=is_debug
        )

    @record_shapeenv_event()
    def create_unbacked_symfloat(self):
        """Create a symbolic float without a hint value
        """
        symbol: sympy.Symbol = sympy.Symbol(f"f{next(self.unbacked_symfloat_counter)}")
        self.counter["create_unbacked_symbol"] += 1
        self.var_to_stack[symbol] = CapturedTraceback.extract(skip=1)
        vr = self.var_to_range[symbol] = ValueRanges.unknown()

        # Create a new FX placeholder and Z3 variable for 'symbol'.
        fx_node = self._create_fx_placeholder_and_z3var(symbol, float)

        self._log_create_unbacked_symbol("create_unbacked_symfloat", symbol, vr)

        return SymFloat(SymNode(symbol, self, float, None, fx_node=fx_node))

    @record_shapeenv_event()
    def create_unbacked_symint(self):
        """Create a symbolic integer without a hint value
        """
        symbol: sympy.Symbol = sympy.Symbol(f"u{next(self.unbacked_symint_counter)}", integer=True)
        self.counter["create_unbacked_symbol"] += 1
        self.var_to_stack[symbol] = CapturedTraceback.extract(skip=1)
        vr = self.var_to_range[symbol] = self._default_unspecified_value_range()

        # Create a new FX placeholder and Z3 variable for 'symbol'.
        fx_node = self._create_fx_placeholder_and_z3var(symbol, int)

        self._log_create_unbacked_symbol("create_unbacked_symint", symbol, vr)

        return SymInt(SymNode(symbol, self, int, None, fx_node=fx_node))

    def is_unbacked_symint(self, symbol: sympy.Symbol) -> bool:
        """Check if a sympy symbol matches the naming convention for unbacked symbols
        """
        # NB: keep synced with free_unbacked_symbols
        return str(symbol).startswith("u")

    @record_shapeenv_event()
    def create_unbacked_symbool(self):
        """Create a symbolic boolean without a hint value
        """
        symbol: sympy.Symbol = sympy.Symbol(f"u{next(self.unbacked_symint_counter)}", integer=True)
        self.counter["create_unbacked_symbol"] += 1
        self.var_to_stack[symbol] = CapturedTraceback.extract(skip=1)
        vr = self.var_to_range[symbol] = ValueRanges(0, 1)

        # Create a new FX placeholder and Z3 variable for 'symbol'.
        fx_node = self._create_fx_placeholder_and_z3var(symbol, bool)

        self._log_create_unbacked_symbol("create_unbacked_symbool", symbol, vr)

        return SymBool(SymNode(sympy.Eq(symbol, 1), self, bool, None, fx_node=fx_node))

    @record_shapeenv_event()
    def create_unspecified_symbol(
        self,
        val: Union[int, SymInt],
        source: Source,
        dynamic_dim: DimDynamic = DimDynamic.DUCK,
        constraint_dim: DimConstraint = None,  # NB: includes None
    ) -> "sympy.Expr":
        """Create a symbol with an unspecified value

        Compared to standard symbols we do not assume the value is positive,
        nor do we specialze on zero or one values.
        """
        # 'positive' is None for unspecified symbols, since we can't
        # assume that it will be neither positive nor negative.

        # We don't want to specialize zero one val for unspecified symbol
        # so that we can always get a new symbol despite val.
        return self.create_symbol(
            val,
            source,
            dynamic_dim,
            constraint_dim,
            positive=None,
            do_not_specialize_zero_one=True,
            symbolic_context=None)

    @record_shapeenv_event()
    def create_symbol(
        self,
        val: int,
        source: Source,
        dynamic_dim: DimDynamic = DimDynamic.DUCK,
        constraint_dim: DimConstraint = None,  # NB: includes None
        positive: Optional[bool] = True,
        do_not_specialize_zero_one: bool = False,
        symbolic_context=None,
    ) -> "sympy.Expr":
        """Create a new symbol which is tracked by this ShapeEnv
        """
        # check if constraint_dim is actually static integer
        if isinstance(constraint_dim, StrictMinMaxConstraint) and constraint_dim.vr.lower == constraint_dim.vr.upper:
            dynamic_dim = DimDynamic.STATIC
            if constraint_dim.vr.lower != val:
                raise ConstraintViolationError(
                    f"Static shape constraint of {constraint_dim.vr.lower} does not match input size of {val}, "
                    f"for {source.name()}"
                )
            if symbolic_context:
                symbolic_context.dynamic_sizes[source.idx] = dynamic_dim
                symbolic_context.constraint_sizes[source.idx] = None
            constraint_dim = None

        # see note [Tensor Fakification and Symbol Caching]
        source_name = source.name()
        if (isinstance(symbolic_context, StatefulSymbolicContext)
                and id(self) not in symbolic_context.shape_env_to_source_to_symbol_cache):
            symbolic_context.shape_env_to_source_to_symbol_cache[id(self)] = {}

        if (isinstance(symbolic_context, StatefulSymbolicContext)
                and source_name
                and (source_name in symbolic_context.shape_env_to_source_to_symbol_cache[id(self)])):
            return symbolic_context.shape_env_to_source_to_symbol_cache[id(self)][source_name]

        if do_not_specialize_zero_one:
            specialize_zero_one = False
        else:
            specialize_zero_one = self.specialize_zero_one

        assert isinstance(source, Source), f"{type(source)} {source}"
        assert not (positive and val < 0), f"positive set for negative value: {val}"
        # It's always sound to allocate a symbol as DYNAMIC.  If the user
        # constrained the symbol, force the symbolic_context to DYNAMIC, because our
        # constraint code will do weird stuff if, e.g., it's duck shaped
        if constraint_dim is not None:
            dynamic_dim = DimDynamic.DYNAMIC

        if dynamic_dim is DimDynamic.STATIC:
            out = sympy.Integer(val)
            if isinstance(symbolic_context, StatefulSymbolicContext) and source_name:
                symbolic_context.shape_env_to_source_to_symbol_cache[id(self)][source_name] = out
            return out

        elif dynamic_dim is DimDynamic.DUCK:
            # duck_shape can be used to globally turn off duck shaping, even
            # if it was requested
            duck = self.duck_shape
        elif dynamic_dim is DimDynamic.DYNAMIC:
            duck = False
        else:
            raise AssertionError(f"unhandled dynamic_dim {dynamic_dim}")

        if val in (0, 1) and specialize_zero_one:
            r = self.val_to_var[val]
        elif not duck or val not in self.val_to_var:
            # If we're not duck shaping, we always create a new symbol
            # Even if we're duck shaping, if we haven't seen this particular
            # value before, we also create a new symbol
            sympy_expr = sympy.Symbol(f"s{len(self.var_to_val)}", positive=positive, integer=True)
            # We always associate vars to vals
            if isinstance(val, int):
                self.var_to_val[sympy_expr] = sympy.Integer(val)
            else:
                # Only used for jagged layout nested tensors
                self.var_to_val[sympy_expr] = SingletonInt(val.node.nested_int(), coeff=val.node.nested_int_coeff())

            # Do the appending later, because we always want to populate this
            self.var_to_sources[sympy_expr] = []
            # Create a Z3 variable for the new symbol.
            self._add_z3var(sympy_expr, int)

            if duck:
                # Make sure to reuse this symbol for subsequent duck shaping
                self.val_to_var[val] = sympy_expr

            if isinstance(val, int):
                if positive:
                    # Add assertions for the newly created symbols
                    self._add_assertion(sympy_expr > 1)

                    # Apply default range, which assumes not zero-one
                    self.var_to_range[sympy_expr] = self._default_value_range()
                else:
                    self.var_to_range[sympy_expr] = self._default_unspecified_value_range()

                # Small performance optimization: if we have a min-max constraint,
                # we can proactively narrow to that range
                if isinstance(constraint_dim, StrictMinMaxConstraint):
                    assert not duck
                    self.var_to_range[sympy_expr] &= constraint_dim.vr

                vr = self.var_to_range[sympy_expr]

                if val not in vr:
                    raise ConstraintViolationError(f"{val} not in range [{vr.lower}, {vr.upper}]")

                range_str = f"[{vr.lower}, {vr.upper}]"
            else:
                # Skip var_range logic for SingletonInt
                # Only used for jagged layout nested tensors
                range_str = ""

            r = sympy_expr

            is_debug = (
                config.extended_debug_create_symbol is not None and
                str(sympy_expr) in config.extended_debug_create_symbol.split(',')
            )
<<<<<<< HEAD
            fsummary, maybe_user_loc, maybe_extra_debug = self._get_stack_summary(is_debug)
            self.log.info(
                "create_symbol %s = %s for %s %s%s (%s)%s",
                sympy_expr, val, source.name(), range_str,
                maybe_user_loc, format_frame(fsummary), maybe_extra_debug, stack_info=is_debug
=======
            maybe_more_info = ""
            if not is_debug:
                maybe_more_info = (
                    ", for more info run with "
                    f"TORCHDYNAMO_EXTENDED_DEBUG_CREATE_SYMBOL=\"{sympy_expr}\""
                )
            fsummary, maybe_user_loc, maybe_extra_debug = self._get_stack_summary(is_debug)
            self.log.info(
                "create_symbol %s = %s for %s %s%s (%s)%s%s",
                sympy_expr, val, source.name(), range_str,
                maybe_user_loc, format_frame(fsummary), maybe_more_info, maybe_extra_debug, stack_info=is_debug
>>>>>>> f34905f6
            )

            self.counter["create_symbol"] += 1
        else:
            # This implements duck-shaping: input sizes that match are assigned
            # the same symint
            r = self.val_to_var[val]
            self.log.debug("create_symbol %s duck sized %s", r, source.name())

        if isinstance(r, sympy.Symbol):
            r_sources = self.var_to_sources[r]
            r_sources.append(source)
            if not source.is_ephemeral() and r_sources[0].is_ephemeral():
                # prefer non-ephemeral source first since it may be guarded on later
                r_sources[0], r_sources[-1] = r_sources[-1], r_sources[0]

            # This ensures we get zeros in symbol_guard_counts, which makes
            # some queries simpler (since we will accumulate mass on 0 this
            # way)
            self.symbol_guard_counter[r] = 0

        if isinstance(symbolic_context, StatefulSymbolicContext) and source_name:
            symbolic_context.shape_env_to_source_to_symbol_cache[id(self)][source_name] = r
        return r

    def add_var_to_val(self, expr: sympy.Symbol, val: int):
        """ Adds a new symbol to the symbolic environment. """
        assert expr not in self.var_to_val, f"{expr} already exists"
        self.var_to_val[expr] = sympy.Integer(val)

    def _debug_name(self, source):
        src_name = source.name()
        return self.source_name_to_debug_name.get(src_name, src_name)

    def _render_range_for_constraint_violation(self, source, c):
        if isinstance(c, StrictMinMaxConstraint):
            lower, upper = c.vr.lower, c.vr.upper
            default = self._default_value_range()
            if lower <= default.lower:
                lower = None
            if upper >= default.upper:
                upper = None
            c_render = f"{self._debug_name(source)} = {source.name()} in the specified range"
            if lower is not None and upper is not None:
                c_render += f" {lower} <= {self._debug_name(source)} <= {upper}"
            elif lower is None and upper is not None:
                c_render += f" {self._debug_name(source)} <= {upper}"
            elif lower is not None and upper is None:
                c_render += f" {lower} <= {self._debug_name(source)}"
            return c_render
        return c.render(source)

    def produce_guards(
        self,
        placeholders,
        sources,
        source_ref=lambda n: n.name(),
        *,
        input_contexts: Optional[DimList[SymbolicContext]] = None,
        # Encodes user-specified input shape equations of the form s = s' and s = fn(s').
        # (See docs on EqualityConstraint for details of the encoding.)
        equalities_inputs: Optional[EqualityConstraint] = None,
        _simplified=False,
        # Indicates if we should produce guards for known static values.
        ignore_static=True,
    ) -> List[str]:
        """
        Generates a list of guards strings which, when evaluated in a context that
        defines tensors for all the sources, returns True or False depending
        on if the guards in the list evaluated to True or not.  Primarily used by Dynamo,
        but this is also helpful for manual testing of guards (see
        evaluate_guards_for_args)

        For convenience in testing, a source is allowed to be a str,
        in which case we will assume it is a LocalSource

        simplified lets you omit duck sizing, equality and 0/1 guards.
        This is useful for testing when you don't care about the boilerplate
        guards, and it may be helpful for user output too (be careful though;
        some equality guards are nontrivial!  It would be nice to get simplified
        output to print them too).  It's private because it's not
        intended for normal use
        """
        self.log.info("produce_guards")

        # Check if we get to the same ShapeEnv state by replaying the recorded events.
        # This will create a new ShapeEnv instance, and call all recorded function
        # calls on this new instance. Finally, it will check whether this new instance
        # has equal state.
        #
        # It's important that we do it in the begining of this function, since it modifies
        # self.dim_constraints through its execution. Changes that happen in this method
        # aren't interesting, since this is the function call we wish to reproduce at the
        # end. If we wish to simply reproduce ShapeEnv instances even after this call,
        # this method should also be recorded.
        if self.check_recorded_events:
            shape_env = replay_shape_env_events(self.events)
            self.check_equal(shape_env)

        assert len(placeholders) == len(sources), f"len({placeholders}) != len({sources})"
        Tensorlike = (torch.Tensor, FakeTensorMeta)

        def _create_no_constraints_context(t):
            return StatelessSymbolicContext(
                # Ignored; only the constraints part is relevant below.
                dynamic_sizes=[DimDynamic.DYNAMIC] * t.dim(),
                constraint_sizes=[None] * t.dim()
            )

        # Expand optional inputs, or verify invariants are upheld
        if input_contexts is None:
            input_contexts = [
                _create_no_constraints_context(t) if isinstance(t, Tensorlike)
                else None for t in placeholders
            ]
        else:
            assert len(input_contexts) == len(placeholders)
            for i, (t, context) in enumerate(zip(placeholders, input_contexts)):
                if isinstance(t, Tensorlike):
                    if context is None:
                        input_contexts[i] = _create_no_constraints_context(t)
                else:
                    assert isinstance(t, (SymInt, int))
                    assert not isinstance(context, list)

        # It took a lot of sweat to figure out the algorithm here.  Let's
        # explain how it works.
        #
        # The ShapeEnv lifecycle looks something like this:
        #
        # - For each input, you either generate a fresh Sympy symbol (s0) to
        #   represent its value (a binding site), or you reuse some
        #   preexisting symbol or expression, skipping the symbol allocation
        #   (e.g., duck sizing to a preexisting symbol, or expressing a
        #   stride as a multiplication of a separate stride and size.)
        #   Naively, you might expect to bind a fresh Sympy symbol for
        #   every input, but this is fairly wasteful as most of these
        #   symbols immediately simplify away, and if you don't eagerly
        #   specialize, e.g., 0/1 symbols, you end up with very complicated
        #   expressions that are not optimizable in practice.
        #
        # - You perform some compute on these symbols, occasionally
        #   introducing guards on boolean expressions on these symbols.
        #   In particular, whenever we guard on equality (_maybe_guard_rel),
        #   we can simplify shapes; e.g., when s0 == s1 * 2, we can now
        #   replace all occurrences of s0 with s1 * 2.  Sometimes, a
        #   boolean expression evaluation doesn't introduce a guard, as
        #   the guard is already entailed by the simplifications we have
        #   applied.
        #
        # - In the end, you have a bunch of replacements (saying how to
        #   simplify shapes) and a bunch of guards (all the equality guards
        #   are trivial, because they're covered by the replacements).
        #
        # From the ShapeEnv, we must generate a Python expression that, when
        # evaluated on a set of inputs, tells us whether or not these boolean
        # expressions would have evaluated in the same way.  However,
        # we cannot easily compute this, as we elide recording boolean
        # expressions when we think they are vacuously true.  Thus, we seek
        # an approximation: we must generate an expression, if true, would have
        # produced an "equivalent" ShapeEnv, which would answer guard
        # expressions in the same way.
        #
        # Our notion of equivalence is a bit subtle.  For example, consider
        # the ShapeEnv created from an input of size (5, 4) versus (4, 4)
        # (no other guards.)  Duck sizing would generate (s0, s1) in the first
        # case but (s0, s0) in the second.  We do NOT assume that size
        # variables are disjoint; so in fact a graph that assumes the input
        # could be (s0, s1) subsumes (s0, s0) (setting s0 == s1), but not
        # vice versa.  However, consider an analogous case (1,) versus (2,).
        # Duck sizing generates (1,) and (s0,); the (s0,) graph does NOT
        # subsume the (1,) graph because we assume that any size variables
        # is NOT 0/1 (and make simplifications according to this; e.g., if
        # we queried s0 == 0, we would immediately return False without
        # returning a guard.)
        #
        # So, it is perhaps easier to flip things on their head: the guard
        # expressions we generate here say what simplifications are valid,
        # and what are not.  Below, we explain each of the guard expressions
        # we generate

        # TODO: Make this more efficient by binding all the size/stride/offsets
        # to locals before performing tests on them.

        from torch._dynamo.source import TensorPropertySource, TensorProperty, NegateSource

        # Actual codegen must be delayed as we don't necessarily know what
        # the symbol mapping is
        input_guards = []

        symbol_to_source = collections.defaultdict(list)
        symbol_to_constraints = collections.defaultdict(set)
        constraint_violations : List[Tuple[bool, Callable[[], str]]] = []

        def record_constraint_violation(warn_only, debug_name, msg, hint=None):
            constraint_violations.append(
                (warn_only, debug_name, lambda: f"{msg}{hint()}" if hint else msg)
            )

        def is_dim(src):
            return isinstance(src, TensorPropertySource) and src.prop is TensorProperty.SIZE

        if equalities_inputs:
            source_index = {}
            for i, src in enumerate(sources):
                source_index[src.name()] = i

            def get_expression(tensor_dim_src):
                fake = placeholders[source_index[tensor_dim_src.base.name()]]
                symint = fake.shape[tensor_dim_src.idx]
                if isinstance(symint, torch.SymInt):
                    return symint.node.expr
                else:
                    assert type(symint) is int, f"Expected int, got {type(symint)}"
                    return symint

            for src1, src2 in equalities_inputs.source_pairs:
                expr1, expr2 = get_expression(src1), get_expression(src2)
                # Check whether given input shape values satisfy a specified equation s = s'.
                # - Raise when the equation was violated by the given input shape values.
                # - Otherwise issue a guard to constrain them.
                concrete_val = self.evaluate_expr(sympy.Eq(expr1, expr2))
                if not concrete_val:
                    raise ConstraintViolationError(
<<<<<<< HEAD
                        f"{src1.name()} = {expr1.subs(self.var_to_val)}"
                        " is not equal to "
                        f"{src2.name()} = {expr2.subs(self.var_to_val)}"
                    )

            for src, root, fn in equalities_inputs.derived_equalities:
                expr1 = get_expression(src)
                # recall that root is either a phantom symbol or an input source
                expr2, debug_name = (
                    (root, self.var_to_sources[root][0].name()) if isinstance(root, sympy.Symbol)
                    else (get_expression(root), self._debug_name(root))
                )
                expr2_ = fn(expr2)
                # Check whether given input shape values satisfy a specified equation s = fn(s').
                # - Raise when the equation was violated by the given input shape values.
                # - Otherwise issue a guard to constrain them.
                concrete_val = self.evaluate_expr(sympy.Eq(expr1, expr2_))
                if not concrete_val:
                    raise ConstraintViolationError(
                        f"Expected input {src.name()} to be equal to "
                        f"{fn(sympy.Symbol(debug_name))}, "
                        f"where {debug_name} = {expr2.subs(self.var_to_val)}, "
                        f"but got {expr1.subs(self.var_to_val)}"
                    )

=======
                        f"{src1.name()} = {expr1.xreplace(self.var_to_val)}"
                        " is not equal to "
                        f"{src2.name()} = {expr2.xreplace(self.var_to_val)}"
                    )

            for src, root, fn in equalities_inputs.derived_equalities:
                expr1 = get_expression(src)
                # recall that root is either a phantom symbol or an input source
                expr2, debug_name = (
                    (root, self.var_to_sources[root][0].name()) if isinstance(root, sympy.Symbol)
                    else (get_expression(root), self._debug_name(root))
                )
                expr2_ = fn(expr2)
                # Check whether given input shape values satisfy a specified equation s = fn(s').
                # - Raise when the equation was violated by the given input shape values.
                # - Otherwise issue a guard to constrain them.
                concrete_val = self.evaluate_expr(sympy.Eq(expr1, expr2_))
                if not concrete_val:
                    raise ConstraintViolationError(
                        f"Expected input {src.name()} to be equal to "
                        f"{fn(sympy.Symbol(debug_name))}, "
                        f"where {debug_name} = {expr2.xreplace(self.var_to_val)}, "
                        f"but got {expr1.xreplace(self.var_to_val)}"
                    )

>>>>>>> f34905f6
            for phantom_symbol in equalities_inputs.phantom_symbols:
                # we created additional phantom symbols that are not input shape dimensions
                symbol_to_source[phantom_symbol].extend(self.var_to_sources[phantom_symbol])

        # How do we know what the value of s0 is?  Fresh variables can only be
        # bound by inputs, so there MUST be some other input which binds the
        # variable.  If there is no such input, this is an error in our
        # system.  We record where all symbols come from, to help you diagnose
        # why those symbols didn't occur.
        #
        # In fact, generally speaking it is only possible for the "outermost"
        # user of a ShapeEnv to evaluate the guards, because some inputs may
        # not be available to inner levels.  For example, Dynamo can guard on
        # tensors that never actually become graph arguments (they are
        # pruned).  In this case, only Dynamo knows about these arguments.
        def track_symint(source, val, constraint=None):
            log.debug("track_symint %s %s %s", LazyString(source.name), val, constraint)
            assert not isinstance(val, SymInt) or is_symbolic(val)

            if isinstance(val, SymInt) and val.node.maybe_as_int() is not None:
                val = val.node.maybe_as_int()

            if isinstance(val, SymInt):
                s = val.node.expr
                if isinstance(s, sympy.Symbol):
                    symbol_to_source[s].append(source)
                    if constraint is not None:
                        symbol_to_constraints[s].add(constraint)
                elif isinstance(-s, sympy.Symbol):
                    symbol_to_source[-s].append(NegateSource(source))
                else:
                    constraint_violated = False
                    if isinstance(constraint, StrictMinMaxConstraint):
                        # try inferring the ranges of the expr s
                        sym_vrs = {x: self.var_to_range.get(x, None) for x in s.free_symbols}
                        if any(vr is None for vr in sym_vrs.values()):
                            # some of the free symbols in s don't have ranges
                            constraint_violated = True
                    elif isinstance(constraint, RelaxedUnspecConstraint):
                        if s.is_number:
                            i = int(s)
                            # Don't complain about 0/1 specialization, we
                            # expect to have to compile in this case anyway
                            if i not in (0, 1):
                                constraint_violated = True
                    if constraint_violated:
                        def hint(s):
                            sexpr = ShapeGuardPrinter(symbol_to_source, source_ref, self.var_to_sources).doprint(s)
                            return f"{sexpr}."

                        var_with_range = self._render_range_for_constraint_violation(source, constraint)
                        msg = (
                            f"Not all values of {var_with_range} are valid because "
                            f"{self._debug_name(source)} was inferred to be equal to "
                        )
                        record_constraint_violation(
                            constraint.warn_only,
                            self._debug_name(source),
                            msg,
                            hint=functools.partial(hint, s),
                        )

                input_guards.append((source, s))
            else:
                s = sympy.Integer(val)
                input_guards.append((source, s))
                constraint_violated = False
                if isinstance(constraint, StrictMinMaxConstraint):
                    if not (s == constraint.vr.lower == constraint.vr.upper):  # allow static constraints
                        constraint_violated = True
                elif isinstance(constraint, RelaxedUnspecConstraint):
                    # Don't complain about 0/1 specialization, we
                    # expect to have to compile in this case anyway
                    if val not in (0, 1):
                        constraint_violated = True
                if constraint_violated:
                    var_with_range = self._render_range_for_constraint_violation(source, constraint)
                    msg = (
                        f"Not all values of {var_with_range} are valid because "
                        f"{self._debug_name(source)} was inferred to be a constant ({val})."
                    )
                    record_constraint_violation(constraint.warn_only, self._debug_name(source), msg)

        for t, source, context in zip(placeholders, sources, input_contexts):
            if isinstance(source, str):
                from torch._dynamo.source import LocalSource
                source = LocalSource(source)
            assert isinstance(source, Source)
            if t is None:
                continue
            if isinstance(t, (SymInt, int)):
                track_symint(source, t)
                continue
            assert isinstance(t, Tensorlike)
            if is_traceable_wrapper_subclass(t):
                from torch._dynamo.source import AttrSource

                assert isinstance(context, SubclassSymbolicContext)

                # For subclasses, we need to track symints on BOTH the outer
                # and inner tensors.
                sources_tensors_constraints = [
                    (source, t, context.constraint_sizes)
                ]
                attrs, _ = t.__tensor_flatten__()
                for attr in attrs:
                    inner_t = getattr(t, attr)
                    inner_context = context.inner_contexts[attr]
                    sources_tensors_constraints.append((
                        AttrSource(source, attr),
                        inner_t,
                        inner_context.constraint_sizes
                    ))
            else:
                sources_tensors_constraints = [(source, t, context.constraint_sizes)]

            for src, curr_t, constraint in sources_tensors_constraints:
                if is_sparse_any(curr_t):
                    for i, ss in enumerate(curr_t.size()):
                        property_source = TensorPropertySource(src, TensorProperty.SIZE, i)
                        track_symint(property_source, ss, constraint[i])
                else:
                    for i, ss in enumerate(curr_t.size()):
                        property_source = TensorPropertySource(src, TensorProperty.SIZE, i)
                        track_symint(property_source, ss, constraint[i])
                    for i, ss in enumerate(curr_t.stride()):
                        track_symint(TensorPropertySource(src, TensorProperty.STRIDE, i), ss)
                    track_symint(TensorPropertySource(src, TensorProperty.STORAGE_OFFSET), curr_t.storage_offset())

        # 1. Every input must equal the final simplified symbolic expression
        #    stored on the placeholder.  Given a placeholder (s0*2, s1),
        #    if we have an input (2, 3), we must show s0*2 == 2 and s1 == 3.
        #    This does a lot of work: it covers duck sizing and equality guards.
        exprs = []
        self.dim_constraints = DimConstraints(
            symbol_to_source,
            self.var_to_val,
            set(symbol_to_constraints.keys()),
            self.source_name_to_debug_name,
        )

        if not _simplified:
            for source, expr in input_guards:
                if self._translation_validation_enabled:
                    # Ignore sources that were not turned into SymInts.
                    srcname = source.name()
                    if srcname in self.source_to_symbol:
                        self._add_target_expr(sympy.Eq(self.source_to_symbol[srcname], expr))

                # Small optimization
                if (
                    isinstance(expr, sympy.Symbol) and
                    symbol_to_source.get(expr) and
                    source == symbol_to_source[expr][0]
                ):
                    continue

                # This logic excludes static values found on tensors from guarding, because
                # dynamo's check_tensor_fn does that (see guards.cpp).
                # However, for non tensor sources, we still need to guard here.
                if ignore_static and isinstance(source, TensorPropertySource):
                    if expr.is_number:
                        self.log.debug("Skipping guard %s", f"{source_ref(source)} == {expr}")
                        continue

                if is_dim(source):
                    self.dim_constraints.add_equality(source, expr)

                sexpr = ShapeGuardPrinter(symbol_to_source, source_ref, self.var_to_sources).doprint(expr)
                exprs.append(f"{source_ref(source)} == {sexpr}")
                if (
                    isinstance(source, TensorPropertySource)
                    and source.prop is TensorProperty.SIZE
                    and equalities_inputs
                    and len(expr.free_symbols) == 1
                ):
                    symbol = next(iter(expr.free_symbols))
                    if (
                        isinstance(expr, sympy.Symbol) and
                        expr in symbol_to_constraints and
                        not equalities_inputs.is_equal(source, symbol_to_source[expr][0])
                    ):
                        msg = (
                            f"The values of {self._debug_name(source)} = {source.name()} and "
                            f"{self._debug_name(symbol_to_source[expr][0])} = {symbol_to_source[expr][0].name()} "
                            "must always be equal."
                        )
                        record_constraint_violation(equalities_inputs.warn_only, self._debug_name(source), msg)

                    if (
                        not isinstance(expr, sympy.Symbol) and
                        symbol in symbol_to_constraints and
<<<<<<< HEAD
                        not equalities_inputs.is_derived(source, symbol_to_source[symbol][0], lambda x: expr.subs(symbol, x))
=======
                        not equalities_inputs.is_derived(source, symbol_to_source[symbol][0], lambda x: expr.xreplace({symbol: x}))
>>>>>>> f34905f6
                    ):
                        src = symbol_to_source[symbol][0]
                        msg = (
                            f"The values of {self._debug_name(source)} = {source.name()} must always be related to "
                            f"the values of {self._debug_name(src)} = {src.name()} by "
<<<<<<< HEAD
                            f"{self._debug_name(source)} = {expr.subs(symbol, sympy.sympify(self._debug_name(src)))}."
=======
                            f"{self._debug_name(source)} = {expr.xreplace({symbol: sympy.sympify(self._debug_name(src))})}."
>>>>>>> f34905f6
                        )
                        record_constraint_violation(equalities_inputs.warn_only, self._debug_name(source), msg)

                # NB: Not necessary to report constraint violations here:
                # constraints are guaranteed to be on symbols (we've already
                # caught constants and non-atomic expressions), so we only
                # have relational constraints, but we don't support those
                # at the moment

        # 2. Every guard must evaluate to True (but remember many guards
        #    like s0 == s1*2 because trivial due to simplification)
        issued = set()

        def issue_guard(guard: ShapeGuard) -> None:
            expr = self.simplify(guard.expr)

            # Avoid re-issueing the same guard.
            if expr in issued:
                return

            issued.add(expr)

            try:
                is_trivial = False
                if any(is_dim(source) for s in expr.free_symbols for source in symbol_to_source[s]):
                    is_trivial = self.dim_constraints.add(expr)
                guard_expr = ShapeGuardPrinter(symbol_to_source, source_ref, self.var_to_sources).doprint(expr)
                exprs.append(guard_expr)
                self._add_target_expr(expr)
                # A non-relational constraint on a single sizevar can violate
                # a constraint
                if not is_trivial and len(expr.free_symbols) == 1:
                    symbol = next(iter(expr.free_symbols))
                    source = symbol_to_source[symbol][0]
                    constraints = symbol_to_constraints[symbol]
                    for c in constraints:
                        if isinstance(c, StrictMinMaxConstraint):
                            var_with_range = self._render_range_for_constraint_violation(source, c)
                            msg = (
                                f"Not all values of {var_with_range} "
                                f"satisfy the generated guard {guard_expr}."
                            )
                            record_constraint_violation(c.warn_only, self._debug_name(source), msg)
                        elif isinstance(c, RelaxedUnspecConstraint):
                            # This is fine, we allow guards here as long as it
                            # didn't constrain it to one value  (we don't
                            # actually know this; this depends on our
                            # ValueRanges reasoning capability)
                            pass
                        else:
                            raise AssertionError(f"unrecognized constraint {c}")
            except Exception:
                self.log.warning("Failing guard allocated at: \n%s", ''.join(guard.stack.format()))
                raise

        # First, issue all the non-trivial guards.
        for guard in self.guards:
            if self._maybe_evaluate_static(guard.expr) is not None:
                continue
            issue_guard(guard)

        # 3. Every symbol must be within its value range (this handles 0/1
        # specialization too).
        for symbol, sources in symbol_to_source.items():
            r = self.var_to_range.get(symbol)
            if r is None:
                if symbol not in self.var_to_range:
                    continue
                r = self.var_to_range[symbol]

            assert sources
            assert symbol.is_integer
            bounds = []
            if r.lower != -sympy.oo:
                if any(is_dim(source) for source in sources):
                    self.dim_constraints.add(sympy.Ge(symbol, r.lower))
                # Only print lower bound in simplified mode if it is not the
                # default
                if not _simplified or r.lower != self._default_value_range().lower:
                    bounds.append(str(r.lower))
            bounds.append(source_ref(sources[0]))
            # NB: This looks like an off-by-one error but it's not: the
            # upper bound may be sys.maxsize - 1 because we intentionally
            # exclude sys.maxsize from our bounds to deal with direct
            # == INT_MAX guards, but it's still dumb to actually test it.
            # Note that you can be off by a pretty large constant and it
            # won't matter because sizes in practice will be no where near
            # the 64-bit limit.
            if r.upper != sympy.oo and r.upper < sys.maxsize - 1:
                if any(is_dim(source) for source in sources):
                    self.dim_constraints.add(sympy.Le(symbol, r.upper))
                # nontrivial upper bound is always interesting
                bounds.append(str(r.upper))
            if len(bounds) > 1:
                exprs.append(" <= ".join(bounds))

                # Check constraints
                constraints = symbol_to_constraints[symbol]
                for c in constraints:
                    if isinstance(c, StrictMinMaxConstraint):
                        # NB: By default, we have a restrictive range
                        # 2 <= s0 <= sys.maxsize - 1.  But export users generally
                        # expect to be able to specify nice ranges like [0, oo]
                        if not (c.vr & self._default_value_range()).issubset(r):
                            source = sources[0]

                            expr = sympy.And(sympy.Le(r.lower, symbol), sympy.Le(symbol, r.upper))
                            guard_expr = ShapeGuardPrinter(symbol_to_source, source_ref, self.var_to_sources).doprint(expr)
                            var_with_range = self._render_range_for_constraint_violation(source, c)
                            msg = (
                                f"Not all values of {var_with_range} satisfy the generated guard {guard_expr}"
                            )
                            record_constraint_violation(
                                c.warn_only,
                                self._debug_name(source),
                                msg,
                            )

        if constraint_violations:
            warn_msgs = []
            error_msgs = []
            debug_names = set()
            for warn_only, debug_name, msg in constraint_violations:
                if warn_only:
                    msg = f"  {len(warn_msgs) + 1}. {msg()}"
                    warn_msgs.append(msg)
                else:
                    msg = f"  - {msg()}"
                    error_msgs.append(msg)
                    debug_names.add(debug_name)
            if len(error_msgs) > 0:
                debug_names = ', '.join(debug_names)
                err = '\n'.join(error_msgs)
                raise ConstraintViolationError(
                    f"Constraints violated ({debug_names})! "
                    "For more information, run with TORCH_LOGS=\"+dynamic\".\n"
                    f"{err}"
                )
            elif len(warn_msgs) > 0:
                log.debug("%s Warning only constraints violated", len(warn_msgs))

        signpost_event(
            "dynamic",
            "produce_guards",
            {
                **self.co_fields,
                **self.counter,
                "num_guards": len(exprs),
                "free_symbols": sum(1 for v in symbol_to_source.values() if v),
                # The keys are meaningless from an aggregate perspective, so
                # don't include them.  Biggest first.
                "symbol_guard_counts": sorted(self.symbol_guard_counter.values(), reverse=True),
            },
        )

        if self._translation_validation_enabled:
            from torch.fx.experimental.validator import PopulateValidator

            # Add all deferred runtime assertions; these are not technically
            # handled by produce_guards but we need to put them in the target
            # set
            for ras in self.deferred_runtime_asserts.values():
                for ra in ras:
                    self._add_target_expr(ra.expr)

            # Add value range bound guards for all symbols with no trivial bounds.
            # Reason: '_maybe_evaluate_static' may eliminate guards based on the
            # refined value ranges.
            for sym, vr in self.var_to_range.items():
                if vr.lower != -sympy.oo:
                    self._add_target_expr(sympy.Le(vr.lower, sym))
                if vr.upper != sympy.oo:
                    self._add_target_expr(sympy.Le(sym, vr.upper))

            # Before validating, populate the input of the validator with the
            # built FX graph.
            with fx_traceback.preserve_node_meta():
                PopulateValidator(self.graph, self.validator).run()

        self._check_translation_validate()
        return exprs

    def produce_guards_expression(self, placeholders, ignore_static=True):
        """
        Expected to be used with evaluate_guards_expression(). Produces the guards
        for the given placeholders and returns a string expression to be evaluated
        by evaluate_guards_expression given concrete values for the placeholders.
        """
        from torch._dynamo.source import LocalSource
        arg_names = [f"t{i}" for i in range(len(placeholders))]
        guards = self.produce_guards(placeholders, [LocalSource(a) for a in arg_names], ignore_static=ignore_static)
        if guards:
            return " and ".join(guards)
        return None

    def evaluate_guards_expression(self, code, args):
        """
        Expected to be used with produce_guards_expression(). Evaluates an expression
        generated by produce_guards_expression for the given concrete args.
        """
        arg_names = [f"t{i}" for i in range(len(args))]
        return eval(code, SYMPY_INTERP, {"L": dict(zip(arg_names, args))})

    def evaluate_guards_for_args(self, placeholders, args, *, ignore_static=True):
        """Generate guards for a graph's placeholder values and evaluate the guards with args
        """
        code = self.produce_guards_expression(placeholders, ignore_static=ignore_static)
        if code:
            return self.evaluate_guards_expression(code, args)
        return True

    def bind_symbols(self, placeholders, args):
        """
        Given a paired list of placeholders (fake tensors with
        symbolic sizes) and concrete arguments (regular tensors
        with real sizes), returns a dictionary mapping each
        symbol to its real value.  So for example, if you
        have a placeholder with size (s0, s1), binding
        (2, 4) to it will give you {s0: 2, s1: 4}.  This is
        not guaranteed to bind ALL symbols in the ShapeEnv;
        we can't bind a symbol if it doesn't occur in any placeholder,
        and symbols that already have replacements won't get bindings.

        This is a little duplicative with evaluate_guards but
        it's different enough that it seemed cleanest to make
        another copy.  This assumes the guards are already checked,
        though if it's cheap we'll check for shenanigans
        """
        bindings: Dict[sympy.Symbol, int] = {}

        def bind_symint(arg, val):
            if isinstance(val, SymInt):
                s = val.node.expr

                if isinstance(s, sympy.Symbol):
                    if s in bindings:
                        assert bindings[s] == arg, f"{bindings[s]} != {arg}"
                    else:
                        bindings[s] = arg
                elif isinstance(-s, sympy.Symbol):
                    if -s in bindings:
                        assert bindings[-s] == -arg, f"{bindings[-s]} != {-arg}"
                    else:
                        bindings[-s] = -arg

        for t, arg in zip(placeholders, args):
            if t is None:
                continue
            if isinstance(t, SymInt):
                bind_symint(arg, t)
                continue
            assert isinstance(t, torch.Tensor)
            for i, s in enumerate(t.size()):
                bind_symint(arg.size(i), s)
            for i, s in enumerate(t.stride()):
                bind_symint(arg.stride(i), s)
            bind_symint(arg.storage_offset(), t.storage_offset())

        return bindings

    def get_nontrivial_guards(self):
        """Returns a list of guard expressions that aren't statically known (i.e. not trivial)"""
        return [self.simplify(guard.expr) for guard in self.guards if self._maybe_evaluate_static(guard.expr) is None]

    def format_guards(self, verbose=False):
        """Format this shape env's guard expressions with optional traceback info if verbose"""
        def format_tb(tb):
            if not verbose:
                return ""
            return f"\n   Guarded at:\n{''.join('   ' + l for l in tb.format())}"

        return '\n'.join(f" - {guard.expr}{format_tb(guard.stack)}" for guard in self.guards)

    def bound_sympy(self, expr: sympy.Expr, size_oblivious: bool = False) -> ValueRanges:
        """Given a sympy expression, computes a ValueRanges bound for what values it can be"""
        var_to_range = {x: self.var_to_range.get(x, None) for x in expr.free_symbols}
        if size_oblivious:
            # Clamp values of size-like variables
            for x in self.size_like & var_to_range.keys():
                if var_to_range[x] is not None:
<<<<<<< HEAD
                    var_to_range[x] &= ValueRanges(2, sympy.oo)
=======
                    var_to_range[x] = ValueRanges(2, sympy.oo)
>>>>>>> f34905f6
        return bound_sympy(expr, var_to_range)

    @_lru_cache
    def _maybe_evaluate_static(
        self, expr: "sympy.Expr", *, unbacked_only: bool = False, compute_hint: bool = False,
        expect_rational=True, size_oblivious: bool = False
    ) -> "Optional[sympy.Expr]":
        """
        Tries to evaluate expr without introducing guards

        If unbacked_only == True, then we only do substitutions on
        unbacked SymInts (leaving regular hinted integers alone).  This could
        result in an expression that still contains backed SymInts, which you
        could then potentially guard on.

        Use compute_hint == True if you are trying to compute a non-binding
        hint for the particular hint values of backed SymInts, e.g., if
        s0 happens to be 3 this run, compute_hint will subsitute s0 with 3.
        """
        expr = self.simplify(expr)

        if compute_hint:
            expr = expr.xreplace(self.var_to_val)

        expr = canonicalize_bool_expr(expr)

        symbols = list(expr.free_symbols)

        # Apply known runtime asserts
<<<<<<< HEAD
        for s in symbols:
            # Unbacked symints only
            if s in self.var_to_val:
                continue

            subst = {}

            def add_expr(expr):
                # Expr and negation
                subst[canonicalize_bool_expr(expr)] = sympy.true
                subst[canonicalize_bool_expr(sympy.Not(expr))] = sympy.false
                if isinstance(expr, sympy.Rel):
                    # multiplying by -1 changes the direction of the inequality
                    dual = type(expr)(-expr.rhs, -expr.lhs)
                    subst[canonicalize_bool_expr(dual)] = sympy.true
                    subst[canonicalize_bool_expr(sympy.Not(dual))] = sympy.false

            for e in itertools.chain(self.guards, self.deferred_runtime_asserts.get(s, ())):
                e = e.expr
                if compute_hint:
                    e = canonicalize_bool_expr(e.xreplace(self.var_to_val))
=======
        guards_exprs = []
        for g in self.guards:
            e = self.simplify(g.expr)
            if compute_hint:
                e = canonicalize_bool_expr(e.xreplace(self.var_to_val))
            guards_exprs.append(e)

        symbols_unbacked = symbols - self.var_to_val.keys()
        defra_exprs = {}
        for s in symbols_unbacked:
            defras = self.deferred_runtime_asserts.get(s, ())
            l = []
            for defra in defras:
                e = self.simplify(defra.expr)
                if compute_hint:
                    e = canonicalize_bool_expr(e.xreplace(self.var_to_val))
                l.append(e)
            defra_exprs[s] = l


        subst = {}
        for s in symbols_unbacked:

            def add_expr(expr):
                # Expr and negation
                subst[canonicalize_bool_expr(expr)] = sympy.true
                subst[canonicalize_bool_expr(sympy.Not(expr))] = sympy.false
                if isinstance(expr, sympy.Rel):
                    # multiplying by -1 changes the direction of the inequality
                    dual = type(expr)(-expr.rhs, -expr.lhs)
                    subst[canonicalize_bool_expr(dual)] = sympy.true
                    subst[canonicalize_bool_expr(sympy.Not(dual))] = sympy.false

            for e in itertools.chain(guards_exprs, defra_exprs[s]):
>>>>>>> f34905f6
                add_expr(e)
                # Other relational expressions this expression implies
                if isinstance(e, sympy.Eq):
                    add_expr(sympy.Le(e.lhs, e.rhs))
                    add_expr(sympy.Ge(e.lhs, e.rhs))
                elif isinstance(e, sympy.Lt):
                    add_expr(sympy.Le(e.lhs, e.rhs))
                    add_expr(sympy.Ne(e.lhs, e.rhs))

        # NB: this helps us deal with And/Or connectives
        expr = expr.xreplace(subst)

        # Simplify making use of value range lower bound
        new_shape_env = {}
        new_range_env = {}
        for idx, k in enumerate(symbols):
            if isinstance(self.var_to_val.get(k, None), SingletonInt):
                # Skip var_to_range logic for SingletonInt which is only used
                # for jagged layout NestedTensors today
                continue
            vr = self.var_to_range[k]
            if size_oblivious and k in self.size_like:
                lower = max(2, vr.lower)
            else:
                lower = vr.lower
            # Don't do anything if we don't have a nontrivial lower bound
            # Also don't do anything if we asked only to simplify unbacked
            # SymInt
            if (
                lower < (-sys.maxsize - 1) // 2 or
                (unbacked_only and k in self.var_to_val)
            ):
                new_range_env[k] = vr
                continue
            # Positive means >= 1
            # Positive - 1 means >= 0
            # Positive + lower - 1 means >= lower
            # The new symbol 's' is "too low", so when we substitute it in
            # we have to increase it by offset (and conversely, the new
            # variables have to have their value range bounds adjusted as
            # well)
            s = sympy.Symbol(f"shape_{idx}", positive=True, integer=True)
<<<<<<< HEAD
            offset = lower - 1
=======

            # Note:
            #   Offset might be a fraction(e.g. aten.split.Tensor), but shapes are always integers.
            #   Sympy might give unexepected results when comparing an integer with a non-integer
            #   Therefore, we cast offset to int here.
            #   For example:
            #       shape_0 = sympy.Symbol("shape_0", positive=True, integer=True)
            #       expr = sympy.Eq(shape_0 - 1/3, 4)
            #       expr.xreplace({}) # False
            offset = int(lower - 1)
>>>>>>> f34905f6
            new_shape_env[k] = s + offset
            new_range_env[s] = SymPyValueRangeAnalysis.add(vr, -offset)

        def replace(expr, repl):
            return expr.xreplace(repl)

        try:
            new_expr = replace(expr, new_shape_env)
        except RecursionError:
            log.warning("RecursionError in sympy.xreplace(%s, %s)", expr, new_shape_env)
            self.counter["sympy_recursion_error"] += 1
            return None

        floor_div_replace = {}
        for atom in new_expr.atoms(FloorDiv):
            floor_div_replace[atom] = sympy.floor(atom.args[0] / atom.args[1])
        new_expr = safe_expand(new_expr.xreplace(floor_div_replace))
        # TODO: when unbacked_only, can sometimes early return even when there
        # are still free symbols
        if new_expr.is_number:
            return new_expr

        # Check if the range can solve it statically
        out = bound_sympy(new_expr, new_range_env)
        if expect_rational:
            _assert_bound_is_rational(new_expr, out)
            if out.is_singleton():
                return out.lower

        return new_expr if unbacked_only else None

    @_lru_cache
    def replace(self, expr: "sympy.Expr") -> "sympy.Expr":
        """Apply symbol replacements to any symbols in the given expression
        """
        replacements = {s: self._find(cast(sympy.Symbol, s)) for s in expr.free_symbols}
        return safe_expand(expr.xreplace(replacements))

    @_lru_cache
    def _update_divisible(self):
        new_divisible = set()
        for k in self.divisible:
            res = self.replace(k)
            if not res.is_number:
                new_divisible.add(k)

        self.divisible = new_divisible
        self._update_version_counter()

    @_lru_cache
    def simplify(self, expr: "sympy.Expr") -> "sympy.Expr":
        """Use known constraints and replacements to simplify the given expr
        """
        expr = self.replace(expr)
        # TODO it would seem that this pass is not necessary given the
        # below replacement of // with /, but for nested FloorDivs
        # the non-recursive replacement doesn't work, and
        # recursive makes it hard to look up divisibility,
        # because existing divisibility info has FloorDiv in it, not /
        # for now just do a separate pass to catch common nested case
        if expr.has(FloorDiv):
            self._update_divisible()
            div_replacements = {}
            for atom in expr.atoms(FloorDiv):
                base, divisor = atom.args
                if isinstance(divisor, FloorDiv):
                    base1, divisor1 = divisor.args
                    if self.replace(Mod(base, divisor)) in self.divisible and \
                            base == base1 and self.replace(Mod(base1, divisor1)) in self.divisible:
                        div_replacements[atom] = divisor1
            expr = expr.xreplace(div_replacements)
            expr = safe_expand(expr)
        if expr.has(FloorDiv):
            div_replacements = {}
            pows = expr.atoms(sympy.Pow)
            rationals = expr.atoms(sympy.Rational).difference(expr.atoms(sympy.Integer))
            for fd in expr.atoms(FloorDiv):
                base, divisor = fd.args
                if self.replace(Mod(base, divisor)) in self.divisible:
                    div_replacements[fd] = base / divisor
            new_expr = expr.xreplace(div_replacements)
            new_expr = safe_expand(new_expr)
            new_pows = new_expr.atoms(sympy.Pow)
            new_rationals = new_expr.atoms(sympy.Rational).difference(new_expr.atoms(sympy.Integer))
            # divisions simplified away
            if new_pows.issubset(pows) and new_rationals.issubset(rationals):
                expr = new_expr
        return expr

    @lru_cache(256)
    def size_hint(self, expr: "sympy.Expr", *, allow_none=False):
        """
        Gets a size hint for a given expression from the underlying shapes we had.
        Does not introduce a guard, so only use this when you can guarantee that
        your code is still valid for arbitrary shapes (such as optimization decisions)
        """
        result_expr = safe_expand(expr).xreplace(self.var_to_val)
        if not result_expr.is_number:

            from torch.utils._sympy.singleton_int import SingletonInt

            if isinstance(result_expr, SingletonInt):
                return None
            r = self._maybe_evaluate_static(result_expr, compute_hint=True)
            if r is not None:
                return r
            if allow_none:
                return None
            raise self._make_data_dependent_error(result_expr, expr)
        return result_expr

    # NB: keep in sync with size_hint
    @lru_cache(256)
    def has_hint(self, expr: "sympy.Expr"):
        result_expr = safe_expand(expr).xreplace(self.var_to_val)
        return result_expr.is_number or self._maybe_evaluate_static(result_expr) is not None

    def _make_data_dependent_error(self, expr, unhinted_expr, *, size_oblivious_result: Optional[bool] = None):
        # TODO: in a Dynamo context, having user code, and having the
        # name of the local, will be much better
        size_like_symbols = []
        for s in expr.free_symbols:
            stacktrace = ''.join(self.var_to_stack[s].format())
            self.log.debug("Data dependent variable '%s' allocated at:\n%s", s, stacktrace)
            if s in self.size_like:
                size_like_symbols.append(s)
        size_oblivious_result_msg = ""
        if size_oblivious_result is not None:
            size_oblivious_result_msg = (
                f"ATTENTION: guard_size_oblivious would fix the error, evaluating expression to {size_oblivious_result}.\n"
                "Maybe you need to add guard_size_oblivious to framework code, see doc below for more guidance.\n\n"
            )
        fsummary, maybe_user_loc, maybe_extra_debug = self._get_stack_summary(True)
<<<<<<< HEAD
        return GuardOnDataDependentSymNode(
            f"Could not guard on data-dependent expression {expr} (unhinted: {unhinted_expr}).  "
=======
        if expr.is_integer:
            msg = "Could extract specialized integer from data-dependent expression"
        else:
            msg = "Could not guard on data-dependent expression"
        return GuardOnDataDependentSymNode(
            f"{msg} {expr} (unhinted: {unhinted_expr}).  "
>>>>>>> f34905f6
            f"(Size-like symbols: {', '.join(map(str, size_like_symbols)) or 'none'})\n\n"
            f"{size_oblivious_result_msg}"
            "Potential framework code culprit (scroll up for full backtrace):\n"
            f"{''.join(traceback.StackSummary.from_list([fsummary]).format())}\n"
            "For more information, run with TORCH_LOGS=\"dynamic\"\n"
            "For extended logs when we create symbols, also add "
            f"TORCHDYNAMO_EXTENDED_DEBUG_CREATE_SYMBOL=\"{','.join(map(str, expr.free_symbols))}\"\n"
            "If you suspect the guard was triggered from C++, add TORCHDYNAMO_EXTENDED_DEBUG_CPP=1\n"
            "For more debugging help, see "
            "https://docs.google.com/document/d/1HSuTTVvYH1pTew89Rtpeu84Ht3nQEFTYhAX3Ypa_xJs/edit?usp=sharing\n" +
            maybe_extra_debug
            # TODO: Help text about how to use our runtime tests to fix this
            # problem
        )

<<<<<<< HEAD
=======
    def _update_var_to_range(self, symbol, vr):
        lower, upper = vr.lower, vr.upper

        # If we have a size-like unbacked SymInt, refuse to refine the range to be
        # less than two.  This is because when we intersect this range
        # with [2, inf] for size oblivious tests, the range would be
        # unsatisfiable.  In other words, once you have a size-like
        # unbacked SymInt, we can never learn that it is exactly zero or one,
        # because we would now give inconsistent results for all size
        # oblivous tests!
        if upper < 2 and symbol in self.size_like:
            upper = 2

        # Updates the range and the guards corresponding to each bound of the symbol.
        if symbol not in self.var_to_range:
            self.var_to_range[symbol] = ValueRanges(lower, upper)
        else:
            self.var_to_range[symbol] &= ValueRanges(lower, upper)

>>>>>>> f34905f6
    def _set_replacement(self, a: "sympy.Symbol", tgt: "sympy.Expr", msg: str) -> None:
        """
        Adds or updates a replacement for a symbol.
        Use this instead of `self.replacements[a] = tgt`.
        """

        # Precondition: a == tgt
        assert isinstance(a, sympy.Symbol)

        # Handles nested tensor symbolic variables which don't have
        # var_to_range bounds
        tgt_bound = None
        if a in self.var_to_range:
            src_bound = self.var_to_range[a]

            # If you have x in [2, maxint], then 2*x in [4, 2*maxint].
            # But we don't really care that the max bound says we can
            # go beyond the maximum integer size, because we aren't
            # using bigints anyway.  Arguably, ValueRanges should know
            # to do this truncation automaticaly (to avoid doing
            # bigint compute in range analysis), but right now it doesn't
            # so we need to get rid of some unnecessary precision.
            int_range = ValueRanges(-sys.maxsize - 1, sys.maxsize - 1)

            def issubset(x, y):
                return (x & int_range).issubset(y & int_range)

            # First, refine the value range of a based on the computed value range
            # of tgt.  This is always OK to do, even if we decide not to do the
            # substitution in the end.  This might be a no-op, if a already has
            # a tighter bound
            tgt_bound = self.bound_sympy(tgt)
<<<<<<< HEAD
            self.var_to_range[a] = src_bound & tgt_bound
=======
            self._update_var_to_range(a, tgt_bound)
>>>>>>> f34905f6

            # Next, check if we can update the range of free symbols in tgt
            # based on the range in a. But only do it if:
            #  - the source bound non-trivially improves over what we get out of
            #    the existing bounds.
            #  - the replacement is univariate and we can invert the tgt expression
            if not issubset(tgt_bound, src_bound) and len(tgt.free_symbols) == 1:
                b = next(iter(tgt.free_symbols))
                # Try to invert the equality
                r = try_solve(sympy.Eq(a, tgt), b, floordiv_inequality=False)
                if r is not None:
                    b_bound = self.bound_sympy(r[1])
                    self.var_to_range[b] = b_bound & self.var_to_range[b]
                    tgt_bound = self.bound_sympy(tgt)
                    assert issubset(tgt_bound, src_bound)

            # TODO: Should we propagate size-like-ness?
            #
            # Pros: if u0 is size-like, intuitively u0 == u1 should cause u1
            # to become size-like.
            #
            # Cons: if u0 is size-like, what about u0 - 1 == u1?  You CAN'T
            # propagate in this case, because what if u0 == 0, then u1 is negative
            # and clearly isn't a size.  So, at minimum, any f(x) whose value
            # range isn't [0, inf] given x in [0, inf] cannot propagate
            # size-like-ness.  But there are many situations where you could
            # imagine u1 is going to be size-like and actually you just didn't
            # have a refined enough value range on u0.  Since even innocuous
            # looking arithmetic operations can destroy size-like-ness, it's
            # best to not propagate it at all and force the user to annotate it
            # as necessary.
            #
            # Compromise: we preserve size-like-ness only for exact equality
            # and nothing else.
            if a in self.size_like and isinstance(tgt, sympy.Symbol):
                self.size_like.add(tgt)
            elif isinstance(tgt, sympy.Symbol) and tgt in self.size_like:
                self.size_like.add(a)

            # Now, decide if we will do the substitution.
            #
            #  - If the source has a non-trivial range, only substitute if
            #    we preserve this range.  Note that we may have propagated
            #    the src_range to free variables in tgt when tgt is univariate
            #    and we could find an inverse, which helps us achieve this.
            #    This ensures we never "forget" about user defined ranges,
            #    even if they end up being defined on composite formulas
            #    like s0 + s1.
            #
            #  - If the variable is unbacked, only substitute if the substitution
            #    would preserve the bounds also under size-like-ness conditions.

            if not issubset(tgt_bound, src_bound):
                self.log.debug("skipped set_replacement %s = %s (%s) [%s not subset of %s]", a, tgt, msg, tgt_bound, src_bound)
                return
            elif a in self.size_like:
                tgt_bound_so = self.bound_sympy(tgt, size_oblivious=True)
<<<<<<< HEAD
                # This is morally equivalent to self.bound_sympy(a, size_oblivious=True)
                # but handles substitutions like u0 == 0
                src_bound_so = self.var_to_range[a]
                if src_bound_so.upper >= 2:
                    src_bound_so &= ValueRanges(2, sympy.oo)
=======
                src_bound_so = self.bound_sympy(a, size_oblivious=True)
>>>>>>> f34905f6
                if not issubset(tgt_bound_so, src_bound_so):
                    self.log.debug("skipped set_replacement %s = %s (%s) "
                                   "[%s not subset of %s (size-oblivious conditions)]", a, tgt, msg, tgt_bound_so, src_bound_so)
                    return

        if config.print_specializations and isinstance(tgt, (sympy.Integer, sympy.Float)):
            # specializing to a constant, which is likely unexpected

            # NOTE(avik): It is possible that we try logging the same specialization multiple times, e.g.,
            # when adding a to self.replacements, and again when simplifying an expression containing a.
            # Thus to avoid duplication, checking whether a is in self.replacements isn't enough; if it is,
            # it must not already map to `tgt`. Fortunately this check is cheap because `tgt` is a constant.
            if a not in self.replacements or tgt != self.replacements[a]:
                self.log.warning("Specializing %s to %s", self.var_to_sources[a][0].name(), tgt)
                self.log.debug("SPECIALIZATION", stack_info=True)
        log.info("set_replacement %s = %s (%s) %s", a, tgt, msg, tgt_bound)
        self.replacements[a] = tgt
        self._update_version_counter()

        # When specializing 'a == tgt', the equality should be also conveyed to
        # Z3, in case an expression uses 'a'.
        self._add_target_expr(sympy.Eq(a, tgt))

    def _add_divisible(self, expr: "sympy.Expr"):
        self.divisible.add(expr)
        self._update_version_counter()

    @_lru_cache
    @record_shapeenv_event()
    def _find(self, a: "sympy.Symbol") -> "sympy.Expr":
        """
        Implements a DSU-like algorithm to find the variable that represents a
        Also handles transitive non-identity replacements.

        a: b + c
        c: d
        """
        if a not in self.replacements:
            return a
        res = self.replacements[a]
        cur_replace = {s: self._find(s) for s in res.free_symbols}
<<<<<<< HEAD
        self._set_replacement(a, self.replacements[a].xreplace(cur_replace), "find")
=======
        replaced, changed = self.replacements[a]._xreplace(cur_replace)
        if changed:
            self._set_replacement(a, replaced, "find")
>>>>>>> f34905f6
        return self.replacements[a]

    @lru_cache(256)
    def _maybe_guard_rel(self, expr: "sympy.Rel") -> None:
        """
        The relational guard is guarded to be true.  Use this information to
        simplify shapes (i.e. a == b or a % 5 == 0)
        """
        assert isinstance(expr, sympy.Rel)

        # A good example of what goes wrong if you don't do this is
        # python test/functorch/test_aotdispatch.py -k
        # test_aot_autograd_symbolic_module_exhaustive_nn_LazyConv3d_cpu_float32
        if isinstance(expr, sympy.Ne):
            return

        free = list(expr.free_symbols)

        assert len(free) > 0, f"The expression should not be static by this point: {expr}"
        # In case of really gnarly expression, we don't blow up
        if len(free) > 5:
            return

        # Prioritize unbacked symints for solving by ordering them last.
        # Prefer to simplify out lexicographically higher symbols (i.e. simplify out s4 over s3).
        #   (NB: this unfortunately isn't strictly equivalent to simplifying out newer symbols)
        # Prefer to simplify out symbols with ephemeral sources.
        def _smart_symbol_sort(x):
            has_only_ephemeral_sources = (
                x in self.var_to_sources and all(s.is_ephemeral() for s in self.var_to_sources[x])
            )
            size = self.size_hint(x, allow_none=True) or sys.maxsize
            name = x.name
            # 1 puts ephemeral sourced symbols first when sorting in reverse
            return (1 if has_only_ephemeral_sources else 0, size, name)

        free = sorted(free, key=_smart_symbol_sort, reverse=True)  # type: ignore[attr-defined]
        lhs = expr.lhs
        rhs = expr.rhs

        self._refine_ranges(expr)

        # The rest of this stuff is for equality only
        if not isinstance(expr, sympy.Eq):
            return

        if not expr.has(Mod):
            try:
                floor_div_atoms = lhs.atoms(FloorDiv).union(rhs.atoms(FloorDiv))
                if len(floor_div_atoms) > 0 and any(a.divisor != 1 for a in floor_div_atoms):
                    raise NotImplementedError
                # short-circuit when no solving is needed

                if isinstance(lhs, sympy.Symbol) and free_unbacked_symbols(lhs):
                    self._set_replacement(lhs, self._find(rhs), "trivial_lhs")
                elif isinstance(rhs, sympy.Symbol) and free_unbacked_symbols(rhs):
                    self._set_replacement(rhs, self._find(lhs), "trivial_rhs")
                else:
                    r = try_solve(expr, free[0], floordiv_inequality=False)
                    if r is not None and all(t.is_integer for t in sympy.preorder_traversal(r[1])):
                        new_var = self._find(r[1])
                        ok = False
                        if self.is_unbacked_symint(free[0]):
                            # If you have i0 + i1 + i2 = s0, don't substitute i2 =
                            # s0 - i0 - i1.  Arguably this should be OK but the
                            # runtime assert machinery is very delicate right now
                            # so this causes things to fail e.g.,
                            # test_split_unbacked_sizes
                            ok = len(free_unbacked_symbols(new_var)) <= 1
                            msg = "solve_unbacked"
                        else:
                            # Never substitute backed with unbacked
                            ok = len(free_unbacked_symbols(new_var)) == 0
                            msg = "solve_backed"
                        if ok:
                            self._set_replacement(cast(sympy.Symbol, free[0]), new_var, msg)
            except NotImplementedError:
                pass
        if expr.has(Mod):
            mod_expr = next(iter(expr.atoms(Mod)))
            try:
                r = try_solve(expr, mod_expr, floordiv_inequality=False)
                if r is not None and r[1] == 0:
                    self._add_divisible(mod_expr)
                    # This is a little bit of extra logic to make things like
                    # torch.empty(i0, q).view(c, -1, q) work out
                    p, q = mod_expr.args
                    if isinstance(q, sympy.Number) and isinstance(p, sympy.Mul) and len(p.args) == 2:
                        c, i0 = p.args
                        # Given Mod(c * i0, q) == 0
                        if (
                            isinstance(c, sympy.Number) and
                            isinstance(i0, sympy.Symbol) and
                            self.is_unbacked_symint(i0)
                        ):
                            # We have Mod(i0, q / c) == 0, which means we can
                            # rewrite i0 as (q / gcd(q, c)) * i1
                            d = q / sympy.gcd(q, c)
                            i1 = self.create_unbacked_symint().node.expr
                            # Propagate the value ranges.  It doesn't really
                            # matter if we use truediv or floordiv, because we
                            # have established divisibility.
                            self._update_var_to_range(i1, SymPyValueRangeAnalysis.truediv(
                                self.var_to_range[i0], ValueRanges.wrap(d)
<<<<<<< HEAD
                            )
=======
                            ))
>>>>>>> f34905f6
                            # Propagate size-like-ness
                            if i0 in self.size_like:
                                self.size_like.add(i1)
                            self._set_replacement(i0, d * i1, "divisibility")

            except NotImplementedError:
                pass
        return

    # See: Note - On 0/1 specialization
    # NB: sys.maxsize is NOT allowed for sizes, because we use MAX_INT
    # as a sentinel sometimes.  Your sizevar isn't going to be
    # anywhere near the max 64-bit integer anyway.
    def _default_value_range(self) -> ValueRanges:
        lower = 2 if self.specialize_zero_one else 0
        return ValueRanges(lower, sys.maxsize - 1)

    def _default_unspecified_value_range(self) -> ValueRanges:
        return ValueRanges(-sys.maxsize - 1, sys.maxsize)

    @_lru_cache
    def _simplify_floor_div(self, expr):
        floor_divs = tuple(expr.atoms(FloorDiv))
        # we expect floor_divs to be exact,
        # and thus add the guards for the exact floordivs,
        # even if tracing doesn't require them otherwise
        for fd in reversed(floor_divs):
            base, divisor = fd.args
            mod_expr = Mod(base, divisor)
            eq_expr = sympy.Eq(mod_expr, 0)
            # add necessary mod guards
            self.evaluate_expr(eq_expr)
        return self.simplify(expr)

    # We're about to add a guard/runtime assert, check if the ShapeEnv is frozen
    # and if so issue a warning
    def _check_frozen(self, expr, concrete_val):
        if self.frozen:
            self.counter["ignored_backward_guard"] += 1
            signpost_event(
                "dynamic",
                "evaluate_expr_frozen",
                {
                    **self.co_fields,
                    "ignored_guard": f"{expr} == {concrete_val}",
                    # no version = original state (this signpost is expected)
                    # version 2 = dynamic backwards is eagerly compiled
                    "version": 2,
                },
            )
            log.warning("Ignored guard %s == %s, this could result in accuracy problems", expr, concrete_val, stack_info=True)


    def _get_stack_summary(self, is_debug: bool = False):
        fsummary = None
        frame = inspect.currentframe()
        try:
            while frame is not None:
                if frame.f_code.co_filename not in uninteresting_files():
                    fsummary = traceback.FrameSummary(
                        frame.f_code.co_filename,
                        frame.f_lineno,
                        frame.f_code.co_name,
                    )
                    break
                frame = frame.f_back
        finally:
            del frame

        # NB: this stack is truncated, but it's fine because the main
        # stack_info will give you the rest of the info you need
        maybe_user_loc = ""
        user_tb = TracingContext.extract_stack()
        if user_tb:
            maybe_user_loc = " at " + format_frame(user_tb[-1])

        maybe_extra_debug = ""
        if is_debug and user_tb:
            maybe_extra_debug = (
                '\nUser Stack (most recent call last):\n' +
                '  (snipped, see stack below for prefix)\n' +
                ''.join(traceback.format_list(user_tb))
            )
        if is_debug and config.extended_debug_cpp:
            cpp_stack = CapturedTraceback.extract(cpp=True)
            maybe_extra_debug += "\nC++ stack trace:\n" + ''.join(cpp_stack.format())
<<<<<<< HEAD
=======
        elif is_debug:
            maybe_extra_debug += (
                "\nFor C++ stack trace, run with "
                "TORCHDYNAMO_EXTENDED_DEBUG_CPP=1"
            )
>>>>>>> f34905f6

        return fsummary, maybe_user_loc, maybe_extra_debug

    def _log_guard(self, prefix: str, g, forcing_spec: bool):
        if self.log.isEnabledFor(logging.INFO):
            str_g = str(g)
            is_debug = config.extended_debug_guard_added is not None and str_g == config.extended_debug_guard_added
            fsummary, maybe_user_loc, maybe_extra_debug = self._get_stack_summary(is_debug)
<<<<<<< HEAD
            self.log.info(
                "%s %s [guard added]%s (%s)%s",
=======
            maybe_more_info = ""
            if not is_debug:
                maybe_more_info = (
                    ", for more info run with "
                    f"TORCHDYNAMO_EXTENDED_DEBUG_GUARD_ADDED=\"{str_g}\""
                )
            self.log.info(
                "%s %s [guard added]%s (%s)%s%s",
>>>>>>> f34905f6
                prefix if not forcing_spec else f"{prefix} (forcing_spec)",
                str_g,
                maybe_user_loc,
                format_frame(fsummary),
                maybe_more_info,
                maybe_extra_debug,
                stack_info=is_debug,
            )

    @lru_cache(256)
    @record_shapeenv_event(save_tracked_fakes=True)
    def evaluate_expr(self, orig_expr: "sympy.Expr", hint=None, fx_node=None,
                      expect_rational=True, size_oblivious: bool = False, *, forcing_spec: bool = False):
        """
        Given an expression, evaluates it, adding guards if necessary
        """

        # TODO: split conjunctions and evaluate them separately

<<<<<<< HEAD
        @lru_cache(None)
=======
        # Don't track this one
        @functools.lru_cache(None)
>>>>>>> f34905f6
        def compute_concrete_val():
            if hint is None:
                return self.size_hint(orig_expr)
            else:
                return sympy.sympify(hint)

        # Check if:
        #   1. 'translation_validation' is set
        #   2. the corresponding 'fx_node' is not 'None'
        #   3. the guard should not be suppressed
        #
        # If all of the above check, we create an FX node representing the
        # actual expression to be guarded.
        node = None
        fresh = False
        if (
                self._translation_validation_enabled
                and fx_node is not None
                and not self._suppress_guards_tls()
                and not size_oblivious
        ):
            concrete_val = compute_concrete_val()
            if concrete_val is sympy.true:
                node, fresh = self._create_fx_call_function(torch._assert, (fx_node,))
            elif concrete_val is sympy.false:
                neg, _ = self._create_fx_call_function(operator.not_, (fx_node,))
                node, fresh = self._create_fx_call_function(torch._assert, (neg,))
            else:
                eql, _ = self._create_fx_call_function(operator.eq, (fx_node, concrete_val))
                node, fresh = self._create_fx_call_function(torch._assert, (eql,))

            assert node is not None
            # If this is a fresh node, we have to remember the event index that
            # corresponds to this assertion node.
            # Reason: so that, given an assertion node, we can replay the ShapeEnv
            # events until the point where this assertion node was freshly created.
            if fresh:
                self._add_fx_node_metadata(node)

        # After creating the FX node corresponding to orig_expr, we must make sure that
        # no error will be raised until the end of this function.
        #
        # Reason: the translation validation may become invalid otherwise.
        #
        # If an error is raised before the end of this function, we remove the FX node
        # inserted, and re-raise the error.
        guard = None
        tb = None

        try:
            if orig_expr.is_number:
                self.log.debug("eval %s [trivial]", orig_expr)
                if hint is not None:
                    assert orig_expr == hint, f"{orig_expr} != {hint}"
                return orig_expr

            expr = orig_expr

            static_expr = self._maybe_evaluate_static(expr,
                                                      expect_rational=expect_rational,
                                                      size_oblivious=size_oblivious)
            if static_expr is not None:
                self.log.debug("eval %s == %s [statically known]", orig_expr, static_expr)
                if hint is not None:
                    assert static_expr == hint, f"{static_expr} != {hint}"
                return static_expr

            if not (expr.free_symbols <= self.var_to_val.keys()):
                # TODO: dedupe this with _maybe_evaluate_static
                # Attempt to eliminate the unbacked SymInt
                new_expr = self._maybe_evaluate_static(expr, unbacked_only=True)
                if not (new_expr.free_symbols <= self.var_to_val.keys()):
                    size_oblivious_result = None
                    if not size_oblivious:
                        size_oblivious_result = self._maybe_evaluate_static(
                            expr,
                            expect_rational=expect_rational,
                            size_oblivious=True
                        )

                    raise self._make_data_dependent_error(
                        expr.xreplace(self.var_to_val),
                        expr,
                        size_oblivious_result=size_oblivious_result
                    )
                expr = new_expr

            concrete_val = compute_concrete_val()
            self._check_frozen(expr, concrete_val)

            if (
                    config.inject_EVALUATE_EXPR_flip_equality_TESTING_ONLY
                    and isinstance(hint, bool)
                    and isinstance(expr, (sympy.Eq, sympy.Ne))
            ):
                expr = sympy.Not(expr)

            # Turn this into a boolean expression, no longer need to consult
            # concrete_val
            suppress_maybe_guard_rel = False
            if concrete_val is sympy.true:
                g = expr
            elif concrete_val is sympy.false:
                g = sympy.Not(expr)
            else:
                # WARNING: we cannot actually do simplifications on guards
                # on floating point values, because Sympy generally does not
                # think expressions on integers can ever be equal to floating
                # point (e.g., sympy.Eq(s0/6, 0.5) evaluates to False).  Without
                # very clear algebraic laws that hold for floating point, such
                # simplifications are error prone anyway, so be sure not to
                # maybe_guard_rel in those cases.
                if not isinstance(concrete_val, sympy.Integer):
                    suppress_maybe_guard_rel = True
                g = sympy.Eq(expr, concrete_val)  # type: ignore[arg-type]

            if isinstance(g, sympy.Rel):
                # TODO: If we successfully eliminate a symbol via equality, it
                # is not actually necessary to save a guard for the equality,
                # as we will implicitly generate a guard when we match that
                # input against the symbol.  Probably the easiest way to
                # implement this is to have maybe_guard_rel return a bool
                # saying if it "subsumed" the guard (and therefore the guard
                # is no longer necessary)
                self._maybe_guard_rel(g)

            if not self._suppress_guards_tls():
                stack = CapturedTraceback.extract(skip=1)
                guard = ShapeGuard(g, stack)
                # TODO: deal with duplicate guards somehow
                self.guards.append(guard)
        except Exception:
            if fresh:
                self._remove_fx_node(node)
            raise
        else:
            if not self._suppress_guards_tls():
                assert guard is not None

                self._log_guard("eval", g, forcing_spec=forcing_spec)

                for s in g.free_symbols:
                    self.symbol_guard_counter[s] += 1
                    # Forcing_spec to avoid infinite recursion
                    if (
                        not forcing_spec and
                        config.symbol_guard_limit_before_specialize is not None and
                        self.symbol_guard_counter[s] > config.symbol_guard_limit_before_specialize
                    ):
                        # Force specialization
                        self.log.info(
                            "symbol_guard_limit_before_specialize=%s exceeded on %s",
                            config.symbol_guard_limit_before_specialize,
                            s
                        )
                        self.evaluate_expr(s, forcing_spec=True)
            else:
                self.log.debug("eval %s [guard suppressed]", g)

        return concrete_val

    def cleanup(self):
        """
        Break reference cycles.

        This destroys the stacks. If you really want to keep them, we
        just need some way to break references on code objects.
        """
        for g in self.guards:
            g.stack.cleanup()
        for s in self.var_to_stack.values():
            s.cleanup()
        for ras in self.deferred_runtime_asserts.values():
            for ra in ras:
                ra.stack.cleanup()

    @record_shapeenv_event(save_tracked_fakes=True)
    def defer_runtime_assert(self, orig_expr: "sympy.Expr", msg, fx_node=None):
        """Create an assert that is checked at runtime

        Args:
            orig_expr (sympy.Expr): Boolean expression to assert is true
            msg (str): Message to display on assertion failure
            fx_node (Optional, torch.fx.Node): node in ``self.graph`` corresponding
                to the expression, if applicable

        """
        expr = orig_expr

        # TODO: split conjunctions and evaluate them separately

        static_expr = self._maybe_evaluate_static(expr)
        if static_expr is not None:
            self.log.debug("runtime_assert %s == %s [statically known]", orig_expr, static_expr)
            return static_expr

        # Attempt to eliminate the unbacked SymInt
        new_expr = self._maybe_evaluate_static(expr, unbacked_only=True)
        if not self.prefer_deferred_runtime_asserts_over_guards and new_expr.free_symbols <= self.var_to_val.keys():
            # Do a normal guard
            return self.evaluate_expr(new_expr, fx_node=fx_node)
        # NB: Don't use new_expr as expr; it could contain gunk like shape0
        # which we don't want to guard on

        # OK, we're definitely doing a runtime assert now
        if (
            self._translation_validation_enabled
            and fx_node is not None
            and not self._suppress_guards_tls()
        ):
            node, fresh = self._create_fx_call_function(torch._assert, (fx_node,))
            assert node is not None
            if fresh:
                self._add_fx_node_metadata(node)

        self._check_frozen(expr, sympy.true)

        # eliminate symbols on equality tests / refine ranges
        if isinstance(expr, sympy.Rel):
            self._maybe_guard_rel(expr)

        if not self._suppress_guards_tls():
            # canonicalise to remove equations that are trivially equal
            orig_expr = expr
            expr = canonicalize_bool_expr(expr)
            stack = CapturedTraceback.extract(skip=1)
            ra = RuntimeAssert(expr, msg, stack)
            # TODO: Do this in a way that is less janky than int(s.name[1:])
            cands = sorted([s for s in expr.free_symbols if s.name.startswith("u")], key=lambda s: int(s.name[1:]))
<<<<<<< HEAD
            self.deferred_runtime_asserts.setdefault(cands[-1], []).append(ra)
=======
            # Is None when prefer_deferred_runtime_asserts_over_guards=True
            # and the guard in question has no unbacked SymInts in front
            ix = cands[-1] if cands else None
            self.deferred_runtime_asserts.setdefault(ix, []).append(ra)
>>>>>>> f34905f6
            self.num_deferred_runtime_asserts += 1
            self._update_version_counter()
            self._log_guard("runtime_assert", orig_expr, forcing_spec=False)
        else:
            self.log.debug("runtime_assert %s [guard suppressed]", expr)

        return True

    # Refines the ranges of the variables present in 'guard'.
    #
    # This function tries to refine the range of the variables inside
    # 'guard' by reasoning about it. Specifically, when 'guard' is a
    # 'sympy.Relational' operation.
    #
    # It does mainly 3 things:
    #   1. Tries to isolate a variable in the left-hand side
    #   2. Compute the value range of the right-hand side
    #   3. Update the value range of the variable, if better
    def _refine_ranges(self, expr: sympy.Expr) -> None:
        expr = self.simplify(expr)

        for symbol in expr.free_symbols:
            assert isinstance(symbol, sympy.Symbol)

            if isinstance(self.var_to_val.get(symbol, None), SingletonInt):
                # Skip var_to_range logic for SingletonInt which is only used
                # for jagged layout NestedTensors today
                continue

            r = try_solve(expr, symbol)

            if r is None or not (symbol.is_integer and r[1].is_integer):
                # Range refinement only supports integer symbols for now.
                # There are lots of SymPy bugs when it comes to comparing
                # reals and integers, so we skip that for now.
                continue

            r_expr, rhs = r
            vr = self.var_to_range[symbol]
            lower, upper = vr.lower, vr.upper

            rhs_vr = bound_sympy(rhs, self.var_to_range)
            _assert_bound_is_rational(rhs, rhs_vr)

            # Let's suppose that we have a preexisting range for x [0, 100].
            # Now, we issue a guard x > y, where the range for y is [50, 150].
            # Then, lower = 0, rhs_vr.lower = 50 and therefore refinement can happen,
            # refining x to [51, 100], since x must be greater than y, but the lowest
            # y could be is 50.
            #
            # sympy.Eq may update both lower and upper bounds.
            # sympy.G{t,e} may update the lower bound, only.
            # sympy.L{t,e} may update the upper bound, only.
            if lower < rhs_vr.lower and isinstance(r_expr, (sympy.Eq, sympy.Ge, sympy.Gt)):
                # Strictly greater relations allow us to refine a bit more, since
                # x < y implies that the lower bound for x is: y + 1.
                lower = rhs_vr.lower + int(isinstance(r_expr, sympy.Gt))
            if upper > rhs_vr.upper and isinstance(r_expr, (sympy.Eq, sympy.Le, sympy.Lt)):
                upper = rhs_vr.upper - int(isinstance(r_expr, sympy.Lt))

            # Do nothing if the new value range is no better than what we already have.
            if vr == ValueRanges(lower, upper):
                continue

            # Updates the range and the guards corresponding to each bound of the symbol.
<<<<<<< HEAD
            self.var_to_range[symbol] = ValueRanges(lower, upper)
=======
            self._update_var_to_range(symbol, ValueRanges(lower, upper))
>>>>>>> f34905f6
            # Clears the cache, since this update can change the result.
            self._maybe_evaluate_static.cache_clear()

def _is_int(expr):
    return isinstance(expr, SymInt) and expr.node.expr.is_number

# WARNING: This is legacy, DO NOT USE
def _is_dim_dynamic(t, d):
    return hasattr(t, "_dynamo_dynamic_indices") and d in t._dynamo_dynamic_indices<|MERGE_RESOLUTION|>--- conflicted
+++ resolved
@@ -94,11 +94,7 @@
     "is_concrete_bool", "is_nested_int", "SHAPEENV_EVENT_KEY", "CURRENT_NODE_KEY",
     "has_free_symbols", "sym_eq", "SymbolicContext", "StatelessSymbolicContext",
     "StatefulSymbolicContext", "SubclassSymbolicContext", "statically_known_true",
-<<<<<<< HEAD
-    "guard_size_oblivious",
-=======
     "guard_size_oblivious", "check_consistent",
->>>>>>> f34905f6
 ]
 
 # FX node metadata keys for symbolic shape FX graph.
@@ -243,8 +239,6 @@
         assert isinstance(expr, bool)
         return expr
 
-<<<<<<< HEAD
-=======
 def check_consistent(new, old) -> None:
     """
     Test that two "meta" values (typically either Tensor or SymInt) have
@@ -269,7 +263,6 @@
         assert isinstance(old, scalar_types) and not isinstance(old, bool), f"{old} != {new}"
         torch._check(old == new, lambda: f"{old} != {new} (old != new)")
 
->>>>>>> f34905f6
 def canonicalize_bool_expr(expr: SympyBoolean) -> SympyBoolean:
     r""" Canonicalize a boolean expression by transforming it into a lt / le
     inequality and moving all the non-constant terms to the rhs.
@@ -355,30 +348,18 @@
     elif isinstance(val, (tuple, list)):
         for s in val:
             yield from _iterate_exprs(s)
-<<<<<<< HEAD
-=======
     elif is_sparse_any(val):
         yield from _iterate_exprs(val.size())
->>>>>>> f34905f6
     elif isinstance(val, torch.Tensor):
         yield from _iterate_exprs(val.size())
         yield from _iterate_exprs(val.stride())
         yield from _iterate_exprs(val.storage_offset())
-<<<<<<< HEAD
-    elif is_sparse_any(val):
-        yield from _iterate_exprs(val.size())
-=======
->>>>>>> f34905f6
     elif val is None:
         pass
     else:
         raise AssertionError(f"cannot extract sympy expressions from {val} {type(val)}")
 
-<<<<<<< HEAD
-def free_symbols(val: Union[SymInt, torch.Tensor]) -> Set[sympy.Symbol]:
-=======
 def free_symbols(val: Union[SymInt, sympy.Expr, torch.Tensor]) -> Set[sympy.Symbol]:
->>>>>>> f34905f6
     if val is None:
         return set()
     itr = _iterate_exprs(val)
@@ -535,13 +516,8 @@
 def _constrain_symbol_range(shape_env, s: sympy.Symbol, compiler_min: int, compiler_max: int):
     upd_vr = ValueRanges(compiler_min, compiler_max)
     old_vr = shape_env.var_to_range.get(s, ValueRanges.unknown())
-<<<<<<< HEAD
-    new_vr = shape_env.var_to_range[s] = old_vr & upd_vr
-    if new_vr != old_vr:
-=======
     shape_env._update_var_to_range(s, upd_vr)
     if (new_vr := shape_env.var_to_range[s]) != old_vr:
->>>>>>> f34905f6
         log.info("_constrain_symbol_range %s [%s, %s]", s, new_vr.lower, new_vr.upper)
 
 
@@ -1465,11 +1441,7 @@
             new_n_congruences = len(self._congruences[s])
             if expr == sympy.true:
                 return old_n_congruences == new_n_congruences
-<<<<<<< HEAD
-            reduced = expr.subs(self._var_to_val)
-=======
             reduced = expr.xreplace(self._var_to_val)
->>>>>>> f34905f6
             if reduced == sympy.false:
                 self._inconsistencies.append(
                     f"{expr}, obtained by rewriting {orig_expr} with congruences, "
@@ -1552,11 +1524,7 @@
         multivariate_inequalities = self._multivariate_inequalities
         self._multivariate_inequalities = set()
         for expr in multivariate_inequalities:
-<<<<<<< HEAD
-            self.add(expr.subs(self._substitutions))
-=======
             self.add(expr.xreplace(self._substitutions))
->>>>>>> f34905f6
         self._raise_inconsistencies()
         self._univariate_inequalities = {
             s: exprs
@@ -1593,11 +1561,7 @@
             multivariate_inequalities = self._multivariate_inequalities
             self._multivariate_inequalities = set()
             for expr in multivariate_inequalities:
-<<<<<<< HEAD
-                self.add(expr.subs(s, self._substitutions[s]))
-=======
                 self.add(expr.xreplace({s: self._substitutions[s]}))
->>>>>>> f34905f6
             self._raise_inconsistencies()
 
         self._specialize_divisor_symbols()
@@ -1627,11 +1591,7 @@
                 solution = sympy.solvers.inequalities.reduce_inequalities(exprs, s)
                 # because this is univariate, the solution is a dynamic (range) constraint
                 if isinstance(solution, sympy.Or):
-<<<<<<< HEAD
-                    solution = next(iter(arg for arg in solution.args if arg.subs(self._var_to_val)))
-=======
                     solution = next(iter(arg for arg in solution.args if arg.xreplace(self._var_to_val)))
->>>>>>> f34905f6
                 if isinstance(solution, sympy.And):
                     for arg in solution.args:
                         self._dynamic_results.add(self._dcp.doprint(arg))
@@ -1782,11 +1742,7 @@
                 elif left.isdigit():
                     relation_with_digit(right, flip(op), int(left))
                 else:
-<<<<<<< HEAD
-                    assert op == "=="
-=======
                     assert op == "==", t
->>>>>>> f34905f6
                     results[left]["eq"] = sympy.sympify(right)
 
             buf = ""
@@ -2893,13 +2849,6 @@
                 config.extended_debug_create_symbol is not None and
                 str(sympy_expr) in config.extended_debug_create_symbol.split(',')
             )
-<<<<<<< HEAD
-            fsummary, maybe_user_loc, maybe_extra_debug = self._get_stack_summary(is_debug)
-            self.log.info(
-                "create_symbol %s = %s for %s %s%s (%s)%s",
-                sympy_expr, val, source.name(), range_str,
-                maybe_user_loc, format_frame(fsummary), maybe_extra_debug, stack_info=is_debug
-=======
             maybe_more_info = ""
             if not is_debug:
                 maybe_more_info = (
@@ -2911,7 +2860,6 @@
                 "create_symbol %s = %s for %s %s%s (%s)%s%s",
                 sympy_expr, val, source.name(), range_str,
                 maybe_user_loc, format_frame(fsummary), maybe_more_info, maybe_extra_debug, stack_info=is_debug
->>>>>>> f34905f6
             )
 
             self.counter["create_symbol"] += 1
@@ -3136,33 +3084,6 @@
                 concrete_val = self.evaluate_expr(sympy.Eq(expr1, expr2))
                 if not concrete_val:
                     raise ConstraintViolationError(
-<<<<<<< HEAD
-                        f"{src1.name()} = {expr1.subs(self.var_to_val)}"
-                        " is not equal to "
-                        f"{src2.name()} = {expr2.subs(self.var_to_val)}"
-                    )
-
-            for src, root, fn in equalities_inputs.derived_equalities:
-                expr1 = get_expression(src)
-                # recall that root is either a phantom symbol or an input source
-                expr2, debug_name = (
-                    (root, self.var_to_sources[root][0].name()) if isinstance(root, sympy.Symbol)
-                    else (get_expression(root), self._debug_name(root))
-                )
-                expr2_ = fn(expr2)
-                # Check whether given input shape values satisfy a specified equation s = fn(s').
-                # - Raise when the equation was violated by the given input shape values.
-                # - Otherwise issue a guard to constrain them.
-                concrete_val = self.evaluate_expr(sympy.Eq(expr1, expr2_))
-                if not concrete_val:
-                    raise ConstraintViolationError(
-                        f"Expected input {src.name()} to be equal to "
-                        f"{fn(sympy.Symbol(debug_name))}, "
-                        f"where {debug_name} = {expr2.subs(self.var_to_val)}, "
-                        f"but got {expr1.subs(self.var_to_val)}"
-                    )
-
-=======
                         f"{src1.name()} = {expr1.xreplace(self.var_to_val)}"
                         " is not equal to "
                         f"{src2.name()} = {expr2.xreplace(self.var_to_val)}"
@@ -3188,7 +3109,6 @@
                         f"but got {expr1.xreplace(self.var_to_val)}"
                     )
 
->>>>>>> f34905f6
             for phantom_symbol in equalities_inputs.phantom_symbols:
                 # we created additional phantom symbols that are not input shape dimensions
                 symbol_to_source[phantom_symbol].extend(self.var_to_sources[phantom_symbol])
@@ -3381,21 +3301,13 @@
                     if (
                         not isinstance(expr, sympy.Symbol) and
                         symbol in symbol_to_constraints and
-<<<<<<< HEAD
-                        not equalities_inputs.is_derived(source, symbol_to_source[symbol][0], lambda x: expr.subs(symbol, x))
-=======
                         not equalities_inputs.is_derived(source, symbol_to_source[symbol][0], lambda x: expr.xreplace({symbol: x}))
->>>>>>> f34905f6
                     ):
                         src = symbol_to_source[symbol][0]
                         msg = (
                             f"The values of {self._debug_name(source)} = {source.name()} must always be related to "
                             f"the values of {self._debug_name(src)} = {src.name()} by "
-<<<<<<< HEAD
-                            f"{self._debug_name(source)} = {expr.subs(symbol, sympy.sympify(self._debug_name(src)))}."
-=======
                             f"{self._debug_name(source)} = {expr.xreplace({symbol: sympy.sympify(self._debug_name(src))})}."
->>>>>>> f34905f6
                         )
                         record_constraint_violation(equalities_inputs.warn_only, self._debug_name(source), msg)
 
@@ -3676,11 +3588,7 @@
             # Clamp values of size-like variables
             for x in self.size_like & var_to_range.keys():
                 if var_to_range[x] is not None:
-<<<<<<< HEAD
-                    var_to_range[x] &= ValueRanges(2, sympy.oo)
-=======
                     var_to_range[x] = ValueRanges(2, sympy.oo)
->>>>>>> f34905f6
         return bound_sympy(expr, var_to_range)
 
     @_lru_cache
@@ -3710,29 +3618,6 @@
         symbols = list(expr.free_symbols)
 
         # Apply known runtime asserts
-<<<<<<< HEAD
-        for s in symbols:
-            # Unbacked symints only
-            if s in self.var_to_val:
-                continue
-
-            subst = {}
-
-            def add_expr(expr):
-                # Expr and negation
-                subst[canonicalize_bool_expr(expr)] = sympy.true
-                subst[canonicalize_bool_expr(sympy.Not(expr))] = sympy.false
-                if isinstance(expr, sympy.Rel):
-                    # multiplying by -1 changes the direction of the inequality
-                    dual = type(expr)(-expr.rhs, -expr.lhs)
-                    subst[canonicalize_bool_expr(dual)] = sympy.true
-                    subst[canonicalize_bool_expr(sympy.Not(dual))] = sympy.false
-
-            for e in itertools.chain(self.guards, self.deferred_runtime_asserts.get(s, ())):
-                e = e.expr
-                if compute_hint:
-                    e = canonicalize_bool_expr(e.xreplace(self.var_to_val))
-=======
         guards_exprs = []
         for g in self.guards:
             e = self.simplify(g.expr)
@@ -3767,7 +3652,6 @@
                     subst[canonicalize_bool_expr(sympy.Not(dual))] = sympy.false
 
             for e in itertools.chain(guards_exprs, defra_exprs[s]):
->>>>>>> f34905f6
                 add_expr(e)
                 # Other relational expressions this expression implies
                 if isinstance(e, sympy.Eq):
@@ -3810,9 +3694,6 @@
             # variables have to have their value range bounds adjusted as
             # well)
             s = sympy.Symbol(f"shape_{idx}", positive=True, integer=True)
-<<<<<<< HEAD
-            offset = lower - 1
-=======
 
             # Note:
             #   Offset might be a fraction(e.g. aten.split.Tensor), but shapes are always integers.
@@ -3823,7 +3704,6 @@
             #       expr = sympy.Eq(shape_0 - 1/3, 4)
             #       expr.xreplace({}) # False
             offset = int(lower - 1)
->>>>>>> f34905f6
             new_shape_env[k] = s + offset
             new_range_env[s] = SymPyValueRangeAnalysis.add(vr, -offset)
 
@@ -3957,17 +3837,12 @@
                 "Maybe you need to add guard_size_oblivious to framework code, see doc below for more guidance.\n\n"
             )
         fsummary, maybe_user_loc, maybe_extra_debug = self._get_stack_summary(True)
-<<<<<<< HEAD
-        return GuardOnDataDependentSymNode(
-            f"Could not guard on data-dependent expression {expr} (unhinted: {unhinted_expr}).  "
-=======
         if expr.is_integer:
             msg = "Could extract specialized integer from data-dependent expression"
         else:
             msg = "Could not guard on data-dependent expression"
         return GuardOnDataDependentSymNode(
             f"{msg} {expr} (unhinted: {unhinted_expr}).  "
->>>>>>> f34905f6
             f"(Size-like symbols: {', '.join(map(str, size_like_symbols)) or 'none'})\n\n"
             f"{size_oblivious_result_msg}"
             "Potential framework code culprit (scroll up for full backtrace):\n"
@@ -3983,8 +3858,6 @@
             # problem
         )
 
-<<<<<<< HEAD
-=======
     def _update_var_to_range(self, symbol, vr):
         lower, upper = vr.lower, vr.upper
 
@@ -4004,7 +3877,6 @@
         else:
             self.var_to_range[symbol] &= ValueRanges(lower, upper)
 
->>>>>>> f34905f6
     def _set_replacement(self, a: "sympy.Symbol", tgt: "sympy.Expr", msg: str) -> None:
         """
         Adds or updates a replacement for a symbol.
@@ -4037,11 +3909,7 @@
             # substitution in the end.  This might be a no-op, if a already has
             # a tighter bound
             tgt_bound = self.bound_sympy(tgt)
-<<<<<<< HEAD
-            self.var_to_range[a] = src_bound & tgt_bound
-=======
             self._update_var_to_range(a, tgt_bound)
->>>>>>> f34905f6
 
             # Next, check if we can update the range of free symbols in tgt
             # based on the range in a. But only do it if:
@@ -4099,15 +3967,7 @@
                 return
             elif a in self.size_like:
                 tgt_bound_so = self.bound_sympy(tgt, size_oblivious=True)
-<<<<<<< HEAD
-                # This is morally equivalent to self.bound_sympy(a, size_oblivious=True)
-                # but handles substitutions like u0 == 0
-                src_bound_so = self.var_to_range[a]
-                if src_bound_so.upper >= 2:
-                    src_bound_so &= ValueRanges(2, sympy.oo)
-=======
                 src_bound_so = self.bound_sympy(a, size_oblivious=True)
->>>>>>> f34905f6
                 if not issubset(tgt_bound_so, src_bound_so):
                     self.log.debug("skipped set_replacement %s = %s (%s) "
                                    "[%s not subset of %s (size-oblivious conditions)]", a, tgt, msg, tgt_bound_so, src_bound_so)
@@ -4149,13 +4009,9 @@
             return a
         res = self.replacements[a]
         cur_replace = {s: self._find(s) for s in res.free_symbols}
-<<<<<<< HEAD
-        self._set_replacement(a, self.replacements[a].xreplace(cur_replace), "find")
-=======
         replaced, changed = self.replacements[a]._xreplace(cur_replace)
         if changed:
             self._set_replacement(a, replaced, "find")
->>>>>>> f34905f6
         return self.replacements[a]
 
     @lru_cache(256)
@@ -4260,11 +4116,7 @@
                             # have established divisibility.
                             self._update_var_to_range(i1, SymPyValueRangeAnalysis.truediv(
                                 self.var_to_range[i0], ValueRanges.wrap(d)
-<<<<<<< HEAD
-                            )
-=======
                             ))
->>>>>>> f34905f6
                             # Propagate size-like-ness
                             if i0 in self.size_like:
                                 self.size_like.add(i1)
@@ -4351,14 +4203,11 @@
         if is_debug and config.extended_debug_cpp:
             cpp_stack = CapturedTraceback.extract(cpp=True)
             maybe_extra_debug += "\nC++ stack trace:\n" + ''.join(cpp_stack.format())
-<<<<<<< HEAD
-=======
         elif is_debug:
             maybe_extra_debug += (
                 "\nFor C++ stack trace, run with "
                 "TORCHDYNAMO_EXTENDED_DEBUG_CPP=1"
             )
->>>>>>> f34905f6
 
         return fsummary, maybe_user_loc, maybe_extra_debug
 
@@ -4367,10 +4216,6 @@
             str_g = str(g)
             is_debug = config.extended_debug_guard_added is not None and str_g == config.extended_debug_guard_added
             fsummary, maybe_user_loc, maybe_extra_debug = self._get_stack_summary(is_debug)
-<<<<<<< HEAD
-            self.log.info(
-                "%s %s [guard added]%s (%s)%s",
-=======
             maybe_more_info = ""
             if not is_debug:
                 maybe_more_info = (
@@ -4379,7 +4224,6 @@
                 )
             self.log.info(
                 "%s %s [guard added]%s (%s)%s%s",
->>>>>>> f34905f6
                 prefix if not forcing_spec else f"{prefix} (forcing_spec)",
                 str_g,
                 maybe_user_loc,
@@ -4399,12 +4243,8 @@
 
         # TODO: split conjunctions and evaluate them separately
 
-<<<<<<< HEAD
-        @lru_cache(None)
-=======
         # Don't track this one
         @functools.lru_cache(None)
->>>>>>> f34905f6
         def compute_concrete_val():
             if hint is None:
                 return self.size_hint(orig_expr)
@@ -4634,14 +4474,10 @@
             ra = RuntimeAssert(expr, msg, stack)
             # TODO: Do this in a way that is less janky than int(s.name[1:])
             cands = sorted([s for s in expr.free_symbols if s.name.startswith("u")], key=lambda s: int(s.name[1:]))
-<<<<<<< HEAD
-            self.deferred_runtime_asserts.setdefault(cands[-1], []).append(ra)
-=======
             # Is None when prefer_deferred_runtime_asserts_over_guards=True
             # and the guard in question has no unbacked SymInts in front
             ix = cands[-1] if cands else None
             self.deferred_runtime_asserts.setdefault(ix, []).append(ra)
->>>>>>> f34905f6
             self.num_deferred_runtime_asserts += 1
             self._update_version_counter()
             self._log_guard("runtime_assert", orig_expr, forcing_spec=False)
@@ -4707,11 +4543,7 @@
                 continue
 
             # Updates the range and the guards corresponding to each bound of the symbol.
-<<<<<<< HEAD
-            self.var_to_range[symbol] = ValueRanges(lower, upper)
-=======
             self._update_var_to_range(symbol, ValueRanges(lower, upper))
->>>>>>> f34905f6
             # Clears the cache, since this update can change the result.
             self._maybe_evaluate_static.cache_clear()
 
