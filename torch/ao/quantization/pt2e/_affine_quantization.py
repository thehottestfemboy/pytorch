--- conflicted
+++ resolved
@@ -730,45 +730,6 @@
         )
 
 
-<<<<<<< HEAD
-        scale, zero_point = self.calculate_qparams()
-        with model.graph.inserting_before(observer_node):
-            assert self.block_size is not None, "Expecting block_size to be populated"
-            assert self.original_dtype is not None, (
-                "Expecting original_dtype to be populated"
-            )
-            scale_node = create_getattr_from_value(model, model.graph, "_scale", scale)
-            zero_point_node = create_getattr_from_value(
-                model, model.graph, "_zero_point", zero_point
-            )
-            q_node = model.graph.call_function(
-                torch.ops.pt2e_quant.quantize_affine,
-                (
-                    observer_node.args[0],
-                    self.block_size,
-                    scale_node,
-                    zero_point_node,
-                    self.target_dtype,
-                    self.quant_min,
-                    self.quant_max,
-                    self.zero_point_domain.name,
-                ),
-                {},
-            )
-            dq_node = model.graph.call_function(
-                torch.ops.pt2e_quant.dequantize_affine,
-                (
-                    q_node,
-                    self.block_size,
-                    scale_node,
-                    zero_point_node,
-                    self.target_dtype,
-                    self.quant_min,
-                    self.quant_max,
-                    self.zero_point_domain.name,
-                ),
-                {"output_dtype": self.original_dtype},
-=======
 class AffineQuantizedMovingAverageMinMaxObserver(AffineQuantizedObserverBase):
     def __init__(
         self,
@@ -793,7 +754,6 @@
             raise NotImplementedError(
                 "MovingAverageMinMaxObserver doesn't support dynamic quantization for "
                 f"averaging constant of {self.averaging_constant}"
->>>>>>> 020da744
             )
 
         super().__init__(
