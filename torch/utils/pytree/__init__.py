# Owner(s): ["module: pytree"]

"""
Contains utility functions for working with nested python data structures.

A *pytree* is Python nested data structure. It is a tree in the sense that
nodes are Python collections (e.g., list, tuple, dict) and the leaves are
Python values. Furthermore, a pytree should not contain reference cycles.

pytrees are useful for working with nested collections of Tensors. For example,
one can use `tree_map` to map a function over all Tensors inside some nested
collection of Tensors and `tree_leaves` to get a flat list of all Tensors
inside some nested collection. pytrees are helpful for implementing nested
collection support for PyTorch APIs.
"""

from __future__ import annotations

import os as _os
import sys as _sys
from typing import Any as _Any

import torch.utils._pytree as python
<<<<<<< HEAD
from torch.utils._pytree import (  # these type aliases are identical in both implementations
=======
from torch.utils._exposed_in import exposed_in as _exposed_in
from torch.utils._pytree import (  # noqa: TC001 # these type aliases are identical in both implementations
>>>>>>> 59be0b8c
    FlattenFunc as FlattenFunc,
    FlattenWithKeysFunc as FlattenWithKeysFunc,
    FromDumpableContextFunc as FromDumpableContextFunc,
    PyTree as PyTree,
    ToDumpableContextFunc as ToDumpableContextFunc,
    UnflattenFunc as UnflattenFunc,
)


__all__ = [
    "PyTreeSpec",
    "register_pytree_node",
    "tree_flatten",
    "tree_unflatten",
    "tree_iter",
    "tree_leaves",
    "tree_structure",
    "tree_map",
    "tree_map_",
    "tree_map_only",
    "tree_map_only_",
    "tree_all",
    "tree_any",
    "tree_all_only",
    "tree_any_only",
    "treespec_pprint",
]


# NB: Once this variable is read from the environment, the underlying pytree
#     implementation is frozen. It cannot be swapped to another at runtime.
PYTORCH_USE_CXX_PYTREE: bool = _os.getenv("PYTORCH_USE_CXX_PYTREE", "0") not in {
    "0",
    "",
}


if PYTORCH_USE_CXX_PYTREE:
    import torch.utils._cxx_pytree as cxx

    if not python._cxx_pytree_dynamo_traceable:
        raise ImportError(
            "Cannot import package `optree`. "
            "Please install `optree` via `python -m pip install --upgrade optree`. "
            "Or set the environment variable `PYTORCH_USE_CXX_PYTREE=0`."
        )
else:
    cxx = _sys.modules.get("torch.utils._cxx_pytree")  # type: ignore[assignment]


_sys.modules[f"{__name__}.python"] = python
if cxx is not None:
    _sys.modules[f"{__name__}.cxx"] = cxx
else:
    del cxx


if not PYTORCH_USE_CXX_PYTREE:
    from torch.utils._pytree import (
        PyTreeSpec as PyTreeSpec,
        register_pytree_node as _register_pytree_node,
        tree_all as tree_all,
        tree_all_only as tree_all_only,
        tree_any as tree_any,
        tree_any_only as tree_any_only,
        tree_flatten as tree_flatten,
        tree_iter as tree_iter,
        tree_leaves as tree_leaves,
        tree_map as tree_map,
        tree_map_ as tree_map_,
        tree_map_only as tree_map_only,
        tree_map_only_ as tree_map_only_,
        tree_structure as tree_structure,
        tree_unflatten as tree_unflatten,
        treespec_pprint as treespec_pprint,
    )

    PyTreeSpec = _exposed_in(__name__)(PyTreeSpec)
else:
    from torch.utils._cxx_pytree import (  # type: ignore[assignment,no-redef]
        PyTreeSpec as PyTreeSpec,
        register_pytree_node as _register_pytree_node,
        tree_all as tree_all,
        tree_all_only as tree_all_only,
        tree_any as tree_any,
        tree_any_only as tree_any_only,
        tree_flatten as tree_flatten,
        tree_iter as tree_iter,
        tree_leaves as tree_leaves,
        tree_map as tree_map,
        tree_map_ as tree_map_,
        tree_map_only as tree_map_only,
        tree_map_only_ as tree_map_only_,
        tree_structure as tree_structure,
        tree_unflatten as tree_unflatten,
        treespec_pprint as treespec_pprint,
    )


def register_pytree_node(  # type: ignore[no-any-unimported]
    cls: type[_Any],
    /,
    # intentionally use `*_func` over `*_fn` to match annotations
    flatten_func: FlattenFunc,
    unflatten_func: UnflattenFunc,
    *,
    serialized_type_name: str | None = None,
    to_dumpable_context: ToDumpableContextFunc | None = None,
    from_dumpable_context: FromDumpableContextFunc | None = None,
    # intentionally use `*_func` over `*_fn` to match annotations
    flatten_with_keys_func: FlattenWithKeysFunc | None = None,
) -> None:
    """Register a container-like type as pytree node.

    Args:
        cls (type): A Python type to treat as an internal pytree node.
        flatten_func (callable): A function to be used during flattening, taking an instance of
            ``cls`` and returning a pair, with (1) an iterable for the children to be flattened
            recursively, and (2) some hashable auxiliary data to be stored in the treespec and to be
            passed to the ``unflatten_func``.
        unflatten_func (callable): A function taking two arguments: the unflattened children, and
            the auxiliary data that was returned by ``flatten_func`` and stored in the treespec.
            The function should return an instance of ``cls``.
        serialized_type_name (str, optional): A keyword argument used to specify the fully
            qualified name used when serializing the tree spec.
        to_dumpable_context (callable, optional): An optional keyword argument to custom specify how
            to convert the context of the pytree to a custom json dumpable representation. This is
            used for json serialization, which is being used in :mod:`torch.export` right now.
        from_dumpable_context (callable, optional): An optional keyword argument to custom specify
            how to convert the custom json dumpable representation of the context back to the
            original context. This is used for json deserialization, which is being used in
            :mod:`torch.export` right now.

    Example::

        >>> # xdoctest: +SKIP
        >>> # Registry a Python type with lambda functions
        >>> register_pytree_node(
        ...     set,
        ...     lambda s: (sorted(s), None),
        ...     lambda children, _: set(children),
        ... )
    """
    _register_pytree_node(
        cls,
        # intentionally use `*_func` over `*_fn` to match annotations
        flatten_fn=flatten_func,
        unflatten_fn=unflatten_func,
        serialized_type_name=serialized_type_name,
        to_dumpable_context=to_dumpable_context,
        from_dumpable_context=from_dumpable_context,
        # intentionally use `*_func` over `*_fn` to match annotations
        flatten_with_keys_fn=flatten_with_keys_func,
    )


def __getattr__(name: str) -> _Any:
    if name == "cxx":
        # Lazy import
        import torch.utils._cxx_pytree as cxx  # noqa: F811

        globals()["cxx"] = cxx
        _sys.modules[f"{__name__}.cxx"] = cxx
        return cxx

    raise AttributeError(f"module {__name__!r} has no attribute {name!r}")<|MERGE_RESOLUTION|>--- conflicted
+++ resolved
@@ -21,12 +21,7 @@
 from typing import Any as _Any
 
 import torch.utils._pytree as python
-<<<<<<< HEAD
-from torch.utils._pytree import (  # these type aliases are identical in both implementations
-=======
-from torch.utils._exposed_in import exposed_in as _exposed_in
 from torch.utils._pytree import (  # noqa: TC001 # these type aliases are identical in both implementations
->>>>>>> 59be0b8c
     FlattenFunc as FlattenFunc,
     FlattenWithKeysFunc as FlattenWithKeysFunc,
     FromDumpableContextFunc as FromDumpableContextFunc,
@@ -103,8 +98,6 @@
         tree_unflatten as tree_unflatten,
         treespec_pprint as treespec_pprint,
     )
-
-    PyTreeSpec = _exposed_in(__name__)(PyTreeSpec)
 else:
     from torch.utils._cxx_pytree import (  # type: ignore[assignment,no-redef]
         PyTreeSpec as PyTreeSpec,
