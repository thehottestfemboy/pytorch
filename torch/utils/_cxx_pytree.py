# Owner(s): ["module: pytree"]

"""
Contains utility functions for working with nested python data structures.

A *pytree* is Python nested data structure. It is a tree in the sense that
nodes are Python collections (e.g., list, tuple, dict) and the leaves are
Python values. Furthermore, a pytree should not contain reference cycles.

pytrees are useful for working with nested collections of Tensors. For example,
one can use `tree_map` to map a function over all Tensors inside some nested
collection of Tensors and `tree_leaves` to get a flat list of all Tensors
inside some nested collection. pytrees are helpful for implementing nested
collection support for PyTorch APIs.
"""

import functools
import sys
import types
from collections.abc import Iterable
from typing import Any, Callable, Optional, overload, TypeVar, Union
from typing_extensions import deprecated, Self, TypeAlias, TypeIs

import optree
<<<<<<< HEAD
from optree import (  # noqa: F401  # direct import for type annotations
    PyTreeSpec as PyTreeSpec,
    PyTreeSpec as TreeSpec,
)
=======

from torch._vendor.packaging.version import Version


if Version(optree.__version__) < Version("0.13.0"):  # type: ignore[attr-defined]
    raise ImportError(
        "torch.utils._cxx_pytree depends on optree, which is an optional dependency "
        "of PyTorch. To use it, please upgrade your optree package to >= 0.13.0"
    )

del Version


from optree import PyTreeSpec as TreeSpec  # direct import for type annotations
>>>>>>> 1a1a32ce

import torch.utils._pytree as python_pytree
from torch.utils._pytree import (
    Context as Context,
    DumpableContext as DumpableContext,
    FlattenFunc as FlattenFunc,
    FlattenWithKeysFunc as FlattenWithKeysFunc,
    FromDumpableContextFunc as FromDumpableContextFunc,
    is_namedtuple as is_namedtuple,
    is_namedtuple_class as is_namedtuple_class,
    is_namedtuple_instance as is_namedtuple_instance,
    is_structseq as is_structseq,
    is_structseq_class as is_structseq_class,
    is_structseq_instance as is_structseq_instance,
    KeyPath as KeyPath,
    PyTree as PyTree,
    ToDumpableContextFunc as ToDumpableContextFunc,
    UnflattenFunc as UnflattenFunc,
)


__all__ = [
    "PyTree",
    "Context",
    "FlattenFunc",
    "UnflattenFunc",
    "DumpableContext",
    "ToDumpableContextFunc",
    "FromDumpableContextFunc",
    "PyTreeSpec",
    "TreeSpec",
    "LeafSpec",
    "keystr",
    "key_get",
    "register_pytree_node",
    "tree_is_leaf",
    "tree_flatten",
    "tree_flatten_with_path",
    "tree_unflatten",
    "tree_iter",
    "tree_leaves",
    "tree_leaves_with_path",
    "tree_structure",
    "tree_map",
    "tree_map_with_path",
    "tree_map_",
    "tree_map_only",
    "tree_map_only_",
    "tree_all",
    "tree_any",
    "tree_all_only",
    "tree_any_only",
    "treespec_dumps",
    "treespec_loads",
    "treespec_pprint",
    "is_namedtuple",
    "is_namedtuple_class",
    "is_namedtuple_instance",
    "is_structseq",
    "is_structseq_class",
    "is_structseq_instance",
]


__TORCH_DICT_SESSION = optree.dict_insertion_ordered(True, namespace="torch")
__TORCH_DICT_SESSION.__enter__()  # enable globally and permanently


T = TypeVar("T")
S = TypeVar("S")
U = TypeVar("U")
R = TypeVar("R")


OpTreeUnflattenFunc: TypeAlias = Callable[[Context, Iterable[Any]], PyTree]


def _reverse_args(func: UnflattenFunc) -> OpTreeUnflattenFunc:
    @functools.wraps(func)
    def wrapped(*args: Any, **kwargs: Any) -> Any:
        return func(*reversed(args), **kwargs)

    return wrapped


def register_pytree_node(
    cls: type[Any],
    flatten_fn: FlattenFunc,
    unflatten_fn: UnflattenFunc,
    *,
    serialized_type_name: Optional[str] = None,
    to_dumpable_context: Optional[ToDumpableContextFunc] = None,
    from_dumpable_context: Optional[FromDumpableContextFunc] = None,
    flatten_with_keys_fn: Optional[FlattenWithKeysFunc] = None,
) -> None:
    """Register a container-like type as pytree node.

    Args:
        cls (type): A Python type to treat as an internal pytree node.
        flatten_fn (callable): A function to be used during flattening, taking an instance of
            ``cls`` and returning a pair, with (1) an iterable for the children to be flattened
            recursively, and (2) some hashable auxiliary data to be stored in the treespec and to be
            passed to the ``unflatten_fn``.
        unflatten_fn (callable): A function taking two arguments: the auxiliary data that was
            returned by ``flatten_fn`` and stored in the treespec, and the unflattened children.
            The function should return an instance of ``cls``.
        serialized_type_name (str, optional): A keyword argument used to specify the fully
            qualified name used when serializing the tree spec.
        to_dumpable_context (callable, optional): An optional keyword argument to custom specify how
            to convert the context of the pytree to a custom json dumpable representation. This is
            used for json serialization, which is being used in :mod:`torch.export` right now.
        from_dumpable_context (callable, optional): An optional keyword argument to custom specify
            how to convert the custom json dumpable representation of the context back to the
            original context. This is used for json deserialization, which is being used in
            :mod:`torch.export` right now.

    Example::

        >>> # xdoctest: +SKIP
        >>> # Registry a Python type with lambda functions
        >>> register_pytree_node(
        ...     set,
        ...     lambda s: (sorted(s), None, None),
        ...     lambda children, _: set(children),
        ... )
    """
    if flatten_with_keys_fn is not None:
        raise NotImplementedError("KeyPaths are not yet supported in cxx_pytree.")

    _private_register_pytree_node(
        cls,
        flatten_fn,
        unflatten_fn,
        serialized_type_name=serialized_type_name,
        to_dumpable_context=to_dumpable_context,
        from_dumpable_context=from_dumpable_context,
    )

    python_pytree._private_register_pytree_node(
        cls,
        flatten_fn,
        unflatten_fn,
        serialized_type_name=serialized_type_name,
        to_dumpable_context=to_dumpable_context,
        from_dumpable_context=from_dumpable_context,
    )


@deprecated(
    "`torch.utils._cxx_pytree._register_pytree_node` is deprecated. "
    "Please use `torch.utils._cxx_pytree.register_pytree_node` instead.",
    category=FutureWarning,
)
def _register_pytree_node(
    cls: type[Any],
    flatten_fn: FlattenFunc,
    unflatten_fn: UnflattenFunc,
    *,
    serialized_type_name: Optional[str] = None,
    to_dumpable_context: Optional[ToDumpableContextFunc] = None,
    from_dumpable_context: Optional[FromDumpableContextFunc] = None,
) -> None:
    """Register a container-like type as pytree node for the C++ pytree only.

    The ``namespace`` argument is used to avoid collisions that occur when different libraries
    register the same Python type with different behaviors. It is recommended to add a unique prefix
    to the namespace to avoid conflicts with other libraries. Namespaces can also be used to specify
    the same class in different namespaces for different use cases.

    .. warning::
        For safety reasons, a ``namespace`` must be specified while registering a custom type. It is
        used to isolate the behavior of flattening and unflattening a pytree node type. This is to
        prevent accidental collisions between different libraries that may register the same type.

    Args:
        cls (type): A Python type to treat as an internal pytree node.
        flatten_fn (callable): A function to be used during flattening, taking an instance of
            ``cls`` and returning a pair, with (1) an iterable for the children to be flattened
            recursively, and (2) some hashable auxiliary data to be stored in the treespec and to be
            passed to the ``unflatten_fn``.
        unflatten_fn (callable): A function taking two arguments: the auxiliary data that was
            returned by ``flatten_fn`` and stored in the treespec, and the unflattened children.
            The function should return an instance of ``cls``.
        serialized_type_name (str, optional): A keyword argument used to specify the fully
            qualified name used when serializing the tree spec.
        to_dumpable_context (callable, optional): An optional keyword argument to custom specify how
            to convert the context of the pytree to a custom json dumpable representation. This is
            used for json serialization, which is being used in :mod:`torch.export` right now.
        from_dumpable_context (callable, optional): An optional keyword argument to custom specify
            how to convert the custom json dumpable representation of the context back to the
            original context. This is used for json deserialization, which is being used in
            :mod:`torch.export` right now.
    """

    _private_register_pytree_node(
        cls,
        flatten_fn,
        unflatten_fn,
        serialized_type_name=serialized_type_name,
        to_dumpable_context=to_dumpable_context,
        from_dumpable_context=from_dumpable_context,
    )


def _private_register_pytree_node(
    cls: type[Any],
    flatten_fn: FlattenFunc,
    unflatten_fn: UnflattenFunc,
    *,
    serialized_type_name: Optional[str] = None,
    to_dumpable_context: Optional[ToDumpableContextFunc] = None,
    from_dumpable_context: Optional[FromDumpableContextFunc] = None,
) -> None:
    """This is an internal function that is used to register a pytree node type
    for the C++ pytree only. End-users should use :func:`register_pytree_node`
    instead.
    """
    # TODO(XuehaiPan): remove this condition when we make Python pytree out-of-box support
    # PyStructSequence types
    if not optree.is_structseq_class(cls):
        optree.register_pytree_node(
            cls,
            flatten_fn,
            _reverse_args(unflatten_fn),
            namespace="torch",
        )


def _is_pytreespec_instance(obj: Any, /) -> TypeIs[TreeSpec]:
    return isinstance(obj, TreeSpec)


def tree_is_leaf(
    tree: PyTree,
    is_leaf: Optional[Callable[[PyTree], bool]] = None,
) -> bool:
    """Check if a pytree is a leaf.

    >>> tree_is_leaf(1)
    True
    >>> tree_is_leaf(None)
    True
    >>> tree_is_leaf([1, 2, 3])
    False
    >>> tree_is_leaf((1, 2, 3), is_leaf=lambda x: isinstance(x, tuple))
    True
    >>> tree_is_leaf({'a': 1, 'b': 2, 'c': 3})
    False
    >>> tree_is_leaf({'a': 1, 'b': 2, 'c': None})
    False

    Args:
        tree (pytree): A pytree to check if it is a leaf node.
        is_leaf (callable, optional): An extra leaf predicate function that will be called at each
            flattening step. The function should have a single argument with signature
            ``is_leaf(node) -> bool``. If it returns :data:`True`, the whole subtree being treated
            as a leaf. Otherwise, the default pytree registry will be used to determine a node is a
            leaf or not. If the function is not specified, the default pytree registry will be used.

    Returns:
        A boolean indicating if the pytree is a leaf node.
    """
    return optree.tree_is_leaf(
        tree,
        is_leaf=is_leaf,
        none_is_leaf=True,
        namespace="torch",
    )


def tree_flatten(
    tree: PyTree,
    is_leaf: Optional[Callable[[PyTree], bool]] = None,
) -> tuple[list[Any], TreeSpec]:
    """Flatten a pytree.

    See also :func:`tree_unflatten`.

    The flattening order (i.e., the order of elements in the output list) is deterministic,
    corresponding to a left-to-right depth-first tree traversal.

    >>> tree = {"b": (2, [3, 4]), "a": 1, "c": None, "d": 5}
    >>> tree_flatten(tree)
    ([2, 3, 4, 1, None, 5], PyTreeSpec({'b': (*, [*, *]), 'a': *, 'c': *, 'd': *}, NoneIsLeaf, namespace='torch'))
    >>> tree_flatten(1)
    ([1], PyTreeSpec(*, NoneIsLeaf, namespace='torch'))
    >>> tree_flatten(None)
    ([None], PyTreeSpec(*, NoneIsLeaf, namespace='torch'))
    >>> from collections import OrderedDict
    >>> tree = OrderedDict([("b", (2, [3, 4])), ("a", 1), ("c", None), ("d", 5)])
    >>> tree_flatten(tree)
    ([2, 3, 4, 1, None, 5], PyTreeSpec(OrderedDict({'b': (*, [*, *]), 'a': *, 'c': *, 'd': *}), NoneIsLeaf, namespace='torch'))

    Args:
        tree (pytree): A pytree to flatten.
        is_leaf (callable, optional): An extra leaf predicate function that will be called at each
            flattening step. The function should have a single argument with signature
            ``is_leaf(node) -> bool``. If it returns :data:`True`, the whole subtree being treated
            as a leaf. Otherwise, the default pytree registry will be used to determine a node is a
            leaf or not. If the function is not specified, the default pytree registry will be used.

    Returns:
        A pair ``(leaves, treespec)`` where the first element is a list of leaf values and the
        second element is a treespec representing the structure of the pytree.
    """
    return optree.tree_flatten(  # type: ignore[return-value]
        tree,
        is_leaf=is_leaf,
        none_is_leaf=True,
        namespace="torch",
    )


def tree_unflatten(leaves: Iterable[Any], treespec: TreeSpec) -> PyTree:
    """Reconstruct a pytree from the treespec and the leaves.

    The inverse of :func:`tree_flatten`.

    >>> tree = {"b": (2, [3, 4]), "a": 1, "c": None, "d": 5}
    >>> leaves, treespec = tree_flatten(tree)
    >>> tree == tree_unflatten(leaves, treespec)
    True

    Args:
        leaves (iterable): The list of leaves to use for reconstruction. The list must match the
            number of leaves of the treespec.
        treespec (TreeSpec): The treespec to reconstruct.

    Returns:
        The reconstructed pytree, containing the ``leaves`` placed in the structure described by
        ``treespec``.
    """
    if not _is_pytreespec_instance(treespec):
        raise TypeError(
            f"tree_unflatten(leaves, treespec): Expected `treespec` to be instance of "
            f"PyTreeSpec but got item of type {type(treespec)}."
        )
    return optree.tree_unflatten(treespec, leaves)  # type: ignore[arg-type]


def tree_iter(
    tree: PyTree,
    is_leaf: Optional[Callable[[PyTree], bool]] = None,
) -> Iterable[Any]:
    """Get an iterator over the leaves of a pytree.

    See also :func:`tree_flatten`.

    >>> tree = {"b": (2, [3, 4]), "a": 1, "c": None, "d": 5}
    >>> list(tree_iter(tree))
    [2, 3, 4, 1, None, 5]
    >>> list(tree_iter(1))
    [1]
    >>> list(tree_iter(None))
    [None]

    Args:
        tree (pytree): A pytree to flatten.
        is_leaf (callable, optional): An extra leaf predicate function that will be called at each
            flattening step. The function should have a single argument with signature
            ``is_leaf(node) -> bool``. If it returns :data:`True`, the whole subtree being treated
            as a leaf. Otherwise, the default pytree registry will be used to determine a node is a
            leaf or not. If the function is not specified, the default pytree registry will be used.

    Returns:
        An iterator over the leaf values.
    """
    return optree.tree_iter(
        tree,
        is_leaf=is_leaf,
        none_is_leaf=True,
        namespace="torch",
    )


def tree_leaves(
    tree: PyTree,
    is_leaf: Optional[Callable[[PyTree], bool]] = None,
) -> list[Any]:
    """Get the leaves of a pytree.

    See also :func:`tree_flatten`.

    >>> tree = {"b": (2, [3, 4]), "a": 1, "c": None, "d": 5}
    >>> tree_leaves(tree)
    [2, 3, 4, 1, None, 5]
    >>> tree_leaves(1)
    [1]
    >>> tree_leaves(None)
    [None]

    Args:
        tree (pytree): A pytree to flatten.
        is_leaf (callable, optional): An extra leaf predicate function that will be called at each
            flattening step. The function should have a single argument with signature
            ``is_leaf(node) -> bool``. If it returns :data:`True`, the whole subtree being treated
            as a leaf. Otherwise, the default pytree registry will be used to determine a node is a
            leaf or not. If the function is not specified, the default pytree registry will be used.

    Returns:
        A list of leaf values.
    """
    return optree.tree_leaves(
        tree,
        is_leaf=is_leaf,
        none_is_leaf=True,
        namespace="torch",
    )


def tree_structure(
    tree: PyTree,
    is_leaf: Optional[Callable[[PyTree], bool]] = None,
) -> TreeSpec:
    """Get the treespec for a pytree.

    See also :func:`tree_flatten`.

    >>> tree = {"b": (2, [3, 4]), "a": 1, "c": None, "d": 5}
    >>> tree_structure(tree)
    PyTreeSpec({'b': (*, [*, *]), 'a': *, 'c': *, 'd': *}, NoneIsLeaf, namespace='torch')
    >>> tree_structure(1)
    PyTreeSpec(*, NoneIsLeaf, namespace='torch')
    >>> tree_structure(None)
    PyTreeSpec(*, NoneIsLeaf, namespace='torch')

    Args:
        tree (pytree): A pytree to flatten.
        is_leaf (callable, optional): An extra leaf predicate function that will be called at each
            flattening step. The function should have a single argument with signature
            ``is_leaf(node) -> bool``. If it returns :data:`True`, the whole subtree being treated
            as a leaf. Otherwise, the default pytree registry will be used to determine a node is a
            leaf or not. If the function is not specified, the default pytree registry will be used.

    Returns:
        A treespec object representing the structure of the pytree.
    """
    return optree.tree_structure(  # type: ignore[return-value]
        tree,
        is_leaf=is_leaf,
        none_is_leaf=True,
        namespace="torch",
    )


def tree_map(
    func: Callable[..., Any],
    tree: PyTree,
    *rests: PyTree,
    is_leaf: Optional[Callable[[PyTree], bool]] = None,
) -> PyTree:
    """Map a multi-input function over pytree args to produce a new pytree.

    See also :func:`tree_map_`.

    >>> tree_map(lambda x: x + 1, {"x": 7, "y": (42, 64)})
    {'x': 8, 'y': (43, 65)}
    >>> tree_map(lambda x: x is None, {"x": 7, "y": (42, 64), "z": None})
    {'x': False, 'y': (False, False), 'z': True}

    If multiple inputs are given, the structure of the tree is taken from the first input;
    subsequent inputs need only have ``tree`` as a prefix:

    >>> tree_map(lambda x, y: [x] + y, [5, 6], [[7, 9], [1, 2]])
    [[5, 7, 9], [6, 1, 2]]

    Args:
        func (callable): A function that takes ``1 + len(rests)`` arguments, to be applied at the
            corresponding leaves of the pytrees.
        tree (pytree): A pytree to be mapped over, with each leaf providing the first positional
            argument to function ``func``.
        rests (tuple of pytree): A tuple of pytrees, each of which has the same structure as
            ``tree`` or has ``tree`` as a prefix.
        is_leaf (callable, optional): An extra leaf predicate function that will be called at each
            flattening step. The function should have a single argument with signature
            ``is_leaf(node) -> bool``. If it returns :data:`True`, the whole subtree being treated
            as a leaf. Otherwise, the default pytree registry will be used to determine a node is a
            leaf or not. If the function is not specified, the default pytree registry will be used.

    Returns:
        A new pytree with the same structure as ``tree`` but with the value at each leaf given by
        ``func(x, *xs)`` where ``x`` is the value at the corresponding leaf in ``tree`` and ``xs``
        is the tuple of values at corresponding nodes in ``rests``.
    """
    return optree.tree_map(
        func,
        tree,
        *rests,
        is_leaf=is_leaf,
        none_is_leaf=True,
        namespace="torch",
    )


def tree_map_(
    func: Callable[..., Any],
    tree: PyTree,
    *rests: PyTree,
    is_leaf: Optional[Callable[[PyTree], bool]] = None,
) -> PyTree:
    """Like :func:`tree_map`, but do an inplace call on each leaf and return the original tree.

    See also :func:`tree_map`.

    Args:
        func (callable): A function that takes ``1 + len(rests)`` arguments, to be applied at the
            corresponding leaves of the pytrees.
        tree (pytree): A pytree to be mapped over, with each leaf providing the first positional
            argument to function ``func``.
        rests (tuple of pytree): A tuple of pytrees, each of which has the same structure as
            ``tree`` or has ``tree`` as a prefix.
        is_leaf (callable, optional): An extra leaf predicate function that will be called at each
            flattening step. The function should have a single argument with signature
            ``is_leaf(node) -> bool``. If it returns :data:`True`, the whole subtree being treated
            as a leaf. Otherwise, the default pytree registry will be used to determine a node is a
            leaf or not. If the function is not specified, the default pytree registry will be used.

    Returns:
        The original ``tree`` with the value at each leaf is given by the side-effect of function
        ``func(x, *xs)`` (not the return value) where ``x`` is the value at the corresponding leaf
        in ``tree`` and ``xs`` is the tuple of values at values at corresponding nodes in ``rests``.
    """
    return optree.tree_map_(
        func,
        tree,
        *rests,
        is_leaf=is_leaf,
        none_is_leaf=True,
        namespace="torch",
    )


Type2 = tuple[type[T], type[S]]
Type3 = tuple[type[T], type[S], type[U]]
if sys.version_info >= (3, 10):
    TypeAny = Union[type[Any], tuple[type[Any], ...], types.UnionType]
else:
    TypeAny = Union[type[Any], tuple[type[Any], ...]]

Fn2 = Callable[[Union[T, S]], R]
Fn3 = Callable[[Union[T, S, U]], R]
Fn = Callable[[T], R]
FnAny = Callable[[Any], R]

MapOnlyFn = Callable[[T], Callable[[Any], Any]]


# These specializations help with type inference on the lambda passed to this
# function
@overload
def map_only(type_or_types_or_pred: type[T], /) -> MapOnlyFn[Fn[T, Any]]:
    ...


@overload
def map_only(type_or_types_or_pred: Type2[T, S], /) -> MapOnlyFn[Fn2[T, S, Any]]:
    ...


@overload
def map_only(type_or_types_or_pred: Type3[T, S, U], /) -> MapOnlyFn[Fn3[T, S, U, Any]]:
    ...


# This specialization is needed for the implementations below that call
@overload
def map_only(type_or_types_or_pred: TypeAny, /) -> MapOnlyFn[FnAny[Any]]:
    ...


@overload
def map_only(type_or_types_or_pred: Callable[[Any], bool], /) -> MapOnlyFn[FnAny[Any]]:
    ...


def map_only(
    type_or_types_or_pred: Union[TypeAny, Callable[[Any], bool]], /
) -> MapOnlyFn[FnAny[Any]]:
    """
    Suppose you are writing a tree_map over tensors, leaving everything
    else unchanged.  Ordinarily you would have to write:

        def go(t):
            if isinstance(t, Tensor):
                return ...
            else:
                return t

    With this function, you only need to write:

        @map_only(Tensor)
        def go(t):
            return ...

    You can also directly use 'tree_map_only'
    """
    if isinstance(type_or_types_or_pred, (type, tuple)) or (
        sys.version_info >= (3, 10)
        and isinstance(type_or_types_or_pred, types.UnionType)
    ):

        def pred(x: Any) -> bool:
            return isinstance(x, type_or_types_or_pred)  # type: ignore[arg-type]

    elif callable(type_or_types_or_pred):
        pred = type_or_types_or_pred  # type: ignore[assignment]
    else:
        raise TypeError("Argument must be a type, a tuple of types, or a callable.")

    def wrapper(func: Callable[[T], Any]) -> Callable[[Any], Any]:
        @functools.wraps(func)
        def wrapped(x: T) -> Any:
            if pred(x):
                return func(x)
            return x

        return wrapped

    return wrapper


@overload
def tree_map_only(
    type_or_types_or_pred: type[T],
    /,
    func: Fn[T, Any],
    tree: PyTree,
    is_leaf: Optional[Callable[[PyTree], bool]] = None,
) -> PyTree:
    ...


@overload
def tree_map_only(
    type_or_types_or_pred: Type2[T, S],
    /,
    func: Fn2[T, S, Any],
    tree: PyTree,
    is_leaf: Optional[Callable[[PyTree], bool]] = None,
) -> PyTree:
    ...


@overload
def tree_map_only(
    type_or_types_or_pred: Type3[T, S, U],
    /,
    func: Fn3[T, S, U, Any],
    tree: PyTree,
    is_leaf: Optional[Callable[[PyTree], bool]] = None,
) -> PyTree:
    ...


@overload
def tree_map_only(
    type_or_types_or_pred: TypeAny,
    /,
    func: FnAny[Any],
    tree: PyTree,
    is_leaf: Optional[Callable[[PyTree], bool]] = None,
) -> PyTree:
    ...


@overload
def tree_map_only(
    type_or_types_or_pred: Callable[[Any], bool],
    /,
    func: FnAny[Any],
    tree: PyTree,
    is_leaf: Optional[Callable[[PyTree], bool]] = None,
) -> PyTree:
    ...


def tree_map_only(
    type_or_types_or_pred: Union[TypeAny, Callable[[Any], bool]],
    /,
    func: FnAny[Any],
    tree: PyTree,
    is_leaf: Optional[Callable[[PyTree], bool]] = None,
) -> PyTree:
    return tree_map(map_only(type_or_types_or_pred)(func), tree, is_leaf=is_leaf)


@overload
def tree_map_only_(
    type_or_types_or_pred: type[T],
    /,
    func: Fn[T, Any],
    tree: PyTree,
    is_leaf: Optional[Callable[[PyTree], bool]] = None,
) -> PyTree:
    ...


@overload
def tree_map_only_(
    type_or_types_or_pred: Type2[T, S],
    /,
    func: Fn2[T, S, Any],
    tree: PyTree,
    is_leaf: Optional[Callable[[PyTree], bool]] = None,
) -> PyTree:
    ...


@overload
def tree_map_only_(
    type_or_types_or_pred: Type3[T, S, U],
    /,
    func: Fn3[T, S, U, Any],
    tree: PyTree,
    is_leaf: Optional[Callable[[PyTree], bool]] = None,
) -> PyTree:
    ...


@overload
def tree_map_only_(
    type_or_types_or_pred: TypeAny,
    /,
    func: FnAny[Any],
    tree: PyTree,
    is_leaf: Optional[Callable[[PyTree], bool]] = None,
) -> PyTree:
    ...


@overload
def tree_map_only_(
    type_or_types_or_pred: Callable[[Any], bool],
    /,
    func: FnAny[Any],
    tree: PyTree,
    is_leaf: Optional[Callable[[PyTree], bool]] = None,
) -> PyTree:
    ...


def tree_map_only_(
    type_or_types_or_pred: Union[TypeAny, Callable[[Any], bool]],
    /,
    func: FnAny[Any],
    tree: PyTree,
    is_leaf: Optional[Callable[[PyTree], bool]] = None,
) -> PyTree:
    return tree_map_(map_only(type_or_types_or_pred)(func), tree, is_leaf=is_leaf)


def tree_all(
    pred: Callable[[Any], bool],
    tree: PyTree,
    is_leaf: Optional[Callable[[PyTree], bool]] = None,
) -> bool:
    flat_args = tree_iter(tree, is_leaf=is_leaf)
    return all(map(pred, flat_args))


def tree_any(
    pred: Callable[[Any], bool],
    tree: PyTree,
    is_leaf: Optional[Callable[[PyTree], bool]] = None,
) -> bool:
    flat_args = tree_iter(tree, is_leaf=is_leaf)
    return any(map(pred, flat_args))


@overload
def tree_all_only(
    type_or_types: type[T],
    /,
    pred: Fn[T, bool],
    tree: PyTree,
    is_leaf: Optional[Callable[[PyTree], bool]] = None,
) -> bool:
    ...


@overload
def tree_all_only(
    type_or_types: Type2[T, S],
    /,
    pred: Fn2[T, S, bool],
    tree: PyTree,
    is_leaf: Optional[Callable[[PyTree], bool]] = None,
) -> bool:
    ...


@overload
def tree_all_only(
    type_or_types: Type3[T, S, U],
    /,
    pred: Fn3[T, S, U, bool],
    tree: PyTree,
    is_leaf: Optional[Callable[[PyTree], bool]] = None,
) -> bool:
    ...


def tree_all_only(
    type_or_types: TypeAny,
    /,
    pred: FnAny[bool],
    tree: PyTree,
    is_leaf: Optional[Callable[[PyTree], bool]] = None,
) -> bool:
    flat_args = tree_iter(tree, is_leaf=is_leaf)
    return all(pred(x) for x in flat_args if isinstance(x, type_or_types))


@overload
def tree_any_only(
    type_or_types: type[T],
    /,
    pred: Fn[T, bool],
    tree: PyTree,
    is_leaf: Optional[Callable[[PyTree], bool]] = None,
) -> bool:
    ...


@overload
def tree_any_only(
    type_or_types: Type2[T, S],
    /,
    pred: Fn2[T, S, bool],
    tree: PyTree,
    is_leaf: Optional[Callable[[PyTree], bool]] = None,
) -> bool:
    ...


@overload
def tree_any_only(
    type_or_types: Type3[T, S, U],
    /,
    pred: Fn3[T, S, U, bool],
    tree: PyTree,
    is_leaf: Optional[Callable[[PyTree], bool]] = None,
) -> bool:
    ...


def tree_any_only(
    type_or_types: TypeAny,
    /,
    pred: FnAny[bool],
    tree: PyTree,
    is_leaf: Optional[Callable[[PyTree], bool]] = None,
) -> bool:
    flat_args = tree_iter(tree, is_leaf=is_leaf)
    return any(pred(x) for x in flat_args if isinstance(x, type_or_types))


def broadcast_prefix(
    prefix_tree: PyTree,
    full_tree: PyTree,
    is_leaf: Optional[Callable[[PyTree], bool]] = None,
) -> list[Any]:
    """Return a list of broadcasted leaves in ``prefix_tree`` to match the number of leaves in ``full_tree``.

    If a ``prefix_tree`` is a prefix of a ``full_tree``, this means the ``full_tree`` can be
    constructed by replacing the leaves of ``prefix_tree`` with appropriate **subtrees**.

    This function returns a list of leaves with the same size as ``full_tree``. The leaves are
    replicated from ``prefix_tree``. The number of replicas is determined by the corresponding
    subtree in ``full_tree``.

    >>> broadcast_prefix(1, [1, 2, 3])
    [1, 1, 1]
    >>> broadcast_prefix([1, 2, 3], [1, 2, 3])
    [1, 2, 3]
    >>> broadcast_prefix([1, 2, 3], [1, 2, 3, 4])
    Traceback (most recent call last):
        ...
    ValueError: list arity mismatch; expected: 3, got: 4; list: [1, 2, 3, 4].
    >>> broadcast_prefix([1, 2, 3], [1, 2, (3, 4)])
    [1, 2, 3, 3]
    >>> broadcast_prefix([1, 2, 3], [1, 2, {"a": 3, "b": 4, "c": (None, 5)}])
    [1, 2, 3, 3, 3, 3]

    Args:
        prefix_tree (pytree): A pytree with the same structure as a prefix of ``full_tree``.
        full_tree (pytree): A pytree with the same structure as a suffix of ``prefix_tree``.
        is_leaf (callable, optional): An extra leaf predicate function that will be called at each
            flattening step. The function should have a single argument with signature
            ``is_leaf(node) -> bool``. If it returns :data:`True`, the whole subtree being treated
            as a leaf. Otherwise, the default pytree registry will be used to determine a node is a
            leaf or not. If the function is not specified, the default pytree registry will be used.

    Returns:
        A list of leaves in ``prefix_tree`` broadcasted to match the number of leaves in ``full_tree``.
    """
    result: list[Any] = []

    def add_leaves(x: Any, subtree: PyTree) -> None:
        subtreespec = tree_structure(subtree, is_leaf=is_leaf)
        result.extend([x] * subtreespec.num_leaves)

    tree_map_(
        add_leaves,
        prefix_tree,
        full_tree,
        is_leaf=is_leaf,
    )
    return result


# Broadcasts a pytree to the provided TreeSpec and returns the flattened
# values. If this is not possible, then this function returns None.
#
# For example, given pytree=0 and spec=TreeSpec(list, None, [LeafSpec(), LeafSpec()]),
# would return [0, 0]. This is useful for part of the vmap implementation:
# a user can pass in vmap(fn, in_dims)(*inputs). `in_dims` should be
# broadcastable to the tree structure of `inputs` and we use
# _broadcast_to_and_flatten to check this.
def _broadcast_to_and_flatten(
    tree: PyTree,
    treespec: TreeSpec,
    is_leaf: Optional[Callable[[PyTree], bool]] = None,
) -> Optional[list[Any]]:
    assert _is_pytreespec_instance(treespec)
    full_tree = tree_unflatten([0] * treespec.num_leaves, treespec)
    try:
        return broadcast_prefix(tree, full_tree, is_leaf=is_leaf)
    except ValueError:
        return None


def treespec_dumps(treespec: TreeSpec, protocol: Optional[int] = None) -> str:
    """Serialize a treespec to a JSON string."""
    if not _is_pytreespec_instance(treespec):
        raise TypeError(
            f"treespec_dumps(treespec): Expected `treespec` to be instance of "
            f"PyTreeSpec but got item of type {type(treespec)}."
        )

    dummy_tree = tree_unflatten([0] * treespec.num_leaves, treespec)
    orig_treespec = python_pytree.tree_structure(dummy_tree)
    return python_pytree.treespec_dumps(orig_treespec, protocol=protocol)


@functools.lru_cache
def treespec_loads(serialized: str) -> TreeSpec:
    """Deserialize a treespec from a JSON string."""
    orig_treespec = python_pytree.treespec_loads(serialized)
    dummy_tree = python_pytree.tree_unflatten(
        [0] * orig_treespec.num_leaves,
        orig_treespec,
    )
    treespec = tree_structure(dummy_tree)
    return treespec


class _Asterisk(str):
    __slots__ = ()

    def __new__(cls) -> Self:
        return super().__new__(cls, "*")

    def __repr__(self) -> str:
        return "*"  # no quotes


_asterisk = _Asterisk()
del _Asterisk


def treespec_pprint(treespec: TreeSpec) -> str:
    dummy_tree = tree_unflatten([_asterisk] * treespec.num_leaves, treespec)
    return repr(dummy_tree)


class LeafSpecMeta(type(TreeSpec)):  # type: ignore[misc]
    def __instancecheck__(self, instance: object) -> bool:
        return _is_pytreespec_instance(instance) and instance.is_leaf()


class LeafSpec(TreeSpec, metaclass=LeafSpecMeta):
    def __new__(cls) -> "LeafSpec":
        return optree.treespec_leaf(none_is_leaf=True)  # type: ignore[return-value]


def tree_flatten_with_path(
    tree: PyTree,
    is_leaf: Optional[Callable[[PyTree], bool]] = None,
) -> tuple[list[tuple[KeyPath, Any]], TreeSpec]:
    """Flattens a pytree like :func:`tree_flatten`, but also returns each leaf's key path.

    Args:
        tree: a pytree to flatten. If it contains a custom type, that type must be
            registered with an appropriate `tree_flatten_with_path_fn` when registered
            with :func:`register_pytree_node`.
        is_leaf: An extra leaf predicate function that will be called at each
            flattening step. The function should have a single argument with signature
            ``is_leaf(node) -> bool``. If it returns :data:`True`, the whole subtree being treated
            as a leaf. Otherwise, the default pytree registry will be used to determine a node is a
            leaf or not. If the function is not specified, the default pytree registry will be used.
    Returns:
        A tuple where the first element is a list of (key path, leaf) pairs, and the
        second element is a :class:`TreeSpec` representing the structure of the flattened
        tree.
    """
    raise NotImplementedError("KeyPaths are not yet supported in cxx_pytree.")


def tree_leaves_with_path(
    tree: PyTree,
    is_leaf: Optional[Callable[[PyTree], bool]] = None,
) -> list[tuple[KeyPath, Any]]:
    """Gets the leaves of a pytree like ``tree_leaves`` and returns each leaf's key path.

    Args:
        tree: a pytree. If it contains a custom type, that type must be
            registered with an appropriate `tree_flatten_with_path_fn` when registered
            with :func:`register_pytree_node`.
        is_leaf: An extra leaf predicate function that will be called at each
            flattening step. The function should have a single argument with signature
            ``is_leaf(node) -> bool``. If it returns :data:`True`, the whole subtree being treated
            as a leaf. Otherwise, the default pytree registry will be used to determine a node is a
            leaf or not. If the function is not specified, the default pytree registry will be used.
    Returns:
        A list of (key path, leaf) pairs.
    """
    raise NotImplementedError("KeyPaths are not yet supported in cxx_pytree.")


def tree_map_with_path(
    func: Callable[..., Any],
    tree: PyTree,
    *rests: PyTree,
    is_leaf: Optional[Callable[[PyTree], bool]] = None,
) -> PyTree:
    """Like :func:`tree_map`, but the provided callable takes an additional key path argument.

    Args:
        func: A function that takes ``2 + len(rests)`` arguments, to be applied at the
            corresponding leaves of the pytrees. The first positional argument
            to ``func`` is the key path of the leaf in question. The second
            positional argument is the value of the leaf.
        tree: A pytree to be mapped over, with each leaf providing the first positional
            argument to function ``func``.
        rests: A tuple of pytrees, each of which has the same structure as
            ``tree`` or has ``tree`` as a prefix.
        is_leaf: An extra leaf predicate function that will be called at each
            flattening step. The function should have a single argument with signature
            ``is_leaf(node) -> bool``. If it returns :data:`True`, the whole subtree being treated
            as a leaf. Otherwise, the default pytree registry will be used to determine a node is a
            leaf or not. If the function is not specified, the default pytree registry will be used.

    Returns
        A new pytree with the same structure as ``tree`` but with the value at each leaf given by
        ``func(keypath, x, *xs)`` where ``keypath`` is the key path at the
        corresponding leaf in ``tree``, ``x`` is the value at that leaf, and
        ``xs`` is the tuple of values at corresponding nodes in ``rests``.
    """
    raise NotImplementedError("KeyPaths are not yet supported in cxx_pytree.")


def keystr(kp: KeyPath) -> str:
    """Given a key path, return a pretty-printed representation."""
    raise NotImplementedError("KeyPaths are not yet supported in cxx_pytree.")


def key_get(obj: Any, kp: KeyPath) -> Any:
    """Given an object and a key path, return the value at the key path."""
    raise NotImplementedError("KeyPaths are not yet supported in cxx_pytree.")


with python_pytree._NODE_REGISTRY_LOCK:
    python_pytree._cxx_pytree_imported = True
    args, kwargs = (), {}  # type: ignore[var-annotated]
    for args, kwargs in python_pytree._cxx_pytree_pending_imports:
        _private_register_pytree_node(*args, **kwargs)
    python_pytree._cxx_pytree_pending_imports.clear()
    del args, kwargs<|MERGE_RESOLUTION|>--- conflicted
+++ resolved
@@ -22,27 +22,23 @@
 from typing_extensions import deprecated, Self, TypeAlias, TypeIs
 
 import optree
-<<<<<<< HEAD
+
+from torch._vendor.packaging.version import Version
+
+
+if Version(optree.__version__) < Version("0.13.0"):  # type: ignore[attr-defined]
+    raise ImportError(
+        "torch.utils._cxx_pytree depends on optree, which is an optional dependency "
+        "of PyTorch. To use it, please upgrade your optree package to >= 0.13.0"
+    )
+
+del Version
+
+
 from optree import (  # noqa: F401  # direct import for type annotations
     PyTreeSpec as PyTreeSpec,
     PyTreeSpec as TreeSpec,
 )
-=======
-
-from torch._vendor.packaging.version import Version
-
-
-if Version(optree.__version__) < Version("0.13.0"):  # type: ignore[attr-defined]
-    raise ImportError(
-        "torch.utils._cxx_pytree depends on optree, which is an optional dependency "
-        "of PyTorch. To use it, please upgrade your optree package to >= 0.13.0"
-    )
-
-del Version
-
-
-from optree import PyTreeSpec as TreeSpec  # direct import for type annotations
->>>>>>> 1a1a32ce
 
 import torch.utils._pytree as python_pytree
 from torch.utils._pytree import (
