--- conflicted
+++ resolved
@@ -22,11 +22,7 @@
 import time
 import weakref
 from contextlib import contextmanager
-<<<<<<< HEAD
 from typing import Any, Callable, NamedTuple, Optional, overload, TYPE_CHECKING, TypeVar
-=======
-from typing import Any, NamedTuple, Optional, overload, TYPE_CHECKING, TypeVar
->>>>>>> ee72338f
 from unittest.mock import MagicMock
 
 import numpy as np
@@ -451,9 +447,7 @@
 
 
 def maybe_detach(t: _T) -> _T:
-    vals, tree = pytree.tree_flatten(t)
-    vals = tuple(v.detach() if isinstance(v, torch.Tensor) else v for v in vals)
-    return pytree.tree_unflatten(vals, tree)
+    return pytree.tree_map_only(torch.Tensor, lambda v: v.detach(), t)
 
 
 def loss_return_hook(loss_fn: Callable[..., Any] = reduce_to_scalar_loss):
