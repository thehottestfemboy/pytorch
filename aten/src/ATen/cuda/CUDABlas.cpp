/*
  Provides the implementations of CUDA BLAS function templates.
 */

#include <ATen/ATen.h>
#include <ATen/cuda/CUDAContextLight.h>
#include <ATen/cuda/CUDABlas.h>
#include <ATen/cuda/Exceptions.h>
#include <ATen/cuda/CUDADataType.h>
#include <ATen/cuda/tunable/Tunable.h>
#include <ATen/cuda/tunable/TunableGemm.h>
#include <c10/cuda/CUDACachingAllocator.h>
#include <c10/cuda/CUDAFunctions.h>
#include <c10/macros/Export.h>
#include <c10/util/env.h>
#include <c10/util/irange.h>
#include <c10/core/ScalarType.h>

#ifdef USE_ROCM
#include <c10/cuda/CUDAStream.h>
#include <hipblaslt/hipblaslt-ext.hpp>
// until hipblas has an API to accept flags, we must use rocblas here
#include <hipblas/hipblas.h>
#include <rocblas/rocblas.h>
#include <ATen/native/hip/ck_gemm.h>
#include <ATen/native/hip/ck_bgemm.h>
#define PYTORCH_ROCBLAS_VERSION_DECIMAL (ROCBLAS_VERSION_MAJOR * 100 + ROCBLAS_VERSION_MINOR)
#define USE_GEMM_FLAGS_FP16_ALT_IMPL (PYTORCH_ROCBLAS_VERSION_DECIMAL >= 242)
// needed to work around calling rocblas API instead of hipblas API
static rocblas_operation hipOperationToRocOperation(hipblasOperation_t op)
{
    switch(op)
    {
    case HIPBLAS_OP_N:
        return rocblas_operation_none;
    case HIPBLAS_OP_T:
        return rocblas_operation_transpose;
    case HIPBLAS_OP_C:
        return rocblas_operation_conjugate_transpose;
    }
    TORCH_CHECK(false, "HIPBLAS_STATUS_INVALID_ENUM");
}
static hipblasStatus_t rocBLASStatusToHIPStatus(rocblas_status error)
{
    switch(error)
    {
    case rocblas_status_size_unchanged:
    case rocblas_status_size_increased:
    case rocblas_status_success:
        return HIPBLAS_STATUS_SUCCESS;
    case rocblas_status_invalid_handle:
        return HIPBLAS_STATUS_NOT_INITIALIZED;
    case rocblas_status_not_implemented:
        return HIPBLAS_STATUS_NOT_SUPPORTED;
    case rocblas_status_invalid_pointer:
    case rocblas_status_invalid_size:
    case rocblas_status_invalid_value:
        return HIPBLAS_STATUS_INVALID_VALUE;
    case rocblas_status_memory_error:
        return HIPBLAS_STATUS_ALLOC_FAILED;
    case rocblas_status_internal_error:
        return HIPBLAS_STATUS_INTERNAL_ERROR;
    }
    TORCH_CHECK(false, "HIPBLAS_STATUS_INVALID_ENUM");
}
// hipblas does not have hipblasSetMathMode
#define hipblasSetMathMode(handle, flags) HIPBLAS_STATUS_SUCCESS
// until we use hiblas v2
// hipify correctly maps things like CUDA_R_16F to HIP_R_16F,
// however hipblas v1 is still using its custom type
#ifndef HIPBLAS_V2
#define HIP_R_16F  HIPBLAS_R_16F
#define HIP_R_32F  HIPBLAS_R_32F
#define HIP_R_64F  HIPBLAS_R_64F
#define HIP_C_16F  HIPBLAS_C_16F
#define HIP_C_32F  HIPBLAS_C_32F
#define HIP_C_64F  HIPBLAS_C_64F
#define HIP_R_8I   HIPBLAS_R_8I
#define HIP_R_8U   HIPBLAS_R_8U
#define HIP_R_32I  HIPBLAS_R_32I
#define HIP_R_32U  HIPBLAS_R_32U
#define HIP_C_8I   HIPBLAS_C_8I
#define HIP_C_8U   HIPBLAS_C_8U
#define HIP_C_32I  HIPBLAS_C_32I
#define HIP_C_32U  HIPBLAS_C_32U
#define HIP_R_16BF HIPBLAS_R_16B
#define HIP_C_16BF HIPBLAS_C_16B
#endif
#endif

#define CUDABLAS_POSINT_CHECK(FD, X)         \
  TORCH_CHECK(                               \
      (X > 0 && X <= INT_MAX),               \
      "at::cuda::blas::" #FD " argument " #X \
      " must be positive and less than ",    \
      INT_MAX,                               \
      " but got ",                           \
      X)

#define CUDABLAS_NONNEGINT_CHECK(FD, X)       \
  TORCH_CHECK(                                \
      (X >= 0 && X <= INT_MAX),               \
      "at::cuda::blas::" #FD " argument " #X  \
      " must be non-negative and less than ", \
      INT_MAX,                                \
      " but got ",                            \
      X)

namespace {

static cublasOperation_t _cublasOpFromChar(char op) {
  // NOLINTNEXTLINE(bugprone-switch-missing-default-case)
  switch (op) {
    case 'n':
      [[fallthrough]];
    case 'N':
      return CUBLAS_OP_N;
    case 't':
      [[fallthrough]];
    case 'T':
      return CUBLAS_OP_T;
    case 'c':
      [[fallthrough]];
    case 'C':
      return CUBLAS_OP_C;
  }
  TORCH_CHECK(false,
      "_cublasOpFromChar input should be 't', 'n' or 'c' but got `", op, "`");
}

static void _cublasAdjustLdLevel2(int64_t m, int64_t n, int64_t* lda) {
  // Note: leading dimensions generally are checked that they are > 0
  // and at least as big the result requires (even if the value won't
  // be used).

  // Q: Why does Level3 check trans but this doesn't?
  // A: In level 2, the sizes (m, n) specify the size of A
  // (independent of trans value). In level 3. the sizes (m, n, k)
  // specify the sizes of op(A), op(B) where op depend on trans
  // values.
  if (n <= 1)
    *lda = std::max<int64_t>(m, 1);
}

static void _cublasAdjustLdLevel3(
    char transa,
    char transb,
    int64_t m,
    int64_t n,
    int64_t k,
    int64_t* lda,
    int64_t* ldb,
    int64_t* ldc) {
  bool transa_ = ((transa != 'n') && (transa != 'N'));
  bool transb_ = ((transb != 'n') && (transb != 'N'));

  // Note: leading dimensions generally are checked that they are > 0
  // and at least as big the result requires (even if the value won't
  // be used).
  if (n <= 1)
    *ldc = std::max<int64_t>(m, 1);

  if (transa_) {
    if (m <= 1)
      *lda = std::max<int64_t>(k, 1);
  } else {
    if (k <= 1)
      *lda = std::max<int64_t>(m, 1);
  }

  if (transb_) {
    if (k <= 1)
      *ldb = std::max<int64_t>(n, 1);
  } else {
    if (n <= 1)
      *ldb = std::max<int64_t>(k, 1);
  }
}

#ifndef USE_ROCM
uint32_t _getAlignment(uintptr_t address) {
  // alignment are in bytes
  uint32_t alignment = 256;
  for (; ; alignment /= 2) {
    if (!(address % alignment)) {
      return alignment;
    }
  }
}
#endif

#ifdef USE_ROCM
static c10::cuda::CUDAStream _getCarveoutStream(int32_t value) {
  static int32_t last_value = 0;
  static hipStream_t stream;
  if (last_value == 0) {
    // first request, do nothing for this case
  }
  else if (last_value == value) {
    // stream was created previously and value hasn't changed
    return c10::cuda::getStreamFromExternal(stream, c10::cuda::current_device());
  }
  else {
    // need a new stream and a previous stream exists, delete it
    AT_CUDA_CHECK(hipStreamDestroy(stream));
  }

  // if we got here, we need to create a new stream
  int32_t CUs = at::cuda::getCurrentDeviceProperties()->multiProcessorCount;
  // how many uint32_t do we need to cover all CUs, fill bitmask with 1
  uint32_t mask_size = static_cast<uint32_t>((CUs + 32 - 1) / 32);
  std::vector<uint32_t> mask(mask_size, uint32_t{0xffffffff});
  // starting from lowest order bits, in 32-bit chunks
  // set bits to 0 based on how many CUs to carve out
  int32_t full_shifts = value / 32;
  int32_t remainder = value % 32;
  for (int32_t i = 0; i < full_shifts; i++) {
    mask[i] = uint32_t{0x00000000};
  }
  mask[full_shifts] = uint32_t{0xffffffff} << remainder;

  // finally, create masked stream
  AT_CUDA_CHECK(hipExtStreamCreateWithCUMask(&stream, mask_size, &mask[0]));

  last_value = value;
  return c10::cuda::getStreamFromExternal(stream, c10::cuda::current_device());
}

static void _syncCurrentWithCarveoutStream(hipStream_t stream, bool presync) {
  hipEvent_t event;
  AT_CUDA_CHECK(hipEventCreateWithFlags(&event, hipEventDisableTiming));

  auto current_stream = at::cuda::getCurrentCUDAStream();

  if (presync) {
    AT_CUDA_CHECK(hipEventRecord(event, current_stream));
    AT_CUDA_CHECK(hipStreamWaitEvent(stream, event, 0));
  }
  else {
    AT_CUDA_CHECK(hipEventRecord(event, stream));
    AT_CUDA_CHECK(hipStreamWaitEvent(current_stream, event, 0));
  }
}
#endif

struct CublasLtWorkspace {
  CublasLtWorkspace() {
    size = at::cuda::getCUDABlasLtWorkspaceSize();
    ptr = at::cuda::getCUDABlasLtWorkspace();
  }
  void * ptr;
  size_t size;
};
} // anonymous namespace

namespace at::cuda::blas {

/* LEVEL 3 BLAS FUNCTIONS */

#define GEMM_CHECK_ARGVALUES(Dtype)           \
  do {                                        \
    CUDABLAS_NONNEGINT_CHECK(gemm<Dtype>, m); \
    CUDABLAS_NONNEGINT_CHECK(gemm<Dtype>, n); \
    CUDABLAS_NONNEGINT_CHECK(gemm<Dtype>, k); \
    CUDABLAS_POSINT_CHECK(gemm<Dtype>, lda);  \
    CUDABLAS_POSINT_CHECK(gemm<Dtype>, ldb);  \
    CUDABLAS_POSINT_CHECK(gemm<Dtype>, ldc);  \
  } while (0)

#define BGEMM_CHECK_ARGVALUES(Dtype)           \
  do {                                        \
    CUDABLAS_NONNEGINT_CHECK(bgemm<Dtype>, m); \
    CUDABLAS_NONNEGINT_CHECK(bgemm<Dtype>, n); \
    CUDABLAS_NONNEGINT_CHECK(bgemm<Dtype>, k); \
    CUDABLAS_POSINT_CHECK(bgemm<Dtype>, lda);  \
    CUDABLAS_POSINT_CHECK(bgemm<Dtype>, ldb);  \
    CUDABLAS_POSINT_CHECK(bgemm<Dtype>, ldc);  \
    CUDABLAS_NONNEGINT_CHECK(bgemm<Dtype>, num_batches);  \
  } while (0)

namespace {
// Following the pattern of CuSparseDescriptor
// Defined here for now because this is the only place cublas_lt interface is
// used but can be moved to a header once cublas_lt interface is used in
// multiple places.
template <typename T, cublasStatus_t (*destructor)(T*)>
struct CuBlasLtDeleter {
  void operator()(T* x) {
    if (x != nullptr) {
      TORCH_CUDABLAS_CHECK(destructor(x));
    }
  }
};

template <typename T, cublasStatus_t (*destructor)(T*)>
class CuBlasLtDescriptor {
 public:
  T* descriptor() const {
    return descriptor_.get();
  }
  T* descriptor() {
    return descriptor_.get();
  }

 protected:
  std::unique_ptr<T, CuBlasLtDeleter<T, destructor>> descriptor_;
};

class CuBlasLtMatmulDescriptor : public CuBlasLtDescriptor<
                                     cublasLtMatmulDescOpaque_t,
                                     &cublasLtMatmulDescDestroy> {
 public:
  CuBlasLtMatmulDescriptor(
      cublasComputeType_t compute_type,
      cudaDataType_t scale_type) {
    cublasLtMatmulDesc_t raw_descriptor = nullptr;
    TORCH_CUDABLAS_CHECK(
        cublasLtMatmulDescCreate(&raw_descriptor, compute_type, scale_type));
    descriptor_.reset(raw_descriptor);
  }
  template <typename T>
  inline void setAttribute(cublasLtMatmulDescAttributes_t attr, const T value) {
    // NOLINTNEXTLINE(bugprone-sizeof-expression)
    TORCH_CUDABLAS_CHECK(::cublasLtMatmulDescSetAttribute(descriptor(), attr, &value, sizeof(value)));
  }
};

class CuBlasLtMatrixLayout : public CuBlasLtDescriptor<
                                 cublasLtMatrixLayoutOpaque_t,
                                 &cublasLtMatrixLayoutDestroy> {
 public:
  CuBlasLtMatrixLayout(
      cudaDataType_t type,
      uint64_t rows,
      uint64_t cols,
      int64_t ld,
      bool t = false) {
    cublasLtMatrixLayout_t raw_descriptor = nullptr;
    TORCH_CUDABLAS_CHECK(
        cublasLtMatrixLayoutCreate(&raw_descriptor, type, t ? cols : rows, t ? rows : cols, ld));
    descriptor_.reset(raw_descriptor);
  }
  template <typename T>
  inline void setAttribute(cublasLtMatrixLayoutAttribute_t attr, const T value) {
    TORCH_CUDABLAS_CHECK(::cublasLtMatrixLayoutSetAttribute(descriptor(), attr, &value, sizeof(T)));
  }
};

class CuBlasLtMatmulPreference : public CuBlasLtDescriptor<
                                     cublasLtMatmulPreferenceOpaque_t,
                                     &cublasLtMatmulPreferenceDestroy> {
 public:
  CuBlasLtMatmulPreference() {
    cublasLtMatmulPreference_t raw_descriptor = nullptr;
    TORCH_CUDABLAS_CHECK(cublasLtMatmulPreferenceCreate(&raw_descriptor));
    descriptor_.reset(raw_descriptor);
  }
  template <typename T>
  inline void setAttribute(cublasLtMatmulPreferenceAttributes_t attr, const T value) {
    TORCH_CUDABLAS_CHECK(::cublasLtMatmulPreferenceSetAttribute(descriptor(), attr, &value, sizeof(T)));
  }
};
} // namespace


template <typename Dtype, typename C_Dtype = Dtype>
static inline bool bgemm_internal_cublaslt(CUDABLAS_BGEMM_ARGTYPES_AND_C_DTYPE(Dtype, C_Dtype)) {
#if defined(USE_ROCM) && ROCM_VERSION == 60400
  // regression in ROCm 6.4, planned fixed in 6.4.1, hipblaslt TT fp32 calculation errors
  // best to disallow hipblaslt for this specific case
  if constexpr (std::is_same_v<Dtype, float>) {
    if (_cublasOpFromChar(transa) == CUBLAS_OP_T && _cublasOpFromChar(transb) == CUBLAS_OP_T) {
        return false;
    }
  }
#endif
  cudaDataType_t abType = CUDA_R_32F;
  cudaDataType_t cType = CUDA_R_32F;
  cublasComputeType_t computeType = CUBLAS_COMPUTE_32F;
  cudaDataType_t scaleType = CUDA_R_32F;
  CuBlasLtMatmulPreference preference;
#ifndef USE_ROCM
  at::Half halpha;
  at::Half hbeta;
#endif
  void * alpha_ptr = &alpha;
  void * beta_ptr = &beta;
  if constexpr (std::is_same_v<Dtype, double>) {
    abType = CUDA_R_64F;
    cType = CUDA_R_64F;
    computeType = CUBLAS_COMPUTE_64F;
    scaleType = CUDA_R_64F;
  } else if constexpr (std::is_same_v<Dtype, float>) {
    if (at::globalContext().float32Precision("cuda", "matmul") == "tf32") {
      computeType = CUBLAS_COMPUTE_32F_FAST_TF32;
    }
  } else if constexpr (std::is_same_v<Dtype, c10::complex<double>>) {
    abType = CUDA_C_64F;
    cType = CUDA_C_64F;
    computeType = CUBLAS_COMPUTE_64F;
    scaleType = CUDA_C_64F;
  } else if constexpr (std::is_same_v<Dtype, c10::complex<float>>) {
    abType = CUDA_C_32F;
    cType = CUDA_C_32F;
    scaleType = CUDA_C_32F;
  } else if constexpr (std::is_same_v<Dtype, at::Half>) {
#ifndef USE_ROCM
    cudaDeviceProp* prop = at::cuda::getCurrentDeviceProperties();
    if (prop->major >= 7 && at::globalContext().allowFP16AccumulationCuBLAS()) {
      computeType = CUBLAS_COMPUTE_16F;
      scaleType = CUDA_R_16F;
      halpha = alpha;
      hbeta = beta;
      alpha_ptr = &halpha;
      beta_ptr = &hbeta;
    }
#endif
    abType = CUDA_R_16F;
    cType = (std::is_same_v<C_Dtype, float>) ? CUDA_R_32F : CUDA_R_16F;
#ifndef USE_ROCM
    if (!at::globalContext().allowFP16ReductionCuBLAS()) {
      preference.setAttribute(CUBLASLT_MATMUL_PREF_REDUCTION_SCHEME_MASK,
        CUBLASLT_REDUCTION_SCHEME_COMPUTE_TYPE | CUBLASLT_REDUCTION_SCHEME_NONE);
    }
#endif
  } else if constexpr (std::is_same_v<Dtype, at::BFloat16>) {
    abType = CUDA_R_16BF;
    cType = (std::is_same_v<C_Dtype, float>) ? CUDA_R_32F : CUDA_R_16BF;
#ifndef USE_ROCM
    if (!at::globalContext().allowBF16ReductionCuBLAS()) {
      preference.setAttribute(CUBLASLT_MATMUL_PREF_REDUCTION_SCHEME_MASK,
        CUBLASLT_REDUCTION_SCHEME_COMPUTE_TYPE | CUBLASLT_REDUCTION_SCHEME_NONE);
    }
#endif
  } else {
    static_assert(false && sizeof(Dtype), "at::cuda::blas::bgemm_internal_cublaslt: not implemented");
  }

  globalContext().alertCuBLASConfigNotDeterministic();
  cublasLtHandle_t ltHandle = at::cuda::getCurrentCUDABlasLtHandle();
  cublasOperation_t opa = _cublasOpFromChar(transa);
  cublasOperation_t opb = _cublasOpFromChar(transb);
  _cublasAdjustLdLevel3(transa, transb, m, n, k, &lda, &ldb, &ldc);

  CuBlasLtMatmulDescriptor computeDesc(computeType, scaleType);
  computeDesc.setAttribute(CUBLASLT_MATMUL_DESC_TRANSA, opa);
  computeDesc.setAttribute(CUBLASLT_MATMUL_DESC_TRANSB, opb);
  auto stream = at::cuda::getCurrentCUDAStream();
#ifndef USE_ROCM
  if (at::globalContext()._SMCarveout_EXPERIMENTAL().has_value()) {
    computeDesc.setAttribute<int32_t>(
        CUBLASLT_MATMUL_DESC_SM_COUNT_TARGET,
        at::cuda::getCurrentDeviceProperties()->multiProcessorCount -
            at::globalContext()._SMCarveout_EXPERIMENTAL().value());
  }
#else
  if (at::globalContext()._SMCarveout_EXPERIMENTAL().has_value()) {
    stream = _getCarveoutStream(
        at::globalContext()._SMCarveout_EXPERIMENTAL().value());
    _syncCurrentWithCarveoutStream(stream, true);
  }
#endif
  CuBlasLtMatrixLayout Adesc(abType, m, k, lda, opa == CUBLAS_OP_T);
  CuBlasLtMatrixLayout Bdesc(abType, k, n, ldb, opb == CUBLAS_OP_T);
  CuBlasLtMatrixLayout Cdesc(cType, m, n, ldc);

  if (num_batches > 1) {
    int num_batches_as_int = static_cast<int>(num_batches);
    Adesc.setAttribute(CUBLASLT_MATRIX_LAYOUT_BATCH_COUNT, num_batches_as_int);
    Bdesc.setAttribute(CUBLASLT_MATRIX_LAYOUT_BATCH_COUNT, num_batches_as_int);
    Cdesc.setAttribute(CUBLASLT_MATRIX_LAYOUT_BATCH_COUNT, num_batches_as_int);
    Adesc.setAttribute(CUBLASLT_MATRIX_LAYOUT_STRIDED_BATCH_OFFSET, stridea);
    Bdesc.setAttribute(CUBLASLT_MATRIX_LAYOUT_STRIDED_BATCH_OFFSET, strideb);
    Cdesc.setAttribute(CUBLASLT_MATRIX_LAYOUT_STRIDED_BATCH_OFFSET, stridec);
  }

#ifndef USE_ROCM
  uint32_t a_alignment = _getAlignment(reinterpret_cast<uintptr_t>(a));
  uint32_t b_alignment = _getAlignment(reinterpret_cast<uintptr_t>(b));
  uint32_t c_alignment = _getAlignment(reinterpret_cast<uintptr_t>(c));
  preference.setAttribute(CUBLASLT_MATMUL_PREF_MIN_ALIGNMENT_A_BYTES, a_alignment);
  preference.setAttribute(CUBLASLT_MATMUL_PREF_MIN_ALIGNMENT_B_BYTES, b_alignment);
  preference.setAttribute(CUBLASLT_MATMUL_PREF_MIN_ALIGNMENT_C_BYTES, c_alignment);
#endif

  auto ltworkspace = CublasLtWorkspace();
  TORCH_CHECK(ltworkspace.ptr != nullptr, "OOM trying to allocate workspace for cublaslt");
  preference.setAttribute(CUBLASLT_MATMUL_PREF_MAX_WORKSPACE_BYTES, ltworkspace.size);

  cublasStatus_t cublasStatus = CUBLAS_STATUS_SUCCESS;
  cublasLtMatmulHeuristicResult_t heuristicResult = {};
  int returnedResult = 0;
  TORCH_CUDABLAS_CHECK(cublasLtMatmulAlgoGetHeuristic(
      ltHandle,
      computeDesc.descriptor(),
      Adesc.descriptor(),
      Bdesc.descriptor(),
      Cdesc.descriptor(),
      Cdesc.descriptor(),
      preference.descriptor(),
      1,
      &heuristicResult,
      &returnedResult));
  if (returnedResult == 0) {
    cublasStatus = CUBLAS_STATUS_NOT_SUPPORTED;
  }
  else {
    cublasStatus = cublasLtMatmul(
      ltHandle,
      computeDesc.descriptor(),
      alpha_ptr,
      a,
      Adesc.descriptor(),
      b,
      Bdesc.descriptor(),
      beta_ptr,
      c,
      Cdesc.descriptor(),
      c,
      Cdesc.descriptor(),
      &heuristicResult.algo,
      ltworkspace.ptr,
      ltworkspace.size,
      stream);
#ifdef USE_ROCM
    if (at::globalContext()._SMCarveout_EXPERIMENTAL().has_value()) {
      _syncCurrentWithCarveoutStream(stream, false);
    }
#endif
  }
  if (cublasStatus != CUBLAS_STATUS_SUCCESS) {
    TORCH_WARN(
      "bgemm_internal_cublaslt error: ",
      at::cuda::blas::_cublasGetErrorEnum(cublasStatus),
      " when calling cublasLtMatmul with transpose_mat1 ",
      (opa == CUBLAS_OP_T),
      " transpose_mat2 ",
      (opb == CUBLAS_OP_T),
      " m ",
      m,
      " n ",
      n,
      " k ",
      k,
      " lda ",
      lda,
      " ldb ",
      ldb,
      " ldc ",
      ldc,
      " abType ",
      abType,
      " cType ",
      cType,
      " computeType ",
      computeType,
      " scaleType ",
      scaleType,
      ". Will attempt to recover by calling cublas instead.");
    return false;
  }
  return true;
}


template <typename Dtype, typename C_Dtype = Dtype>
inline void bgemm_internal_cublas(CUDABLAS_BGEMM_ARGTYPES_AND_C_DTYPE(Dtype, C_Dtype)) {
  TORCH_CHECK(false, "at::cuda::blas::bgemm: not implemented for input type ", typeid(Dtype).name(), " and output type ", typeid(C_Dtype).name());
}

template <>
void bgemm_internal_cublas<double>(CUDABLAS_BGEMM_ARGTYPES(double)) {
  // See Note [Writing Nondeterministic Operations]
  globalContext().alertCuBLASConfigNotDeterministic();
  cublasHandle_t handle = at::cuda::getCurrentCUDABlasHandle();
  cublasOperation_t opa = _cublasOpFromChar(transa);
  cublasOperation_t opb = _cublasOpFromChar(transb);
  _cublasAdjustLdLevel3(transa, transb, m, n, k, &lda, &ldb, &ldc);
  BGEMM_CHECK_ARGVALUES(double);
  TORCH_CUDABLAS_CHECK(cublasDgemmStridedBatched(
      handle, opa, opb, m, n, k, &alpha, a, lda, stridea, b, ldb, strideb, &beta, c, ldc, stridec, num_batches));
}

template <>
void bgemm_internal_cublas<float>(CUDABLAS_BGEMM_ARGTYPES(float)) {
  // See Note [Writing Nondeterministic Operations]
  globalContext().alertCuBLASConfigNotDeterministic();
  cublasHandle_t handle = at::cuda::getCurrentCUDABlasHandle();
  cublasOperation_t opa = _cublasOpFromChar(transa);
  cublasOperation_t opb = _cublasOpFromChar(transb);
  _cublasAdjustLdLevel3(transa, transb, m, n, k, &lda, &ldb, &ldc);
  BGEMM_CHECK_ARGVALUES(float);
  TORCH_CUDABLAS_CHECK(cublasSgemmStridedBatched(
      handle, opa, opb, m, n, k, &alpha, a, lda, stridea, b, ldb, strideb, &beta, c, ldc, stridec, num_batches));
}

template <>
void bgemm_internal_cublas<c10::complex<double>>(CUDABLAS_BGEMM_ARGTYPES(c10::complex<double>)) {
  // See Note [Writing Nondeterministic Operations]
  globalContext().alertCuBLASConfigNotDeterministic();
  cublasHandle_t handle = at::cuda::getCurrentCUDABlasHandle();
  cublasOperation_t opa = _cublasOpFromChar(transa);
  cublasOperation_t opb = _cublasOpFromChar(transb);
  _cublasAdjustLdLevel3(transa, transb, m, n, k, &lda, &ldb, &ldc);
  BGEMM_CHECK_ARGVALUES(c10::complex<double>);
  TORCH_CUDABLAS_CHECK(cublasZgemmStridedBatched(
      handle, opa, opb, m, n, k, reinterpret_cast<const cuDoubleComplex*>(&alpha), reinterpret_cast<const cuDoubleComplex*>(a),
      lda, stridea, reinterpret_cast<const cuDoubleComplex*>(b), ldb, strideb, reinterpret_cast<const cuDoubleComplex*>(&beta),
      reinterpret_cast<cuDoubleComplex*>(c), ldc, stridec, num_batches));
}

template <>
void bgemm_internal_cublas<c10::complex<float>>(CUDABLAS_BGEMM_ARGTYPES(c10::complex<float>)) {
  // See Note [Writing Nondeterministic Operations]
  globalContext().alertCuBLASConfigNotDeterministic();
  cublasHandle_t handle = at::cuda::getCurrentCUDABlasHandle();
  cublasOperation_t opa = _cublasOpFromChar(transa);
  cublasOperation_t opb = _cublasOpFromChar(transb);
  _cublasAdjustLdLevel3(transa, transb, m, n, k, &lda, &ldb, &ldc);
  BGEMM_CHECK_ARGVALUES(c10::complex<float>);
  TORCH_CUDABLAS_CHECK(cublasCgemmStridedBatched(
      handle, opa, opb, m, n, k, reinterpret_cast<const cuComplex*>(&alpha), reinterpret_cast<const cuComplex*>(a),
      lda, stridea, reinterpret_cast<const cuComplex*>(b), ldb, strideb, reinterpret_cast<const cuComplex*>(&beta),
      reinterpret_cast<cuComplex*>(c), ldc, stridec, num_batches));
}

template <typename C_Dtype>
inline void bgemm_internal_cublas_half_helper(CUDABLAS_BGEMM_ARGTYPES_AND_C_DTYPE(at::Half, C_Dtype)) {
  // See Note [Writing Nondeterministic Operations]
  globalContext().alertCuBLASConfigNotDeterministic();
  cublasHandle_t handle = at::cuda::getCurrentCUDABlasHandle();
  cublasOperation_t opa = _cublasOpFromChar(transa);
  cublasOperation_t opb = _cublasOpFromChar(transb);
  _cublasAdjustLdLevel3(transa, transb, m, n, k, &lda, &ldb, &ldc);
  BGEMM_CHECK_ARGVALUES(at::Half);
  float falpha = alpha;
  float fbeta = beta;
#ifndef USE_ROCM
  at::Half halpha;
  at::Half hbeta;
  auto compute_type = CUDA_R_32F;
#endif
  void * alpha_ptr = &falpha;
  void * beta_ptr = &fbeta;
#ifdef USE_ROCM
  int flag = 0;
#if USE_GEMM_FLAGS_FP16_ALT_IMPL
  flag = at::ROCmBackwardPassGuard::is_backward_pass() ? rocblas_gemm_flags_fp16_alt_impl : 0;
#endif
  TORCH_CUDABLAS_CHECK(rocBLASStatusToHIPStatus(rocblas_gemm_strided_batched_ex((rocblas_handle)handle,
                                   hipOperationToRocOperation(opa),
                                   hipOperationToRocOperation(opb), (int)m, (int)n, (int)k,
                                   (void*)alpha_ptr, a, rocblas_datatype_f16_r, (int)lda, stridea,
                                   b, rocblas_datatype_f16_r, (int)ldb, strideb,
                                   (void*)beta_ptr, c, rocblas_datatype_f16_r, (int)ldc, stridec,
                                   c, rocblas_datatype_f16_r, (int)ldc, stridec,
                                   (int) num_batches, rocblas_datatype_f32_r, rocblas_gemm_algo_standard,
                                   0, flag)));
#else
  cudaDeviceProp* prop = at::cuda::getCurrentDeviceProperties();
  if (prop->major >= 7 && at::globalContext().allowFP16AccumulationCuBLAS()) {
    halpha = alpha;
    hbeta = beta;
    compute_type = CUDA_R_16F;
    alpha_ptr = &halpha;
    beta_ptr = &hbeta;
  }
  if (prop->major >= 5){
    TORCH_CUDABLAS_CHECK(cublasGemmStridedBatchedEx(
      handle, opa, opb, m, n, k,
      alpha_ptr, a, CUDA_R_16F, lda, stridea,
      b, CUDA_R_16F, ldb, strideb, beta_ptr,
      c, std::is_same_v<C_Dtype, float> ? CUDA_R_32F : CUDA_R_16F, ldc, stridec,
      num_batches, compute_type, CUBLAS_GEMM_DEFAULT_TENSOR_OP));
  } else {
    for (const auto i : c10::irange(num_batches)) {
      if (std::is_same_v<C_Dtype, float>) {
        float* c_ptr = (float*)(c + i * stridec);
        at::cuda::blas::gemm<at::Half, float>(
            transa, transb,
            m, n, k,
            alpha, (a + i * stridea), lda,
            (b + i * strideb), ldb, beta,
            c_ptr, ldc);
      } else {
        at::cuda::blas::gemm<at::Half>(
            transa, transb,
            m, n, k,
            alpha, (a + i * stridea), lda,
            (b + i * strideb), ldb, beta,
            (c + i * stridec), ldc);
      }
    }
  }
#endif // USE_ROCM
}

template <typename C_Dtype>
inline void bgemm_internal_cublas_bfloat16_helper(CUDABLAS_BGEMM_ARGTYPES_AND_C_DTYPE(at::BFloat16, C_Dtype)) {
  // See Note [Writing Nondeterministic Operations]
  globalContext().alertCuBLASConfigNotDeterministic();
  BGEMM_CHECK_ARGVALUES(at::BFloat16);
  cublasHandle_t handle = at::cuda::getCurrentCUDABlasHandle();
  cublasOperation_t opa = _cublasOpFromChar(transa);
  cublasOperation_t opb = _cublasOpFromChar(transb);
  const float falpha = alpha;
  const float fbeta = beta;
  _cublasAdjustLdLevel3(transa, transb, m, n, k, &lda, &ldb, &ldc);

#if defined(USE_ROCM)
  auto compute_type = CUBLAS_COMPUTE_32F;
#else
  auto compute_type = CUDA_R_32F;
#endif
  TORCH_CUDABLAS_CHECK(cublasGemmStridedBatchedEx(handle,
                              opa, opb, (int)m, (int)n, (int)k,
                              (void*)&falpha, a, CUDA_R_16BF, (int)lda, stridea,
                              b, CUDA_R_16BF, (int)ldb, strideb,
                              (void*)&fbeta, c, std::is_same_v<C_Dtype, float> ? CUDA_R_32F : CUDA_R_16BF,
                              (int)ldc, stridec, (int)num_batches,
                              compute_type,
                              CUBLAS_GEMM_DEFAULT_TENSOR_OP));
}

template <>
void bgemm_internal_cublas<at::Half>(CUDABLAS_BGEMM_ARGTYPES(at::Half)) {
  bgemm_internal_cublas_half_helper<at::Half>(CUDABLAS_BGEMM_ARGS(at::Half));
}

template <>
void bgemm_internal_cublas<at::Half, float>(CUDABLAS_BGEMM_ARGTYPES_AND_C_DTYPE(at::Half, float)) {
  bgemm_internal_cublas_half_helper<float>(CUDABLAS_BGEMM_ARGS(at::Half));
}

template <>
void bgemm_internal_cublas<at::BFloat16>(CUDABLAS_BGEMM_ARGTYPES(at::BFloat16)) {
  bgemm_internal_cublas_bfloat16_helper<at::BFloat16>(CUDABLAS_BGEMM_ARGS(at::BFloat16));
}


template <>
void bgemm_internal_cublas<at::BFloat16, float>(CUDABLAS_BGEMM_ARGTYPES_AND_C_DTYPE(at::BFloat16, float)) {
  bgemm_internal_cublas_bfloat16_helper<float>(CUDABLAS_BGEMM_ARGS(at::BFloat16));
}


template <>
void bgemm_internal<double>(CUDABLAS_BGEMM_ARGTYPES(double))
{
  if (at::globalContext().blasPreferredBackend() == BlasBackend::Cublaslt) {
#ifdef USE_ROCM
    // hipblaslt does not support double gemm yet
    bgemm_internal_cublas<double>(CUDABLAS_BGEMM_ARGS(double));
#else
    if (!bgemm_internal_cublaslt<double>(CUDABLAS_BGEMM_ARGS(double))) {
      bgemm_internal_cublas<double>(CUDABLAS_BGEMM_ARGS(double));
    }
#endif
  }
  else {
    bgemm_internal_cublas<double>(CUDABLAS_BGEMM_ARGS(double));
  }
}

template <>
void bgemm_internal<float>(CUDABLAS_BGEMM_ARGTYPES(float))
{
  if (at::globalContext().blasPreferredBackend() == BlasBackend::Cublaslt) {
    if (!bgemm_internal_cublaslt<float>(CUDABLAS_BGEMM_ARGS(float))) {
      bgemm_internal_cublas<float>(CUDABLAS_BGEMM_ARGS(float));
    }
  }
  else {
    bgemm_internal_cublas<float>(CUDABLAS_BGEMM_ARGS(float));
  }
}

template <>
void bgemm_internal<c10::complex<double>>(CUDABLAS_BGEMM_ARGTYPES(c10::complex<double>))
{
  if (at::globalContext().blasPreferredBackend() == BlasBackend::Cublaslt) {
#ifdef USE_ROCM
    // hipblaslt does not support complex<double> gemm yet
    bgemm_internal_cublas<c10::complex<double>>(CUDABLAS_BGEMM_ARGS(c10::complex<double>));
#else
    if (!bgemm_internal_cublaslt<c10::complex<double>>(CUDABLAS_BGEMM_ARGS(c10::complex<double>))) {
      bgemm_internal_cublas<c10::complex<double>>(CUDABLAS_BGEMM_ARGS(c10::complex<double>));
    }
#endif
  }
  else {
    bgemm_internal_cublas<c10::complex<double>>(CUDABLAS_BGEMM_ARGS(c10::complex<double>));
  }
}

template <>
void bgemm_internal<c10::complex<float>>(CUDABLAS_BGEMM_ARGTYPES(c10::complex<float>))
{
  if (at::globalContext().blasPreferredBackend() == BlasBackend::Cublaslt) {
#ifdef USE_ROCM
    // hipblaslt does not support complex<float> gemm yet
    bgemm_internal_cublas<c10::complex<float>>(CUDABLAS_BGEMM_ARGS(c10::complex<float>));
#else
    if (!bgemm_internal_cublaslt<c10::complex<float>>(CUDABLAS_BGEMM_ARGS(c10::complex<float>))) {
      bgemm_internal_cublas<c10::complex<float>>(CUDABLAS_BGEMM_ARGS(c10::complex<float>));
    }
#endif
  }
  else {
    bgemm_internal_cublas<c10::complex<float>>(CUDABLAS_BGEMM_ARGS(c10::complex<float>));
  }
}

template <>
void bgemm_internal<at::Half>(CUDABLAS_BGEMM_ARGTYPES(at::Half))
{
  if (at::globalContext().blasPreferredBackend() == BlasBackend::Cublaslt) {
    if (!bgemm_internal_cublaslt<at::Half>(CUDABLAS_BGEMM_ARGS(at::Half))) {
      bgemm_internal_cublas<at::Half>(CUDABLAS_BGEMM_ARGS(at::Half));
    }
  }
  else {
    bgemm_internal_cublas<at::Half>(CUDABLAS_BGEMM_ARGS(at::Half));
  }
}

template <>
void bgemm_internal<at::BFloat16>(CUDABLAS_BGEMM_ARGTYPES(at::BFloat16))
{
  if (at::globalContext().blasPreferredBackend() == BlasBackend::Cublaslt) {
    if (!bgemm_internal_cublaslt<at::BFloat16>(CUDABLAS_BGEMM_ARGS(at::BFloat16))) {
      bgemm_internal_cublas<at::BFloat16>(CUDABLAS_BGEMM_ARGS(at::BFloat16));
    }
  }
#if defined(USE_ROCM) && !defined(_MSC_VER)
  else if (at::globalContext().blasPreferredBackend() == BlasBackend::Ck) {
    at::native::bgemm_internal_ck<at::BFloat16>(CUDABLAS_BGEMM_ARGS(at::BFloat16));
  }
#endif
  else {
    bgemm_internal_cublas<at::BFloat16>(CUDABLAS_BGEMM_ARGS(at::BFloat16));
  }
}

template<>
void bgemm_internal<at::Half, float>(CUDABLAS_BGEMM_ARGTYPES_AND_C_DTYPE(at::Half, float))
{
  if (at::globalContext().allowFP16AccumulationCuBLAS()) {
    // Do not allow fp16 reductions with fp32 output
    TORCH_CHECK(false, "bgemm input type at::Half and output type float is not supported with allowFP16AccumulationCuBLAS");
  }

  if (at::globalContext().blasPreferredBackend() == BlasBackend::Cublaslt) {
    if (!bgemm_internal_cublaslt<at::Half, float>(CUDABLAS_BGEMM_ARGS(at::Half))) {
      bgemm_internal_cublas<at::Half, float>(CUDABLAS_BGEMM_ARGS(at::Half));
    }
  }
#if defined(USE_ROCM) && !defined(_MSC_VER)
  else if (at::globalContext().blasPreferredBackend() == BlasBackend::Ck) {
    TORCH_CHECK(false, "gemm input type at::Half and output type float is not supported for ROCm");
  }
#endif
  else {
    bgemm_internal_cublas<at::Half, float>(CUDABLAS_BGEMM_ARGS(at::Half));
  }
}

template<>
void bgemm_internal<at::BFloat16, float>(CUDABLAS_BGEMM_ARGTYPES_AND_C_DTYPE(at::BFloat16, float))
{
  if (at::globalContext().blasPreferredBackend() == BlasBackend::Cublaslt) {
    if (!bgemm_internal_cublaslt<at::BFloat16, float>(CUDABLAS_BGEMM_ARGS(at::BFloat16))) {
      bgemm_internal_cublas<at::BFloat16, float>(CUDABLAS_BGEMM_ARGS(at::BFloat16));
    }
  }
#if defined(USE_ROCM) && !defined(_MSC_VER)
  else if (at::globalContext().blasPreferredBackend() == BlasBackend::Ck) {
    TORCH_CHECK(false, "gemm input type at::BFloat16 and output type float is not supported for ROCm");
  }
#endif
  else {
    bgemm_internal_cublas<at::BFloat16, float>(CUDABLAS_BGEMM_ARGS(at::BFloat16));
  }
}

template <typename Dtype, typename C_Dtype = Dtype>
inline void bgemm_tunable(CUDABLAS_BGEMM_ARGTYPES_AND_C_DTYPE(Dtype, C_Dtype)) {
  tunable::GemmStridedBatchedParams<Dtype> params;
  params.transa = transa;
  params.transb = transb;
  params.m = m;
  params.n = n;
  params.k = k;
  params.alpha = alpha;
  params.a = a;
  params.lda = lda;
  params.stride_a = stridea;
  params.b = b;
  params.ldb = ldb;
  params.stride_b = strideb;
  params.beta = beta;
  params.c = c;
  params.ldc = ldc;
  params.stride_c = stridec;
  params.batch = num_batches;

  bool transa_ = ((transa != 'n') && (transa != 'N'));
  bool transb_ = ((transb != 'n') && (transb != 'N'));

  if (transa_ && transb_) {
    static tunable::GemmStridedBatchedTunableOp<Dtype, tunable::BlasOp::T, tunable::BlasOp::T> bgemm{};
    bgemm(&params);
  }
  else if (transa_ && !transb_) {
    static tunable::GemmStridedBatchedTunableOp<Dtype, tunable::BlasOp::T, tunable::BlasOp::N> bgemm{};
    bgemm(&params);
  }
  else if (!transa_ && transb_) {
    static tunable::GemmStridedBatchedTunableOp<Dtype, tunable::BlasOp::N, tunable::BlasOp::T> bgemm{};
    bgemm(&params);
  }
  else if (!transa_ && !transb_) {
    static tunable::GemmStridedBatchedTunableOp<Dtype, tunable::BlasOp::N, tunable::BlasOp::N> bgemm{};
    bgemm(&params);
  }
  else {
    TORCH_CHECK(false, "unreachable");
  }
}

template <>
void bgemm<double>(CUDABLAS_BGEMM_ARGTYPES(double)) {
  auto tuning_ctx = at::cuda::tunable::getTuningContext();
  if (tuning_ctx->IsTunableOpEnabled()) {
    bgemm_tunable<double>(CUDABLAS_BGEMM_ARGS(double));
  }
  else {
    bgemm_internal<double>(CUDABLAS_BGEMM_ARGS(double));
  }
}

template <>
void bgemm<float>(CUDABLAS_BGEMM_ARGTYPES(float)) {
  auto tuning_ctx = at::cuda::tunable::getTuningContext();
  if (tuning_ctx->IsTunableOpEnabled()) {
    bgemm_tunable<float>(CUDABLAS_BGEMM_ARGS(float));
  }
  else {
    bgemm_internal<float>(CUDABLAS_BGEMM_ARGS(float));
  }
}

template <>
void bgemm<c10::complex<double>>(CUDABLAS_BGEMM_ARGTYPES(c10::complex<double>)) {
  auto tuning_ctx = at::cuda::tunable::getTuningContext();
  if (tuning_ctx->IsTunableOpEnabled()) {
    bgemm_tunable<c10::complex<double>>(CUDABLAS_BGEMM_ARGS(c10::complex<double>));
  }
  else {
    bgemm_internal<c10::complex<double>>(CUDABLAS_BGEMM_ARGS(c10::complex<double>));
  }
}

template <>
void bgemm<c10::complex<float>>(CUDABLAS_BGEMM_ARGTYPES(c10::complex<float>)) {
  auto tuning_ctx = at::cuda::tunable::getTuningContext();
  if (tuning_ctx->IsTunableOpEnabled()) {
    bgemm_tunable<c10::complex<float>>(CUDABLAS_BGEMM_ARGS(c10::complex<float>));
  }
  else {
    bgemm_internal<c10::complex<float>>(CUDABLAS_BGEMM_ARGS(c10::complex<float>));
  }
}

template <>
void bgemm<at::Half>(CUDABLAS_BGEMM_ARGTYPES(at::Half)) {
  auto tuning_ctx = at::cuda::tunable::getTuningContext();
  if (tuning_ctx->IsTunableOpEnabled()) {
    bgemm_tunable<at::Half>(CUDABLAS_BGEMM_ARGS(at::Half));
  }
  else {
    bgemm_internal<at::Half>(CUDABLAS_BGEMM_ARGS(at::Half));
  }
}

template <>
void bgemm<at::BFloat16>(CUDABLAS_BGEMM_ARGTYPES(at::BFloat16)) {
  auto tuning_ctx = at::cuda::tunable::getTuningContext();
  if (tuning_ctx->IsTunableOpEnabled()) {
    bgemm_tunable<at::BFloat16>(CUDABLAS_BGEMM_ARGS(at::BFloat16));
  }
  else {
    bgemm_internal<at::BFloat16>(CUDABLAS_BGEMM_ARGS(at::BFloat16));
  }
}

template <>
void bgemm<at::Half, float>(CUDABLAS_BGEMM_ARGTYPES_AND_C_DTYPE(at::Half, float)) {
  #ifdef USE_ROCM
  TORCH_CHECK(false, "bgemm input type at::Half and output type float is not supported for ROCm");
  #endif
  // TODO: Support tuning for Half inputs and FP32 output
  bgemm_internal<at::Half, float>(CUDABLAS_BGEMM_ARGS(at::Half));
}


template <>
void bgemm<at::BFloat16, float>(CUDABLAS_BGEMM_ARGTYPES_AND_C_DTYPE(at::BFloat16, float)) {
  #ifdef USE_ROCM
  TORCH_CHECK(false, "bgemm input type at::BFloat16 and output type float is not supported for ROCm");
  #else
    cudaDeviceProp* prop = at::cuda::getCurrentDeviceProperties();

    if (prop->major < 8)
      TORCH_CHECK(false, "bgemm input type at::BFloat16 and output type float is only supported for CUDA devices with compute capability 8.0 or higher");
  #endif
  // TODO: Support tuning for BFloat16 inputs and FP32 output
  bgemm_internal<at::BFloat16, float>(CUDABLAS_BGEMM_ARGS(at::BFloat16));
}



template <typename Dtype, typename C_Dtype = Dtype>
inline void gemm_internal_cublas(CUDABLAS_GEMM_ARGTYPES_AND_C_DTYPE(Dtype, C_Dtype)) {
  TORCH_CHECK(false, "at::cuda::blas::gemm: not implemented for input type ", typeid(Dtype).name(), " and output type ", typeid(C_Dtype).name());
}

template <>
void gemm_internal_cublas<double>(CUDABLAS_GEMM_ARGTYPES(double)) {
  // See Note [Writing Nondeterministic Operations]
  globalContext().alertCuBLASConfigNotDeterministic();
  cublasHandle_t handle = at::cuda::getCurrentCUDABlasHandle();
  cublasOperation_t opa = _cublasOpFromChar(transa);
  cublasOperation_t opb = _cublasOpFromChar(transb);
  _cublasAdjustLdLevel3(transa, transb, m, n, k, &lda, &ldb, &ldc);
  GEMM_CHECK_ARGVALUES(double);
  TORCH_CUDABLAS_CHECK(cublasDgemm(
      handle, opa, opb, m, n, k, &alpha, a, lda, b, ldb, &beta, c, ldc));
}

template <>
void gemm_internal_cublas<float>(CUDABLAS_GEMM_ARGTYPES(float)) {
  // See Note [Writing Nondeterministic Operations]
  globalContext().alertCuBLASConfigNotDeterministic();
  cublasHandle_t handle = at::cuda::getCurrentCUDABlasHandle();
  cublasOperation_t opa = _cublasOpFromChar(transa);
  cublasOperation_t opb = _cublasOpFromChar(transb);
  _cublasAdjustLdLevel3(transa, transb, m, n, k, &lda, &ldb, &ldc);
  GEMM_CHECK_ARGVALUES(float);
  TORCH_CUDABLAS_CHECK(cublasSgemm(
      handle, opa, opb, m, n, k, &alpha, a, lda, b, ldb, &beta, c, ldc));
}

template <>
void gemm_internal_cublas<c10::complex<double>>(CUDABLAS_GEMM_ARGTYPES(c10::complex<double>)) {
  // See Note [Writing Nondeterministic Operations]
  globalContext().alertCuBLASConfigNotDeterministic();
  cublasHandle_t handle = at::cuda::getCurrentCUDABlasHandle();
  cublasOperation_t opa = _cublasOpFromChar(transa);
  cublasOperation_t opb = _cublasOpFromChar(transb);
  _cublasAdjustLdLevel3(transa, transb, m, n, k, &lda, &ldb, &ldc);
  GEMM_CHECK_ARGVALUES(c10::complex<double>);
  TORCH_CUDABLAS_CHECK(cublasZgemm(
      handle, opa, opb, m, n, k, reinterpret_cast<const cuDoubleComplex*>(&alpha), reinterpret_cast<const cuDoubleComplex*>(a),
      lda, reinterpret_cast<const cuDoubleComplex*>(b), ldb, reinterpret_cast<const cuDoubleComplex*>(&beta),
      reinterpret_cast<cuDoubleComplex*>(c), ldc));
}

template <>
void gemm_internal_cublas<c10::complex<float>>(CUDABLAS_GEMM_ARGTYPES(c10::complex<float>)) {
  // See Note [Writing Nondeterministic Operations]
  globalContext().alertCuBLASConfigNotDeterministic();
  cublasHandle_t handle = at::cuda::getCurrentCUDABlasHandle();
  cublasOperation_t opa = _cublasOpFromChar(transa);
  cublasOperation_t opb = _cublasOpFromChar(transb);
  _cublasAdjustLdLevel3(transa, transb, m, n, k, &lda, &ldb, &ldc);
  GEMM_CHECK_ARGVALUES(c10::complex<float>);
  TORCH_CUDABLAS_CHECK(cublasCgemm(
      handle, opa, opb, m, n, k, reinterpret_cast<const cuComplex*>(&alpha), reinterpret_cast<const cuComplex*>(a),
      lda, reinterpret_cast<const cuComplex*>(b), ldb, reinterpret_cast<const cuComplex*>(&beta),
      reinterpret_cast<cuComplex*>(c), ldc));
}

template <typename C_Dtype>
inline void gemm_internal_cublas_half_helper(CUDABLAS_GEMM_ARGTYPES_AND_C_DTYPE(at::Half, C_Dtype)) {
  // See Note [Writing Nondeterministic Operations]
  globalContext().alertCuBLASConfigNotDeterministic();
  cublasHandle_t handle = at::cuda::getCurrentCUDABlasHandle();
  cublasOperation_t opa = _cublasOpFromChar(transa);
  cublasOperation_t opb = _cublasOpFromChar(transb);
  float falpha = alpha;
  float fbeta = beta;
#ifndef USE_ROCM
  at::Half halpha;
  at::Half hbeta;
  auto compute_type = CUDA_R_32F;
#endif
  void * alpha_ptr = &falpha;
  void * beta_ptr = &fbeta;
  _cublasAdjustLdLevel3(transa, transb, m, n, k, &lda, &ldb, &ldc);
  GEMM_CHECK_ARGVALUES(at::Half);
#ifdef USE_ROCM
  int flag = 0;
#if USE_GEMM_FLAGS_FP16_ALT_IMPL
  flag = at::ROCmBackwardPassGuard::is_backward_pass() ? rocblas_gemm_flags_fp16_alt_impl : 0;
#endif
  TORCH_CUDABLAS_CHECK(rocBLASStatusToHIPStatus(rocblas_gemm_ex(
      (rocblas_handle)handle,
      hipOperationToRocOperation(opa),
      hipOperationToRocOperation(opb),
      m,
      n,
      k,
      alpha_ptr,
      a,
      rocblas_datatype_f16_r,
      lda,
      b,
      rocblas_datatype_f16_r,
      ldb,
      beta_ptr,
      c,
      rocblas_datatype_f16_r,
      ldc,
      c,
      rocblas_datatype_f16_r,
      ldc,
      rocblas_datatype_f32_r,
      rocblas_gemm_algo_standard,
      0,
      flag)));
#else
  cudaDeviceProp* prop = at::cuda::getCurrentDeviceProperties();
  if (prop->major >= 7 && at::globalContext().allowFP16AccumulationCuBLAS()) {
    compute_type = CUDA_R_16F;
    halpha = alpha;
    hbeta = beta;
    alpha_ptr = &halpha;
    beta_ptr = &hbeta;
  }
  if (prop->major >= 5) {
    cublasMath_t cublas_flags = CUBLAS_DEFAULT_MATH;
    if (!at::globalContext().allowFP16ReductionCuBLAS()) {
      cublas_flags = static_cast<cublasMath_t>(cublas_flags | CUBLAS_MATH_DISALLOW_REDUCED_PRECISION_REDUCTION);
    }
    // Disallow fp16 reductions that could lead to unexpected overflow issues.
    TORCH_CUDABLAS_CHECK(cublasSetMathMode(handle, cublas_flags));
    TORCH_CUDABLAS_CHECK(cublasGemmEx(
        handle,
        opa,
        opb,
        m,
        n,
        k,
        alpha_ptr,
        a,
        CUDA_R_16F,
        lda,
        b,
        CUDA_R_16F,
        ldb,
        beta_ptr,
        c,
        std::is_same_v<C_Dtype, float> ? CUDA_R_32F : CUDA_R_16F,
        ldc,
        compute_type,
        CUBLAS_GEMM_DEFAULT_TENSOR_OP));
    TORCH_CUDABLAS_CHECK(cublasSetMathMode(handle, CUBLAS_DEFAULT_MATH));
  } else {
    TORCH_CUDABLAS_CHECK(cublasSgemmEx(
        handle,
        opa,
        opb,
        m,
        n,
        k,
        &falpha,
        a,
        CUDA_R_16F,
        lda,
        b,
        CUDA_R_16F,
        ldb,
        &fbeta,
        c,
        std::is_same_v<C_Dtype, float> ? CUDA_R_32F : CUDA_R_16F,
        ldc));
  }
#endif
}

template <typename C_Dtype>
inline void gemm_internal_cublas_bfloat16_helper(CUDABLAS_GEMM_ARGTYPES_AND_C_DTYPE(at::BFloat16, C_Dtype)) {
  globalContext().alertCuBLASConfigNotDeterministic();
  cublasHandle_t handle = at::cuda::getCurrentCUDABlasHandle();
  cublasOperation_t opa = _cublasOpFromChar(transa);
  cublasOperation_t opb = _cublasOpFromChar(transb);
  float falpha = alpha;
  float fbeta = beta;
  _cublasAdjustLdLevel3(transa, transb, m, n, k, &lda, &ldb, &ldc);
  GEMM_CHECK_ARGVALUES(at::BFloat16);
#ifndef USE_ROCM
  cublasMath_t cublas_flags = CUBLAS_DEFAULT_MATH;
  if (!at::globalContext().allowBF16ReductionCuBLAS()) {
    cublas_flags = static_cast<cublasMath_t>(cublas_flags | CUBLAS_MATH_DISALLOW_REDUCED_PRECISION_REDUCTION);
  }
#endif
#if defined(USE_ROCM)
  auto compute_type = CUBLAS_COMPUTE_32F;
#else
  auto compute_type = CUDA_R_32F;
#endif
  TORCH_CUDABLAS_CHECK(cublasSetMathMode(handle, cublas_flags));
  TORCH_CUDABLAS_CHECK(cublasGemmEx(
      handle,
      opa,
      opb,
      m,
      n,
      k,
      &falpha,
      a,
      CUDA_R_16BF,
      lda,
      b,
      CUDA_R_16BF,
      ldb,
      &fbeta,
      c,
      std::is_same_v<C_Dtype, float> ? CUDA_R_32F : CUDA_R_16BF,
      ldc,
      compute_type,
      CUBLAS_GEMM_DEFAULT_TENSOR_OP));
  TORCH_CUDABLAS_CHECK(cublasSetMathMode(handle, CUBLAS_DEFAULT_MATH));
}

template <>
void gemm_internal_cublas<at::Half>(CUDABLAS_GEMM_ARGTYPES(at::Half)) {
  gemm_internal_cublas_half_helper<at::Half>(CUDABLAS_GEMM_ARGS(at::Half));
}

template <>
void gemm_internal_cublas<at::Half, float>(CUDABLAS_GEMM_ARGTYPES_AND_C_DTYPE(at::Half, float)) {
  gemm_internal_cublas_half_helper<float>(CUDABLAS_GEMM_ARGS(at::Half));
}

template <>
void gemm_internal_cublas<at::BFloat16>(CUDABLAS_GEMM_ARGTYPES(at::BFloat16)) {
  gemm_internal_cublas_bfloat16_helper<at::BFloat16>(CUDABLAS_GEMM_ARGS(at::BFloat16));
}

template <>
void gemm_internal_cublas<at::BFloat16, float>(CUDABLAS_GEMM_ARGTYPES_AND_C_DTYPE(at::BFloat16, float)) {
  gemm_internal_cublas_bfloat16_helper<float>(CUDABLAS_GEMM_ARGS(at::BFloat16));
}

template <typename Dtype, typename C_Dtype = Dtype>
inline void gemm_internal_cublaslt(CUDABLAS_GEMM_ARGTYPES_AND_C_DTYPE(Dtype, C_Dtype)) {
  // forward to bgemm implementation but set strides and batches to 0
  if (!bgemm_internal_cublaslt(transa, transb, m, n, k, alpha, a, lda, 0, b, ldb, 0, beta, c, ldc, 0, 0)) {
    gemm_internal_cublas(CUDABLAS_GEMM_ARGS(Dtype));
  }
}

template <>
void gemm_internal<double>(CUDABLAS_GEMM_ARGTYPES(double))
{
  if (at::globalContext().blasPreferredBackend() == BlasBackend::Cublaslt) {
#ifdef USE_ROCM
    // hipblaslt does not support double gemm yet
    gemm_internal_cublas<double>(CUDABLAS_GEMM_ARGS(double));
#else
    gemm_internal_cublaslt<double>(CUDABLAS_GEMM_ARGS(double));
#endif
  }
#if defined(USE_ROCM) && !defined(_MSC_VER)
  else if (at::globalContext().blasPreferredBackend() == BlasBackend::Ck) {
    at::native::gemm_internal_ck<double>(CUDABLAS_GEMM_ARGS(double));
  }
#endif
  else {
    gemm_internal_cublas<double>(CUDABLAS_GEMM_ARGS(double));
  }
}

template <>
void gemm_internal<float>(CUDABLAS_GEMM_ARGTYPES(float))
{
  if (at::globalContext().blasPreferredBackend() == BlasBackend::Cublaslt) {
    gemm_internal_cublaslt<float>(CUDABLAS_GEMM_ARGS(float));
  }
#if defined(USE_ROCM) && !defined(_MSC_VER)
  else if (at::globalContext().blasPreferredBackend() == BlasBackend::Ck) {
    if (at::detail::getCUDAHooks().isGPUArch({"gfx1100"})) { //no CK GEMM version for gfx1100
      gemm_internal_cublaslt<float>(CUDABLAS_GEMM_ARGS(float));
    } else{
      at::native::gemm_internal_ck<float>(CUDABLAS_GEMM_ARGS(float));
    }
  }
#endif
  else {
    gemm_internal_cublas<float>(CUDABLAS_GEMM_ARGS(float));
  }
}

template <>
void gemm_internal<c10::complex<double>>(CUDABLAS_GEMM_ARGTYPES(c10::complex<double>))
{
  if (at::globalContext().blasPreferredBackend() == BlasBackend::Cublaslt) {
#ifdef USE_ROCM
    // hipblaslt does not support complex gemm yet
    gemm_internal_cublas<c10::complex<double>>(CUDABLAS_GEMM_ARGS(c10::complex<double>));
#else
    gemm_internal_cublaslt<c10::complex<double>>(CUDABLAS_GEMM_ARGS(c10::complex<double>));
#endif
  }
  else {
    gemm_internal_cublas<c10::complex<double>>(CUDABLAS_GEMM_ARGS(c10::complex<double>));
  }
}

template <>
void gemm_internal<c10::complex<float>>(CUDABLAS_GEMM_ARGTYPES(c10::complex<float>))
{
  if (at::globalContext().blasPreferredBackend() == BlasBackend::Cublaslt) {
#ifdef USE_ROCM
    // hipblaslt does not support complex gemm yet
    gemm_internal_cublas<c10::complex<float>>(CUDABLAS_GEMM_ARGS(c10::complex<float>));
#else
    gemm_internal_cublaslt<c10::complex<float>>(CUDABLAS_GEMM_ARGS(c10::complex<float>));
#endif
  }
  else {
    gemm_internal_cublas<c10::complex<float>>(CUDABLAS_GEMM_ARGS(c10::complex<float>));
  }
}

template <>
void gemm_internal<at::Half>(CUDABLAS_GEMM_ARGTYPES(at::Half))
{
  if (at::globalContext().blasPreferredBackend() == BlasBackend::Cublaslt) {
    gemm_internal_cublaslt<at::Half>(CUDABLAS_GEMM_ARGS(at::Half));
  }
#if defined(USE_ROCM) && !defined(_MSC_VER)
  else if (at::globalContext().blasPreferredBackend() == BlasBackend::Ck) {
    at::native::gemm_internal_ck<at::Half>(CUDABLAS_GEMM_ARGS(at::Half));
  }
#endif
  else {
    gemm_internal_cublas<at::Half>(CUDABLAS_GEMM_ARGS(at::Half));
  }
}

template <>
void gemm_internal<at::BFloat16>(CUDABLAS_GEMM_ARGTYPES(at::BFloat16))
{
  if (at::globalContext().blasPreferredBackend() == BlasBackend::Cublaslt) {
    gemm_internal_cublaslt<at::BFloat16>(CUDABLAS_GEMM_ARGS(at::BFloat16));
  }
#if defined(USE_ROCM) && !defined(_MSC_VER)
  else if (at::globalContext().blasPreferredBackend() == BlasBackend::Ck) {
    at::native::gemm_internal_ck<at::BFloat16>(CUDABLAS_GEMM_ARGS(at::BFloat16));
  }
#endif
  else {
    gemm_internal_cublas<at::BFloat16>(CUDABLAS_GEMM_ARGS(at::BFloat16));
  }
}

template<>
void gemm_internal<at::Half, float>(CUDABLAS_GEMM_ARGTYPES_AND_C_DTYPE(at::Half, float))
{
  if (at::globalContext().allowFP16AccumulationCuBLAS()) {
    // Do not allow fp16 reductions with fp32 output
    TORCH_CHECK(false, "gemm input type at::Half and output type float is not supported with allowFP16AccumulationCuBLAS");
  }

  if (at::globalContext().blasPreferredBackend() == BlasBackend::Cublaslt) {
    gemm_internal_cublaslt<at::Half, float>(CUDABLAS_GEMM_ARGS(at::Half));
  }
#if defined(USE_ROCM) && !defined(_MSC_VER)
  else if (at::globalContext().blasPreferredBackend() == BlasBackend::Ck) {
    TORCH_CHECK(false, "gemm input type at::Half and output type float is not supported for ROCm");
  }
#endif
  else {
    gemm_internal_cublas<at::Half, float>(CUDABLAS_GEMM_ARGS(at::Half));
  }
}

template<>
void gemm_internal<at::BFloat16, float>(CUDABLAS_GEMM_ARGTYPES_AND_C_DTYPE(at::BFloat16, float))
{
  if (at::globalContext().blasPreferredBackend() == BlasBackend::Cublaslt) {
    gemm_internal_cublaslt<at::BFloat16, float>(CUDABLAS_GEMM_ARGS(at::BFloat16));
  }
#if defined(USE_ROCM) && !defined(_MSC_VER)
  else if (at::globalContext().blasPreferredBackend() == BlasBackend::Ck) {
    TORCH_CHECK(false, "gemm input type at::Half and output type float is not supported for ROCm");
  }
#endif
  else {
    gemm_internal_cublas<at::BFloat16, float>(CUDABLAS_GEMM_ARGS(at::BFloat16));
  }
}

template <typename DType, typename C_Dtype>
inline void gemm_tunable(CUDABLAS_GEMM_ARGTYPES_AND_C_DTYPE(DType, C_Dtype)) {
  tunable::GemmParams<DType> params;
  params.transa = transa;
  params.transb = transb;
  params.m = m;
  params.n = n;
  params.k = k;
  params.alpha = alpha;
  params.a = a;
  params.lda = lda;
  params.b = b;
  params.ldb = ldb;
  params.beta = beta;
  params.c = c;
  params.ldc = ldc;

  bool transa_ = ((transa != 'n') && (transa != 'N'));
  bool transb_ = ((transb != 'n') && (transb != 'N'));

  if (transa_ && transb_) {
    static tunable::GemmTunableOp<DType, tunable::BlasOp::T, tunable::BlasOp::T> gemm{};
    gemm(&params);
  }
  else if (transa_ && !transb_) {
    static tunable::GemmTunableOp<DType, tunable::BlasOp::T, tunable::BlasOp::N> gemm{};
    gemm(&params);
  }
  else if (!transa_ && transb_) {
    static tunable::GemmTunableOp<DType, tunable::BlasOp::N, tunable::BlasOp::T> gemm{};
    gemm(&params);
  }
  else if (!transa_ && !transb_) {
    static tunable::GemmTunableOp<DType, tunable::BlasOp::N, tunable::BlasOp::N> gemm{};
    gemm(&params);
  }
  else {
    TORCH_CHECK(false, "unreachable");
  }
}

template <>
void gemm<double>(CUDABLAS_GEMM_ARGTYPES(double)) {
  auto tuning_ctx = at::cuda::tunable::getTuningContext();
  if (tuning_ctx->IsTunableOpEnabled()) {
    gemm_tunable<double>(CUDABLAS_GEMM_ARGS(double));
  }
  else {
    gemm_internal<double>(CUDABLAS_GEMM_ARGS(double));
  }
}

template <>
void gemm<float>(CUDABLAS_GEMM_ARGTYPES(float)) {
  auto tuning_ctx = at::cuda::tunable::getTuningContext();
  if (tuning_ctx->IsTunableOpEnabled()) {
    gemm_tunable<float>(CUDABLAS_GEMM_ARGS(float));
  }
  else {
    gemm_internal<float>(CUDABLAS_GEMM_ARGS(float));
  }
}

template <>
void gemm<c10::complex<double>>(CUDABLAS_GEMM_ARGTYPES(c10::complex<double>)) {
  auto tuning_ctx = at::cuda::tunable::getTuningContext();
  if (tuning_ctx->IsTunableOpEnabled()) {
    gemm_tunable<c10::complex<double>>(CUDABLAS_GEMM_ARGS(c10::complex<double>));
  }
  else {
    gemm_internal<c10::complex<double>>(CUDABLAS_GEMM_ARGS(c10::complex<double>));
  }
}

template <>
void gemm<c10::complex<float>>(CUDABLAS_GEMM_ARGTYPES(c10::complex<float>)) {
  auto tuning_ctx = at::cuda::tunable::getTuningContext();
  if (tuning_ctx->IsTunableOpEnabled()) {
    gemm_tunable<c10::complex<float>>(CUDABLAS_GEMM_ARGS(c10::complex<float>));
  }
  else {
    gemm_internal<c10::complex<float>>(CUDABLAS_GEMM_ARGS(c10::complex<float>));
  }
}

template <>
void gemm<at::Half>(CUDABLAS_GEMM_ARGTYPES(at::Half)) {
  auto tuning_ctx = at::cuda::tunable::getTuningContext();
  if (tuning_ctx->IsTunableOpEnabled()) {
    gemm_tunable<at::Half>(CUDABLAS_GEMM_ARGS(at::Half));
  }
  else {
    gemm_internal<at::Half>(CUDABLAS_GEMM_ARGS(at::Half));
  }
}

template <>
void gemm<at::BFloat16>(CUDABLAS_GEMM_ARGTYPES(at::BFloat16)) {
  auto tuning_ctx = at::cuda::tunable::getTuningContext();
  if (tuning_ctx->IsTunableOpEnabled()) {
    gemm_tunable<at::BFloat16>(CUDABLAS_GEMM_ARGS(at::BFloat16));
  }
  else {
    gemm_internal<at::BFloat16>(CUDABLAS_GEMM_ARGS(at::BFloat16));
  }
}

template <>
void gemm<at::Half, float>(CUDABLAS_GEMM_ARGTYPES_AND_C_DTYPE(at::Half, float)) {
  #ifdef USE_ROCM
  TORCH_CHECK(false, "gemm input type at::Half and output type float is not supported for ROCm");
  #endif
  // TODO: Support Tuning for fp16-fp32 gemm
  gemm_internal<at::Half, float>(CUDABLAS_GEMM_ARGS(at::Half));
}


template <>
void gemm<at::BFloat16, float>(CUDABLAS_GEMM_ARGTYPES_AND_C_DTYPE(at::BFloat16, float)) {
  #ifdef USE_ROCM
  TORCH_CHECK(false, "gemm input type at::BFloat16 and output type float is not supported for ROCm");
  #else
    cudaDeviceProp* prop = at::cuda::getCurrentDeviceProperties();

    if (prop->major < 8)
      TORCH_CHECK(false, "gemm input type at::BFloat16 and output type float is only supported for CUDA devices with compute capability 8.0 or higher");
  #endif
  // TODO: Support Tuning for bf16-fp32 gemm
  gemm_internal<at::BFloat16, float>(CUDABLAS_GEMM_ARGS(at::BFloat16));
}


template <typename Dtype, typename C_Dtype>
bool gemm_and_bias(
    bool transpose_mat1,
    bool transpose_mat2,
    int64_t m,
    int64_t n,
    int64_t k,
    at::opmath_type<Dtype> alpha_val,
    const Dtype* mat1_ptr,
    int64_t mat1_ld,
    const Dtype* mat2_ptr,
    int64_t mat2_ld,
    const Dtype* bias,
    C_Dtype* result_ptr,
    int64_t result_ld,
    GEMMAndBiasActivationEpilogue activation) {

  if (std::is_same_v<C_Dtype, float> && std::is_same_v<Dtype, at::BFloat16>) {
    #ifdef USE_ROCM
    TORCH_CHECK(false, "gemm input type at::BFloat16 and output type float is not supported for ROCm");
    #endif
  } else if (std::is_same_v<C_Dtype, float> && std::is_same_v<Dtype, at::Half>) {
    #ifdef USE_ROCM
    TORCH_CHECK(false, "gemm input type at::Half and output type float is not supported for ROCm");
    #endif
    if (at::globalContext().allowFP16AccumulationCuBLAS())
      TORCH_CHECK(false, "gemm input type at::Half and output type float is not supported with allowFP16AccumulationCuBLAS");
  }

  using opmath_t = at::opmath_type<Dtype>;
  opmath_t beta_val = 0; // bias is added in epilogue

  cudaDataType_t abType = CUDA_R_32F;
  cudaDataType_t cType = CUDA_R_32F;
  cublasComputeType_t computeType = CUBLAS_COMPUTE_32F;
  cudaDataType_t scaleType = CUDA_R_32F;
  CuBlasLtMatmulPreference preference;
  void * alpha_ptr = &alpha_val;
  void * beta_ptr = &beta_val;
#ifndef USE_ROCM
  at::Half halpha_val;
  at::Half hbeta_val;
#endif
  if constexpr (std::is_same_v<Dtype, double>) {
    abType = CUDA_R_64F;
    cType = CUDA_R_64F;
    computeType = CUBLAS_COMPUTE_64F;
    scaleType = CUDA_R_64F;
  } else if constexpr (std::is_same_v<Dtype, float>) {
    if (at::globalContext().float32Precision("cuda", "matmul") == "tf32") {
      computeType = CUBLAS_COMPUTE_32F_FAST_TF32;
    }
  } else if constexpr (std::is_same_v<Dtype, at::Half>) {
#ifndef USE_ROCM
    cudaDeviceProp* prop = at::cuda::getCurrentDeviceProperties();
    if (prop->major >= 7 && at::globalContext().allowFP16AccumulationCuBLAS()) {
      computeType = CUBLAS_COMPUTE_16F;
      scaleType = CUDA_R_16F;
      halpha_val = alpha_val;
      hbeta_val = beta_val;
      alpha_ptr = &halpha_val;
      beta_ptr = &hbeta_val;
    }
#endif
    abType = CUDA_R_16F;
    cType = (std::is_same_v<C_Dtype, float>) ? CUDA_R_32F : CUDA_R_16F;
#ifndef USE_ROCM
    if (!at::globalContext().allowFP16ReductionCuBLAS()) {
      preference.setAttribute(CUBLASLT_MATMUL_PREF_REDUCTION_SCHEME_MASK,
        CUBLASLT_REDUCTION_SCHEME_COMPUTE_TYPE | CUBLASLT_REDUCTION_SCHEME_NONE);
    }
#endif
  } else if constexpr (std::is_same_v<Dtype, at::BFloat16>) {
    abType = CUDA_R_16BF;
    cType = (std::is_same_v<C_Dtype, float>) ? CUDA_R_32F : CUDA_R_16BF;
#ifndef USE_ROCM
    if (!at::globalContext().allowBF16ReductionCuBLAS()) {
      preference.setAttribute(CUBLASLT_MATMUL_PREF_REDUCTION_SCHEME_MASK,
        CUBLASLT_REDUCTION_SCHEME_COMPUTE_TYPE | CUBLASLT_REDUCTION_SCHEME_NONE);
    }
#endif
  }

  CuBlasLtMatmulDescriptor computeDesc(computeType, scaleType);
  cublasOperation_t transa = transpose_mat1 ? CUBLAS_OP_T : CUBLAS_OP_N;
  computeDesc.setAttribute(CUBLASLT_MATMUL_DESC_TRANSA, transa);
  cublasOperation_t transb = transpose_mat2 ? CUBLAS_OP_T : CUBLAS_OP_N;
  computeDesc.setAttribute(CUBLASLT_MATMUL_DESC_TRANSB, transb);
  auto stream = at::cuda::getCurrentCUDAStream();
#ifndef USE_ROCM
  if (at::globalContext()._SMCarveout_EXPERIMENTAL().has_value()) {
    computeDesc.setAttribute<int32_t>(
        CUBLASLT_MATMUL_DESC_SM_COUNT_TARGET,
        at::cuda::getCurrentDeviceProperties()->multiProcessorCount -
            at::globalContext()._SMCarveout_EXPERIMENTAL().value());
  }
#else
  if (at::globalContext()._SMCarveout_EXPERIMENTAL().has_value()) {
    stream = _getCarveoutStream(
        at::globalContext()._SMCarveout_EXPERIMENTAL().value());
    _syncCurrentWithCarveoutStream(stream, true);
  }
#endif
  cublasLtEpilogue_t epilogue = CUBLASLT_EPILOGUE_BIAS;
  if (activation == GEMMAndBiasActivationEpilogue::RELU) {
    epilogue = CUBLASLT_EPILOGUE_RELU_BIAS;
  } else if (activation == GEMMAndBiasActivationEpilogue::GELU) {
#if CUDA_VERSION >= 11040 || defined(USE_ROCM)
    epilogue = CUBLASLT_EPILOGUE_GELU_BIAS;
#endif
  }

  if (bias != nullptr) {
    computeDesc.setAttribute(CUBLASLT_MATMUL_DESC_EPILOGUE, epilogue);
    computeDesc.setAttribute(CUBLASLT_MATMUL_DESC_BIAS_POINTER, bias);
  }

  CuBlasLtMatrixLayout Adesc(abType, m, k, mat1_ld, transpose_mat1);
  CuBlasLtMatrixLayout Bdesc(abType, k, n, mat2_ld, transpose_mat2);
  CuBlasLtMatrixLayout Cdesc(cType, m, n, result_ld);

  auto ltworkspace = CublasLtWorkspace();
  preference.setAttribute(CUBLASLT_MATMUL_PREF_MAX_WORKSPACE_BYTES, ltworkspace.size);

#ifndef USE_ROCM
  uint32_t a_alignment = _getAlignment(reinterpret_cast<uintptr_t>(mat1_ptr));
  uint32_t b_alignment = _getAlignment(reinterpret_cast<uintptr_t>(mat2_ptr));
  uint32_t c_alignment = _getAlignment(reinterpret_cast<uintptr_t>(result_ptr));
  uint32_t d_alignment = _getAlignment(reinterpret_cast<uintptr_t>(bias));
  preference.setAttribute(CUBLASLT_MATMUL_PREF_MIN_ALIGNMENT_A_BYTES, a_alignment);
  preference.setAttribute(CUBLASLT_MATMUL_PREF_MIN_ALIGNMENT_B_BYTES, b_alignment);
  preference.setAttribute(CUBLASLT_MATMUL_PREF_MIN_ALIGNMENT_C_BYTES, c_alignment);
  preference.setAttribute(CUBLASLT_MATMUL_PREF_MIN_ALIGNMENT_D_BYTES, d_alignment);
#endif

  cublasLtMatmulHeuristicResult_t heuristicResult = {};
  int returnedResult = 0;
  cublasLtHandle_t ltHandle = at::cuda::getCurrentCUDABlasLtHandle();
  TORCH_CUDABLAS_CHECK(cublasLtMatmulAlgoGetHeuristic(
      ltHandle,
      computeDesc.descriptor(),
      Adesc.descriptor(),
      Bdesc.descriptor(),
      Cdesc.descriptor(),
      Cdesc.descriptor(),
      preference.descriptor(),
      1,
      &heuristicResult,
      &returnedResult));
  cublasStatus_t cublasStatus = CUBLAS_STATUS_SUCCESS;
  if (returnedResult == 0) {
    cublasStatus = CUBLAS_STATUS_NOT_SUPPORTED;
  }
  else {
    cublasStatus = cublasLtMatmul(
      ltHandle,
      computeDesc.descriptor(),
      alpha_ptr,
      mat1_ptr,
      Adesc.descriptor(),
      mat2_ptr,
      Bdesc.descriptor(),
      beta_ptr,
      result_ptr,
      Cdesc.descriptor(),
      result_ptr,
      Cdesc.descriptor(),
      &heuristicResult.algo,
      ltworkspace.ptr,
      ltworkspace.size,
      stream);
#ifdef USE_ROCM
    if (at::globalContext()._SMCarveout_EXPERIMENTAL().has_value()) {
      _syncCurrentWithCarveoutStream(stream, false);
    }
#endif
  }
  if (cublasStatus != CUBLAS_STATUS_SUCCESS) {
    TORCH_WARN(
      "gemm_and_bias error: ",
      at::cuda::blas::_cublasGetErrorEnum(cublasStatus),
      " when calling cublasLtMatmul with transpose_mat1 ",
      transpose_mat1,
      " transpose_mat2 ",
      transpose_mat2,
      " m ",
      m,
      " n ",
      n,
      " k ",
      k,
      " mat1_ld ",
      mat1_ld,
      " mat2_ld ",
      mat2_ld,
      " result_ld ",
      result_ld,
      " abType ",
      abType,
      " cType ",
      cType,
      " computeType ",
      computeType,
      " scaleType ",
      scaleType,
      ". Will attempt to recover by calling unfused cublas path.");
    return false;
  }
  return true;
}

template bool gemm_and_bias(
    bool transpose_mat1,
    bool transpose_mat2,
    int64_t m,
    int64_t n,
    int64_t k,
    at::opmath_type<double> alpha_val,
    const double* mat1_ptr,
    int64_t mat1_ld,
    const double* mat2_ptr,
    int64_t mat2_ld,
    const double* bias,
    double* result_ptr,
    int64_t result_ld,
    GEMMAndBiasActivationEpilogue activation);

template bool gemm_and_bias(
    bool transpose_mat1,
    bool transpose_mat2,
    int64_t m,
    int64_t n,
    int64_t k,
    at::opmath_type<float> alpha_val,
    const float* mat1_ptr,
    int64_t mat1_ld,
    const float* mat2_ptr,
    int64_t mat2_ld,
    const float* bias,
    float* result_ptr,
    int64_t result_ld,
    GEMMAndBiasActivationEpilogue activation);

template bool gemm_and_bias(
    bool transpose_mat1,
    bool transpose_mat2,
    int64_t m,
    int64_t n,
    int64_t k,
    at::opmath_type<at::Half> alpha_val,
    const at::Half* mat1_ptr,
    int64_t mat1_ld,
    const at::Half* mat2_ptr,
    int64_t mat2_ld,
    const at::Half* bias,
    at::Half* result_ptr,
    int64_t result_ld,
    GEMMAndBiasActivationEpilogue activation);

template bool gemm_and_bias(
    bool transpose_mat1,
    bool transpose_mat2,
    int64_t m,
    int64_t n,
    int64_t k,
    at::opmath_type<at::Half> alpha_val,
    const at::Half* mat1_ptr,
    int64_t mat1_ld,
    const at::Half* mat2_ptr,
    int64_t mat2_ld,
    const at::Half* bias,
    float* result_ptr,
    int64_t result_ld,
    GEMMAndBiasActivationEpilogue activation);

template bool gemm_and_bias(
    bool transpose_mat1,
    bool transpose_mat2,
    int64_t m,
    int64_t n,
    int64_t k,
    at::opmath_type<at::BFloat16> alpha_val,
    const at::BFloat16* mat1_ptr,
    int64_t mat1_ld,
    const at::BFloat16* mat2_ptr,
    int64_t mat2_ld,
    const at::BFloat16* bias,
    at::BFloat16* result_ptr,
    int64_t result_ld,
    GEMMAndBiasActivationEpilogue activation);

template bool gemm_and_bias(
    bool transpose_mat1,
    bool transpose_mat2,
    int64_t m,
    int64_t n,
    int64_t k,
    at::opmath_type<at::BFloat16> alpha_val,
    const at::BFloat16* mat1_ptr,
    int64_t mat1_ld,
    const at::BFloat16* mat2_ptr,
    int64_t mat2_ld,
    const at::BFloat16* bias,
    float* result_ptr,
    int64_t result_ld,
    GEMMAndBiasActivationEpilogue activation);

void scaled_gemm(
    char transa,
    char transb,
    int64_t m,
    int64_t n,
    int64_t k,
    const void* mat1_ptr,
    const void* mat1_scale_ptr,
    int64_t mat1_ld,
    ScalarType mat1_dtype,
    ScalarType mat1_scale_dtype,
    const void* mat2_ptr,
    const void* mat2_scale_ptr,
    int64_t mat2_ld,
    ScalarType mat2_dtype,
    ScalarType mat2_scale_dtype,
    const void* bias_ptr,
    ScalarType bias_dtype,
    void* result_ptr,
    const void *result_scale_ptr,
    int64_t result_ld,
    ScalarType result_dtype,
<<<<<<< HEAD
    bool use_fast_accum) {
  // Note: see `cublasCommonArgs` for various non-intuitive manipulations
=======
    bool use_fast_accum,
    bool use_rowwise) {
  // Note: see `cublasCommonArgs` for various non-intuitive manupulations
>>>>>>> f38d29a3
  // of input arguments to this function.
#if CUDA_VERSION >= 11080 || defined(USE_ROCM)
  const auto computeType = CUBLAS_COMPUTE_32F;
  const auto scaleType = CUDA_R_32F;
  const float alpha_val = 1.0;
  const float beta_val = 0.0;
  CuBlasLtMatmulDescriptor computeDesc(computeType, scaleType);
  computeDesc.setAttribute(CUBLASLT_MATMUL_DESC_TRANSA, _cublasOpFromChar(transa));
  computeDesc.setAttribute(CUBLASLT_MATMUL_DESC_TRANSB, _cublasOpFromChar(transb));
  cublasLtMatmulDescAttributes_t matmulDescA = CUBLASLT_MATMUL_DESC_A_SCALE_POINTER;
  cublasLtMatmulDescAttributes_t matmulDescB = CUBLASLT_MATMUL_DESC_B_SCALE_POINTER;
#if defined(USE_ROCM)
#if defined(HIPBLASLT_OUTER_VEC)
  // this case is handled later as hipified CUBLASLT_MATMUL_MATRIX_SCALE_OUTER_VEC_32F
#elif defined(HIPBLASLT_VEC_EXT)
  if (use_rowwise) {
    matmulDescA = HIPBLASLT_MATMUL_DESC_A_SCALE_POINTER_VEC_EXT;
    matmulDescB = HIPBLASLT_MATMUL_DESC_B_SCALE_POINTER_VEC_EXT;
  }
#else
  // rowwise isn't supported using older hipblaslt
  TORCH_INTERNAL_ASSERT(use_rowwise == false, "rowwise scaled_gemm not supported with older hipblaslt");
#endif
#endif // defined(USE_ROCM)
  computeDesc.setAttribute(matmulDescA, mat1_scale_ptr);
  computeDesc.setAttribute(matmulDescB, mat2_scale_ptr);
  if (result_scale_ptr != nullptr) {
    computeDesc.setAttribute(CUBLASLT_MATMUL_DESC_D_SCALE_POINTER, result_scale_ptr);
  }
  auto stream = at::cuda::getCurrentCUDAStream();
#ifndef USE_ROCM
  if (at::globalContext()._SMCarveout_EXPERIMENTAL().has_value()) {
    computeDesc.setAttribute<int32_t>(
        CUBLASLT_MATMUL_DESC_SM_COUNT_TARGET,
        at::cuda::getCurrentDeviceProperties()->multiProcessorCount -
            at::globalContext()._SMCarveout_EXPERIMENTAL().value());
  }
#else
  if (at::globalContext()._SMCarveout_EXPERIMENTAL().has_value()) {
    stream = _getCarveoutStream(
        at::globalContext()._SMCarveout_EXPERIMENTAL().value());
    _syncCurrentWithCarveoutStream(stream, true);
  }
#endif // ifndef USE_ROCM
#ifndef USE_ROCM
  const int8_t fastAccuMode = use_fast_accum ? 1 : 0;
  computeDesc.setAttribute(CUBLASLT_MATMUL_DESC_FAST_ACCUM, fastAccuMode);
#endif // ifndef USE_ROCM
  CuBlasLtMatrixLayout Adesc(ScalarTypeToCudaDataType(mat1_dtype), m, k, mat1_ld, transa == 't');
  CuBlasLtMatrixLayout Bdesc(ScalarTypeToCudaDataType(mat2_dtype), k, n, mat2_ld, transb == 't');
#ifdef USE_ROCM
  // Cdesc is unused, beta is 0. But hipblaslt needs this set to something reasonable.
  CuBlasLtMatrixLayout Cdesc(ScalarTypeToCudaDataType(result_dtype), m, n, result_ld);
#else
  CuBlasLtMatrixLayout Cdesc(ScalarTypeToCudaDataType(bias_dtype), m, n, result_ld);
#endif // ifdef USE_ROCM
  CuBlasLtMatrixLayout Ddesc(ScalarTypeToCudaDataType(result_dtype), m, n, result_ld);
  if (bias_ptr) {
    computeDesc.setAttribute(CUBLASLT_MATMUL_DESC_BIAS_POINTER, bias_ptr);
    computeDesc.setAttribute(CUBLASLT_MATMUL_DESC_EPILOGUE, CUBLASLT_EPILOGUE_BIAS);
    computeDesc.setAttribute(CUBLASLT_MATMUL_DESC_BIAS_DATA_TYPE, ScalarTypeToCudaDataType(bias_dtype));
  }

  if (mat1_scale_dtype == kFloat8_e8m0fnu && mat2_scale_dtype == kFloat8_e8m0fnu) {
#if CUDA_VERSION >= 12080
    computeDesc.setAttribute(CUBLASLT_MATMUL_DESC_A_SCALE_MODE, CUBLASLT_MATMUL_MATRIX_SCALE_VEC32_UE8M0);
    computeDesc.setAttribute(CUBLASLT_MATMUL_DESC_B_SCALE_MODE, CUBLASLT_MATMUL_MATRIX_SCALE_VEC32_UE8M0);
#else
    TORCH_CHECK(false, "scaled_gemm with `torch.float8_e8m0fnu` scales is only supported for CUDA 12.8 and above");
#endif // if CUDA_VERSION >= 12080
  } else if (mat1_scale_dtype == kFloat8_e4m3fn && mat2_scale_dtype == kFloat8_e4m3fn) {
#if CUDA_VERSION >= 12080
    computeDesc.setAttribute(CUBLASLT_MATMUL_DESC_A_SCALE_MODE, CUBLASLT_MATMUL_MATRIX_SCALE_VEC16_UE4M3);
    computeDesc.setAttribute(CUBLASLT_MATMUL_DESC_B_SCALE_MODE, CUBLASLT_MATMUL_MATRIX_SCALE_VEC16_UE4M3);
#else
    TORCH_CHECK(false, "scaled_gemm with `torch.float8_e4m3fn` scales is only supported for CUDA 12.8 and above");
#endif // if CUDA_VERSION >= 12080
  } else if (mat1_scale_dtype == kFloat && mat2_scale_dtype == kFloat && use_rowwise) {
#if CUDA_VERSION >= 12090 || (defined(USE_ROCM) && defined(HIPBLASLT_OUTER_VEC))
    computeDesc.setAttribute(CUBLASLT_MATMUL_DESC_A_SCALE_MODE, CUBLASLT_MATMUL_MATRIX_SCALE_OUTER_VEC_32F);
    computeDesc.setAttribute(CUBLASLT_MATMUL_DESC_B_SCALE_MODE, CUBLASLT_MATMUL_MATRIX_SCALE_OUTER_VEC_32F);
#elif defined(USE_ROCM) && defined(HIPBLASLT_VEC_EXT)
    // no-op here for older hipblaslt ext enums, to avoid TORCH_CHECK below
#else
    TORCH_CHECK(false, "scaled_gemm with `torch.float` outer vector scaling is only supported for CUDA 12.9 and above");
#endif // if CUDA_VERSION >= 12090
  }

  CuBlasLtMatmulPreference preference;
  auto ltworkspace = CublasLtWorkspace();
  preference.setAttribute(CUBLASLT_MATMUL_PREF_MAX_WORKSPACE_BYTES, ltworkspace.size);
  cublasLtMatmulHeuristicResult_t heuristicResult = {};
  int returnedResult = 0;
  cublasLtHandle_t ltHandle = at::cuda::getCurrentCUDABlasLtHandle();
  TORCH_CUDABLAS_CHECK(cublasLtMatmulAlgoGetHeuristic(
      ltHandle,
      computeDesc.descriptor(),
      Adesc.descriptor(),
      Bdesc.descriptor(),
      Cdesc.descriptor(),
      Ddesc.descriptor(),
      preference.descriptor(),
      1,
      &heuristicResult,
      &returnedResult));
  if (returnedResult == 0) {
#ifndef USE_ROCM
    TORCH_CUDABLAS_CHECK(CUBLAS_STATUS_NOT_SUPPORTED);
#else
    // hipblaslt might be able to recover by returning all algos
    std::vector<hipblasLtMatmulHeuristicResult_t> all_algos;
    TORCH_CUDABLAS_CHECK(hipblaslt_ext::getAllAlgos(
        ltHandle,
        hipblaslt_ext::GemmType::HIPBLASLT_GEMM,
        _cublasOpFromChar(transa),
        _cublasOpFromChar(transb),
        ScalarTypeToCudaDataType(mat1_dtype),
        ScalarTypeToCudaDataType(mat2_dtype),
        // C is nullptr and beta=0, so set to something reasonable. See above.
        //ScalarTypeToCudaDataType(bias_dtype),
        ScalarTypeToCudaDataType(result_dtype),
        ScalarTypeToCudaDataType(result_dtype),
        CUBLAS_COMPUTE_32F,
        all_algos));
    if (all_algos.size() == 0) {
      TORCH_CUDABLAS_CHECK(CUBLAS_STATUS_NOT_SUPPORTED);
    }
    // pick first valid solution
    bool found = false;
    for (size_t i = 0; i < all_algos.size(); i++) {
        size_t ret_workspace_size = 0;
        auto is_valid_status = hipblaslt_ext::matmulIsAlgoSupported(
                ltHandle,
                computeDesc.descriptor(),
                &alpha_val,
                Adesc.descriptor(),
                Bdesc.descriptor(),
                &beta_val,
                Cdesc.descriptor(),
                Ddesc.descriptor(),
                all_algos[i].algo,
                ret_workspace_size);
        if (is_valid_status == HIPBLAS_STATUS_SUCCESS) {
            if (ret_workspace_size <= ltworkspace.size) {
                heuristicResult = all_algos[i];
                found = true;
                break;
            }
        }
    }
    TORCH_CHECK(found, "could not find valid hipblaslt solution");
#endif // ifndef USE_ROCM
  }
  cublasStatus_t cublasStatus = cublasLtMatmul(
      ltHandle,
      computeDesc.descriptor(),
      &alpha_val,
      mat1_ptr,
      Adesc.descriptor(),
      mat2_ptr,
      Bdesc.descriptor(),
      &beta_val,
#ifdef USE_ROCM
      result_ptr, // unused, since beta_val is 0, but hipblaslt can't handle nullptr
#else
      nullptr,
#endif // ifdef USE_ROCM
      Cdesc.descriptor(),
      result_ptr,
      Ddesc.descriptor(),
      &heuristicResult.algo,
      ltworkspace.ptr,
      ltworkspace.size,
      stream);
#ifdef USE_ROCM
  if (at::globalContext()._SMCarveout_EXPERIMENTAL().has_value()) {
    _syncCurrentWithCarveoutStream(stream, false);
  }
#endif
  TORCH_CHECK(
      cublasStatus == CUBLAS_STATUS_SUCCESS,
      "CUDA error: ",
      at::cuda::blas::_cublasGetErrorEnum(cublasStatus),
      " when calling cublasLtMatmul with transpose_mat1 ",
      transa,
      " transpose_mat2 ",
      transb,
      " m ",
      m,
      " n ",
      n,
      " k ",
      k,
      " mat1_ld ",
      mat1_ld,
      " mat2_ld ",
      mat2_ld,
      " result_ld ",
      result_ld,
      " computeType ",
      computeType,
      " scaleType ",
      scaleType);
  return;
#endif // if CUDA_VERSION >= 11080 || defined(USE_ROCM)
  TORCH_CHECK(false, "scaled_gemm is only supported for CUDA 11.8 and above");
}

void int8_gemm(
    bool transpose_mat1,
    bool transpose_mat2,
    int64_t m,
    int64_t n,
    int64_t k,
    const int8_t* mat1_ptr,
    int64_t mat1_ld,
    const int8_t* mat2_ptr,
    int64_t mat2_ld,
    int32_t* result_ptr,
    int64_t result_ld) {

  cublasComputeType_t computeType = CUBLAS_COMPUTE_32I;
  cudaDataType_t scaleType = CUDA_R_32I;

  cudaDataType_t abType = CUDA_R_8I;
  cudaDataType_t cType = CUDA_R_32I;

  CuBlasLtMatmulDescriptor computeDesc(computeType, scaleType);
  cublasOperation_t transa = transpose_mat1 ? CUBLAS_OP_T : CUBLAS_OP_N;
  computeDesc.setAttribute(CUBLASLT_MATMUL_DESC_TRANSA, transa);
  cublasOperation_t transb = transpose_mat2 ? CUBLAS_OP_T : CUBLAS_OP_N;
  computeDesc.setAttribute(CUBLASLT_MATMUL_DESC_TRANSB, transb);
  auto stream = at::cuda::getCurrentCUDAStream();
#ifndef USE_ROCM
  if (at::globalContext()._SMCarveout_EXPERIMENTAL().has_value()) {
    computeDesc.setAttribute<int32_t>(
        CUBLASLT_MATMUL_DESC_SM_COUNT_TARGET,
        at::cuda::getCurrentDeviceProperties()->multiProcessorCount -
            at::globalContext()._SMCarveout_EXPERIMENTAL().value());
  }
#else
  if (at::globalContext()._SMCarveout_EXPERIMENTAL().has_value()) {
    stream = _getCarveoutStream(
        at::globalContext()._SMCarveout_EXPERIMENTAL().value());
    _syncCurrentWithCarveoutStream(stream, true);
  }
#endif

  CuBlasLtMatrixLayout Adesc(abType, m, k, mat1_ld, transpose_mat1);
  CuBlasLtMatrixLayout Bdesc(abType, k, n, mat2_ld, transpose_mat2);
  CuBlasLtMatrixLayout Cdesc(cType, m, n, result_ld);

  // cublas team: alpha and beta need to be the same dtype as of scaleType
  at::opmath_type<int32_t> alpha_val = 1;
  int32_t beta_val = 0;
  cublasLtHandle_t ltHandle = at::cuda::getCurrentCUDABlasLtHandle();

#ifdef USE_ROCM
  CuBlasLtMatmulPreference preference;
  auto ltworkspace = CublasLtWorkspace();
  preference.setAttribute(CUBLASLT_MATMUL_PREF_MAX_WORKSPACE_BYTES, ltworkspace.size);
  cublasLtMatmulHeuristicResult_t heuristicResult = {};
  int returnedResult = 0;
  TORCH_CUDABLAS_CHECK(cublasLtMatmulAlgoGetHeuristic(
      ltHandle,
      computeDesc.descriptor(),
      Adesc.descriptor(),
      Bdesc.descriptor(),
      Cdesc.descriptor(),
      Cdesc.descriptor(),
      preference.descriptor(),
      1,
      &heuristicResult,
      &returnedResult));
  if (returnedResult == 0) {
    TORCH_CUDABLAS_CHECK(CUBLAS_STATUS_NOT_SUPPORTED);
  }
#endif

  cublasStatus_t cublasStatus = cublasLtMatmul(
      ltHandle,
      computeDesc.descriptor(),
      &alpha_val,
      mat1_ptr,
      Adesc.descriptor(),
      mat2_ptr,
      Bdesc.descriptor(),
      &beta_val,
      result_ptr,
      Cdesc.descriptor(),
      result_ptr,
      Cdesc.descriptor(),
#ifdef USE_ROCM
      &heuristicResult.algo,
#else
      nullptr, // Heuristics don't seem to work for int8
#endif
#ifdef USE_ROCM
      ltworkspace.ptr,
#else
      nullptr, // Non-zero workspace doesn't seem to work.
#endif
#ifdef USE_ROCM
      ltworkspace.size,
#else
      0,
#endif
      stream);
  TORCH_CHECK(
      cublasStatus == CUBLAS_STATUS_SUCCESS,
      "CUDA error: ",
      at::cuda::blas::_cublasGetErrorEnum(cublasStatus),
      " when calling cublasLtMatmul with transpose_mat1 ",
      transpose_mat1,
      " transpose_mat2 ",
      transpose_mat2,
      " m ",
      m,
      " n ",
      n,
      " k ",
      k,
      " mat1_ld ",
      mat1_ld,
      " mat2_ld ",
      mat2_ld,
      " result_ld ",
      result_ld,
      " abType ",
      abType,
      " cType ",
      cType,
      " computeType ",
      computeType,
      " scaleType ",
      scaleType);
#ifdef USE_ROCM
  if (at::globalContext()._SMCarveout_EXPERIMENTAL().has_value()) {
    _syncCurrentWithCarveoutStream(stream, false);
  }
#endif
}

template <>
void trsm<float>(CUDABLAS_TRSM_ARGTYPES(float)) {
  TORCH_CUDABLAS_CHECK(cublasStrsm(
      handle, side, uplo, trans, diag, m, n, alpha, A, lda, B, ldb));
}

template <>
void trsm<double>(CUDABLAS_TRSM_ARGTYPES(double)) {
  TORCH_CUDABLAS_CHECK(cublasDtrsm(
      handle, side, uplo, trans, diag, m, n, alpha, A, lda, B, ldb));
}

template <>
void trsm<c10::complex<float>>(CUDABLAS_TRSM_ARGTYPES(c10::complex<float>)) {
  TORCH_CUDABLAS_CHECK(cublasCtrsm(
      handle,
      side,
      uplo,
      trans,
      diag,
      m,
      n,
      reinterpret_cast<const cuComplex*>(alpha),
      reinterpret_cast<const cuComplex*>(A),
      lda,
      reinterpret_cast<cuComplex*>(B),
      ldb));
}

template <>
void trsm<c10::complex<double>>(CUDABLAS_TRSM_ARGTYPES(c10::complex<double>)) {
  TORCH_CUDABLAS_CHECK(cublasZtrsm(
      handle,
      side,
      uplo,
      trans,
      diag,
      m,
      n,
      reinterpret_cast<const cuDoubleComplex*>(alpha),
      reinterpret_cast<const cuDoubleComplex*>(A),
      lda,
      reinterpret_cast<cuDoubleComplex*>(B),
      ldb));
}

template <>
// NOLINTNEXTLINE(*array*)
void trsmBatched<float>(CUDABLAS_TRSM_BATCHED_ARGTYPES(float)) {
  TORCH_CUDABLAS_CHECK(cublasStrsmBatched(
      handle,
      side,
      uplo,
      trans,
      diag,
      m,
      n,
      alpha,
      A,
      lda,
      B,
      ldb,
      batchCount));
}

template <>
// NOLINTNEXTLINE(*array*)
void trsmBatched<double>(CUDABLAS_TRSM_BATCHED_ARGTYPES(double)) {
  TORCH_CUDABLAS_CHECK(cublasDtrsmBatched(
      handle,
      side,
      uplo,
      trans,
      diag,
      m,
      n,
      alpha,
      A,
      lda,
      B,
      ldb,
      batchCount));
}

template <>
void trsmBatched<c10::complex<float>>(
// NOLINTNEXTLINE(*array*)
    CUDABLAS_TRSM_BATCHED_ARGTYPES(c10::complex<float>)) {
  TORCH_CUDABLAS_CHECK(cublasCtrsmBatched(
      handle,
      side,
      uplo,
      trans,
      diag,
      m,
      n,
      reinterpret_cast<const cuComplex*>(alpha),
      reinterpret_cast<cuComplex**>(A),
      lda,
      reinterpret_cast<cuComplex**>(B),
      ldb,
      batchCount));
}

template <>
void trsmBatched<c10::complex<double>>(
// NOLINTNEXTLINE(*array*)
    CUDABLAS_TRSM_BATCHED_ARGTYPES(c10::complex<double>)) {
  TORCH_CUDABLAS_CHECK(cublasZtrsmBatched(
      handle,
      side,
      uplo,
      trans,
      diag,
      m,
      n,
      reinterpret_cast<const cuDoubleComplex*>(alpha),
      reinterpret_cast<cuDoubleComplex**>(A),
      lda,
      reinterpret_cast<cuDoubleComplex**>(B),
      ldb,
      batchCount));
}

/* LEVEL 2 BLAS FUNCTIONS */

#define GEMV_CHECK_ARGVALUES(Dtype)           \
  do {                                        \
    CUDABLAS_NONNEGINT_CHECK(gemv<Dtype>, m); \
    CUDABLAS_NONNEGINT_CHECK(gemv<Dtype>, n); \
    CUDABLAS_POSINT_CHECK(gemv<Dtype>, lda);  \
    CUDABLAS_POSINT_CHECK(gemv<Dtype>, incx); \
    CUDABLAS_POSINT_CHECK(gemv<Dtype>, incy); \
  } while (0)

template <>
void gemv<c10::complex<double>>(CUDABLAS_GEMV_ARGTYPES(c10::complex<double>)) {
  // See Note [Writing Nondeterministic Operations]
  globalContext().alertCuBLASConfigNotDeterministic();
  cublasHandle_t handle = at::cuda::getCurrentCUDABlasHandle();
  cublasOperation_t op = _cublasOpFromChar(trans);
  _cublasAdjustLdLevel2(m, n, &lda);
  GEMV_CHECK_ARGVALUES(c10::complex<double>);
  TORCH_CUDABLAS_CHECK(
      cublasZgemv(handle, op, m, n, reinterpret_cast<const cuDoubleComplex*>(&alpha), reinterpret_cast<const cuDoubleComplex*>(a),
      lda, reinterpret_cast<const cuDoubleComplex*>(x), incx, reinterpret_cast<const cuDoubleComplex*>(&beta),
      reinterpret_cast<cuDoubleComplex*>(y), incy));
}

template <>
void gemv<c10::complex<float>>(CUDABLAS_GEMV_ARGTYPES(c10::complex<float>)) {
  // gemv is bw bound, and does not benefit from TF32. But the precision
  // loss still happens on TF32. So we disable it here.
  NoTF32Guard disable_tf32;
  // See Note [Writing Nondeterministic Operations]
  globalContext().alertCuBLASConfigNotDeterministic();
  cublasHandle_t handle = at::cuda::getCurrentCUDABlasHandle();
  cublasOperation_t op = _cublasOpFromChar(trans);
  _cublasAdjustLdLevel2(m, n, &lda);
  GEMV_CHECK_ARGVALUES(c10::complex<float>);
  TORCH_CUDABLAS_CHECK(
      cublasCgemv(handle, op, m, n, reinterpret_cast<const cuComplex*>(&alpha), reinterpret_cast<const cuComplex*>(a),
      lda, reinterpret_cast<const cuComplex*>(x), incx, reinterpret_cast<const cuComplex*>(&beta),
      reinterpret_cast<cuComplex*>(y), incy));
}

template <>
void gemv<double>(CUDABLAS_GEMV_ARGTYPES(double)) {
  // See Note [Writing Nondeterministic Operations]
  globalContext().alertCuBLASConfigNotDeterministic();
  cublasHandle_t handle = at::cuda::getCurrentCUDABlasHandle();
  cublasOperation_t op = _cublasOpFromChar(trans);
  _cublasAdjustLdLevel2(m, n, &lda);
  GEMV_CHECK_ARGVALUES(double);
  TORCH_CUDABLAS_CHECK(
      cublasDgemv(handle, op, m, n, &alpha, a, lda, x, incx, &beta, y, incy));
}

template <>
void gemv<float>(CUDABLAS_GEMV_ARGTYPES(float)) {
  // gemv is bw bound, and does not benefit from TF32. But the precision
  // loss still happens on TF32. So we disable it here.
  NoTF32Guard disable_tf32;
  // See Note [Writing Nondeterministic Operations]
  globalContext().alertCuBLASConfigNotDeterministic();
  cublasHandle_t handle = at::cuda::getCurrentCUDABlasHandle();
  cublasOperation_t op = _cublasOpFromChar(trans);
  _cublasAdjustLdLevel2(m, n, &lda);
  GEMV_CHECK_ARGVALUES(float);
  TORCH_CUDABLAS_CHECK(
      cublasSgemv(handle, op, m, n, &alpha, a, lda, x, incx, &beta, y, incy));
}

template <>
void gemv<at::Half>(CUDABLAS_GEMV_ARGTYPES(at::Half)) {
  // In general, cublas regards matrices as column-major.
  // The cublasS/Dgemv usages in cuda::blas::gemv<float>/<double> above
  // require that external blas::gemv callers obey the following convention:
  //
  // If "a" is row-major with shape (output, summed) in blas::gemv's caller,
  // caller interprets it as column-major with shape (summed, output), passes
  // summed and output respectively to our local vars m, n, and requests that cublas
  // internally transpose ("trans") the column-major interpretation of a.
  //
  // There's no such thing as "cublasHalfgemv", so here we hack gemv with a gemm.
  // However, we must allow the same calling convention, because the caller shouldn't
  // have to swap args based on whether it's calling blas::gemv<at::Half> or <float>.

  bool trans_bool = (_cublasOpFromChar(trans) != CUBLAS_OP_N);
  if (trans_bool) {
    std::swap(m, n);
  }
  // After swap, local vars m, n contain the output and summed sizes respectively,
  // regardless of whether "a" was row-major or column-major in gemv<>'s caller.

  // To handle the possibility incy > 1, interprets vector y as column-major matrix with one row
  // (shape (1, output)) and leading dim incy.
  // trans(a)*x would compute a matrix with one column (shape (output, 1)) which wouldn't match y.
  // So instead, we interpret x similarly to y, as a column-major matrix with one row
  // (shape (1, summed)) and leading dim incx.  The gemm then carries out x*transpose(trans(a)) to
  // produce a matrix with one row (shape (1, output)), matching y.
  char trans_flipped = (trans_bool ? 'n' : 't');
  gemm<at::Half>(
      'n', trans_flipped, 1, m, n, alpha, x, incx, a, lda, beta, y, incy);
}

template <>
void gemv<at::BFloat16>(CUDABLAS_GEMV_ARGTYPES(at::BFloat16)) {
  bool trans_bool = (_cublasOpFromChar(trans) != CUBLAS_OP_N);
  if (trans_bool) {
    std::swap(m, n);
  }
  char trans_flipped = (trans_bool ? 'n' : 't');
  gemm<at::BFloat16>(
      'n', trans_flipped, 1, m, n, alpha, x, incx, a, lda, beta, y, incy);
}

/* LEVEL 1 BLAS FUNCTIONS */

template <>
void dot<double>(CUDABLAS_DOT_ARGTYPES(double)) {
  TORCH_CUDABLAS_CHECK(cublasDdot(handle, n, x, incx, y, incy, result));
}

template <>
void dot<float>(CUDABLAS_DOT_ARGTYPES(float)) {
  TORCH_CUDABLAS_CHECK(cublasSdot(handle, n, x, incx, y, incy, result));
}

template <>
void dot<c10::complex<double>>(CUDABLAS_DOT_ARGTYPES(c10::complex<double>)) {
  TORCH_CUDABLAS_CHECK(cublasZdotu(handle, n, reinterpret_cast<const cuDoubleComplex*>(x),
                                   incx, reinterpret_cast<const cuDoubleComplex*>(y), incy,
                                   reinterpret_cast<cuDoubleComplex*>(result)));
}

template <>
void dot<c10::complex<float>>(CUDABLAS_DOT_ARGTYPES(c10::complex<float>)) {
  TORCH_CUDABLAS_CHECK(cublasCdotu(handle, n, reinterpret_cast<const cuComplex*>(x),
                                   incx, reinterpret_cast<const cuComplex*>(y), incy,
                                   reinterpret_cast<cuComplex*>(result)));
}

template <>
void dot<at::Half>(CUDABLAS_DOT_ARGTYPES(at::Half)) {
  TORCH_CUDABLAS_CHECK(cublasDotEx(
      handle,
      n,
      x,
      CUDA_R_16F,
      incx,
      y,
      CUDA_R_16F,
      incy,
      result,
      CUDA_R_16F,
      CUDA_R_32F));
}

template <>
void dot<at::BFloat16>(CUDABLAS_DOT_ARGTYPES(at::BFloat16)) {
  TORCH_CUDABLAS_CHECK(cublasDotEx(
      handle,
      n,
      x,
      CUDA_R_16BF,
      incx,
      y,
      CUDA_R_16BF,
      incy,
      result,
      CUDA_R_16BF,
      CUDA_R_32F));
}

template <>
void vdot<c10::complex<float>>(CUDABLAS_DOT_ARGTYPES(c10::complex<float>)) {
  TORCH_CUDABLAS_CHECK(cublasCdotc(handle, n, reinterpret_cast<const cuComplex*>(x),
                                   incx, reinterpret_cast<const cuComplex*>(y), incy,
                                   reinterpret_cast<cuComplex*>(result)));
}

template <>
void vdot<c10::complex<double>>(CUDABLAS_DOT_ARGTYPES(c10::complex<double>)) {
  TORCH_CUDABLAS_CHECK(cublasZdotc(handle, n, reinterpret_cast<const cuDoubleComplex*>(x),
                                   incx, reinterpret_cast<const cuDoubleComplex*>(y), incy,
                                   reinterpret_cast<cuDoubleComplex*>(result)));
}

// HIP on Windows does not support
#if !(defined(USE_ROCM) && defined(_MSC_VER))
template <>
void getrsBatched<float>(CUDABLAS_GETRS_ARGTYPES(float)) {
  TORCH_CUDABLAS_CHECK(cublasSgetrsBatched(
      handle,
      trans,
      n,
      nrhs,
      dA_array,
      lda,
      ipiv_array,
      dB_array,
      ldb,
      info_array,
      batchsize));
}

template <>
void getrsBatched<double>(CUDABLAS_GETRS_ARGTYPES(double)) {
  TORCH_CUDABLAS_CHECK(cublasDgetrsBatched(
      handle,
      trans,
      n,
      nrhs,
      dA_array,
      lda,
      ipiv_array,
      dB_array,
      ldb,
      info_array,
      batchsize));
}

template <>
void getrsBatched<c10::complex<float>>(CUDABLAS_GETRS_ARGTYPES(c10::complex<float>)) {
  TORCH_CUDABLAS_CHECK(cublasCgetrsBatched(
      handle,
      trans,
      n,
      nrhs,
      reinterpret_cast<cuComplex**>(dA_array),
      lda,
      ipiv_array,
      reinterpret_cast<cuComplex**>(dB_array),
      ldb,
      info_array,
      batchsize));
}

template <>
void getrsBatched<c10::complex<double>>(CUDABLAS_GETRS_ARGTYPES(c10::complex<double>)) {
  TORCH_CUDABLAS_CHECK(cublasZgetrsBatched(
      handle,
      trans,
      n,
      nrhs,
      reinterpret_cast<cuDoubleComplex**>(dA_array),
      lda,
      ipiv_array,
      reinterpret_cast<cuDoubleComplex**>(dB_array),
      ldb,
      info_array,
      batchsize));
}

template <>
void geqrfBatched<float>(CUDABLAS_GEQRF_BATCHED_ARGTYPES(float)) {
  TORCH_CUDABLAS_CHECK(cublasSgeqrfBatched(
      handle, m, n, A_array, lda, tau_array, info, batchsize));
}

template <>
void geqrfBatched<double>(CUDABLAS_GEQRF_BATCHED_ARGTYPES(double)) {
  TORCH_CUDABLAS_CHECK(cublasDgeqrfBatched(
      handle, m, n, A_array, lda, tau_array, info, batchsize));
}

template <>
void geqrfBatched<c10::complex<float>>(
    CUDABLAS_GEQRF_BATCHED_ARGTYPES(c10::complex<float>)) {
  TORCH_CUDABLAS_CHECK(cublasCgeqrfBatched(
      handle,
      m,
      n,
      reinterpret_cast<cuComplex**>(A_array),
      lda,
      reinterpret_cast<cuComplex**>(tau_array),
      info,
      batchsize));
}

template <>
void geqrfBatched<c10::complex<double>>(
    CUDABLAS_GEQRF_BATCHED_ARGTYPES(c10::complex<double>)) {
  TORCH_CUDABLAS_CHECK(cublasZgeqrfBatched(
      handle,
      m,
      n,
      reinterpret_cast<cuDoubleComplex**>(A_array),
      lda,
      reinterpret_cast<cuDoubleComplex**>(tau_array),
      info,
      batchsize));
}

template <>
void getrfBatched<double>(
    int n, double** dA_array, int ldda, int* ipiv_array, int* info_array, int batchsize) {
  auto handle = at::cuda::getCurrentCUDABlasHandle();
  TORCH_CUDABLAS_CHECK(cublasDgetrfBatched(
      handle, n, dA_array, ldda, ipiv_array, info_array, batchsize));
}

template <>
void getrfBatched<float>(
    int n, float** dA_array, int ldda, int* ipiv_array, int* info_array, int batchsize) {
  auto handle = at::cuda::getCurrentCUDABlasHandle();
  TORCH_CUDABLAS_CHECK(cublasSgetrfBatched(
      handle, n, dA_array, ldda, ipiv_array, info_array, batchsize));
}

template <>
void getrfBatched<c10::complex<double>>(
    int n,
    c10::complex<double>** dA_array,
    int ldda,
    int* ipiv_array,
    int* info_array,
    int batchsize) {
  auto handle = at::cuda::getCurrentCUDABlasHandle();
  TORCH_CUDABLAS_CHECK(cublasZgetrfBatched(
      handle,
      n,
      reinterpret_cast<cuDoubleComplex**>(dA_array),
      ldda,
      ipiv_array,
      info_array,
      batchsize));
}

template <>
void getrfBatched<c10::complex<float>>(
    int n,
    c10::complex<float>** dA_array,
    int ldda,
    int* ipiv_array,
    int* info_array,
    int batchsize) {
  auto handle = at::cuda::getCurrentCUDABlasHandle();
  TORCH_CUDABLAS_CHECK(cublasCgetrfBatched(
      handle,
      n,
      reinterpret_cast<cuComplex**>(dA_array),
      ldda,
      ipiv_array,
      info_array,
      batchsize));
}


template <>
void gelsBatched<double>(CUDABLAS_GELS_BATCHED_ARGTYPES(double)) {
  TORCH_CUDABLAS_CHECK(cublasDgelsBatched(
      handle, trans, m, n, nrhs, dA_array, ldda, dC_array, lddc, info, devInfoArray, batchSize));
}

template <>
void gelsBatched<float>(CUDABLAS_GELS_BATCHED_ARGTYPES(float)) {
  TORCH_CUDABLAS_CHECK(cublasSgelsBatched(
      handle, trans, m, n, nrhs, dA_array, ldda, dC_array, lddc, info, devInfoArray, batchSize));
}

template <>
void gelsBatched<c10::complex<double>>(CUDABLAS_GELS_BATCHED_ARGTYPES(c10::complex<double>)) {
  TORCH_CUDABLAS_CHECK(cublasZgelsBatched(
      handle, trans,
      m, n, nrhs,
      reinterpret_cast<cuDoubleComplex**>(dA_array),
      ldda,
      reinterpret_cast<cuDoubleComplex**>(dC_array),
      lddc,
      info,
      devInfoArray,
      batchSize));
}

template <>
void gelsBatched<c10::complex<float>>(CUDABLAS_GELS_BATCHED_ARGTYPES(c10::complex<float>)) {
  TORCH_CUDABLAS_CHECK(cublasCgelsBatched(
      handle, trans,
      m, n, nrhs,
      reinterpret_cast<cuComplex**>(dA_array),
      ldda,
      reinterpret_cast<cuComplex**>(dC_array),
      lddc,
      info,
      devInfoArray,
      batchSize));
}
#endif // !(defined(USE_ROCM) && defined(_MSC_VER))

} // namespace at::cuda::blas<|MERGE_RESOLUTION|>--- conflicted
+++ resolved
@@ -1865,14 +1865,9 @@
     const void *result_scale_ptr,
     int64_t result_ld,
     ScalarType result_dtype,
-<<<<<<< HEAD
-    bool use_fast_accum) {
-  // Note: see `cublasCommonArgs` for various non-intuitive manipulations
-=======
     bool use_fast_accum,
     bool use_rowwise) {
-  // Note: see `cublasCommonArgs` for various non-intuitive manupulations
->>>>>>> f38d29a3
+  // Note: see `cublasCommonArgs` for various non-intuitive manipulations
   // of input arguments to this function.
 #if CUDA_VERSION >= 11080 || defined(USE_ROCM)
   const auto computeType = CUBLAS_COMPUTE_32F;
