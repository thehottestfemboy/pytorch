#include <ATen/cuda/CachingHostAllocator.h>

#include <ATen/DeviceGuard.h>
#include <ATen/cuda/CUDAEvent.h>
#include <ATen/cuda/detail/CUDAHooks.h>
#include <ATen/detail/CUDAHooksInterface.h>
#include <c10/core/thread_pool.h>
#include <c10/cuda/CUDAAllocatorConfig.h>

#include <cuda_runtime_api.h>
#include <future>
#include <unordered_map>

namespace at::cuda {
namespace {

// Note: cudaEventCreate when concurrently invoked from multiple threads can be
// very expensive (at least on certain device/driver combinations). Thus, we a)
// serialize event creation at a per-device level, and b) pool the events to
// avoid constantly calling cudaEventCreate/cudaEventDestroy. This results in
// significant improvements in multithreaded workloads with high allocation
// rates.
class EventPool {
 public:
  using Event = std::unique_ptr<
      at::cuda::CUDAEvent,
      std::function<void(at::cuda::CUDAEvent*)>>;
  EventPool() : pools_(at::cuda::device_count()) {}

  Event get(DeviceIndex device) {
    TORCH_INTERNAL_ASSERT(0 <= device);
    TORCH_INTERNAL_ASSERT(device < static_cast<DeviceIndex>(pools_.size()));
    auto& pool = pools_[device];
    auto destructor = [&pool](at::cuda::CUDAEvent* event) {
      std::lock_guard<std::mutex> g(pool.mutex_);
      pool.event_pool_.push_back(std::unique_ptr<at::cuda::CUDAEvent>(event));
    };

    // Try to acquire an event from the per-device pool.
    {
      std::lock_guard<std::mutex> g(pool.mutex_);
      if (!pool.event_pool_.empty()) {
        auto* event = pool.event_pool_.back().release();
        pool.event_pool_.pop_back();
        return Event(event, destructor);
      }
    }
    // otherwise, allocate a new event that will be returned to the pool on
    // destruction.
    return Event(
        std::make_unique<at::cuda::CUDAEvent>(cudaEventDisableTiming).release(),
        destructor);
  }

  void empty_cache() {
    for (auto& pool : pools_) {
      std::lock_guard<std::mutex> g(pool.mutex_);
      pool.event_pool_.clear();
    }
  }

 private:
  struct PerDevicePool {
    alignas(64) std::mutex mutex_;
    std::vector<std::unique_ptr<at::cuda::CUDAEvent>> event_pool_;
  };
  std::vector<PerDevicePool> pools_;
};

using Block = HostBlock<CUDAStream>;

struct CUDACachingHostAllocatorImpl
    : public CachingHostAllocatorImpl<CUDAStream, EventPool::Event> {
 private:
  std::unordered_map<void*, bool> use_host_register;

  void allocate_host_memory(size_t size, void** ptr) override {
    // Pinned memory pointers allocated by any device can be directly used by
    // any other device, regardless of the current device at the time of
    // allocation, since we assume unified addressing. So we grab any existing
    // primary context, if available. See pytorch/pytorch#21081.
    // This can be a large performance hit if we cross NUMA nodes by allocating
    // and pinning memory on one side of the NUMA node and then using it on the
    // other side. Thankfully, we use one process per GPU, so we don't run into
    // this issue.
    at::OptionalDeviceGuard device_guard;
    auto primary_ctx_device_index =
        c10::cuda::getDeviceIndexWithPrimaryContext();
    if (primary_ctx_device_index.has_value()) {
      device_guard.reset_device(
          at::Device(at::DeviceType::CUDA, *primary_ctx_device_index));
    }

    auto start = std::chrono::steady_clock::now();
    bool use_register = c10::cuda::CUDACachingAllocator::CUDAAllocatorConfig::pinned_use_cuda_host_register();
    if (use_register) {
      allocWithCudaHostRegister(ptr, size);
    } else {
      // Use cudaHostAlloc for allocating pinned memory (global lock in driver)
      C10_CUDA_CHECK(cudaHostAlloc(ptr, size, cudaHostAllocDefault));
    }

    auto end = std::chrono::steady_clock::now();
    auto duration = std::chrono::duration_cast<std::chrono::microseconds>(end - start);

    // Update the statistics on the time spent on cudaHostAlloc/hostRegister
    {
      std::lock_guard<std::mutex> g(stats_.timing_mutex_);
      TORCH_INTERNAL_ASSERT_DEBUG_ONLY(use_host_register.count(*ptr) == 0);
      use_host_register[*ptr] = use_register;
      stats_.host_alloc_time.increase(duration.count());
    }
  }

  void free_block(Block* block) override {
    auto start = std::chrono::steady_clock::now();
    // Users may change the allocator config at will. torch unit tests do this.
    // However, allocations using cudaHostRegister should use corresonding
    // cudaHostUnregister and similarly for cudaHostAlloc / cudaFreeHost.
    void* ptr = block->ptr_;
    bool use_register = false;
    {
      std::lock_guard<std::mutex> g(stats_.timing_mutex_);
      TORCH_INTERNAL_ASSERT_DEBUG_ONLY(use_host_register.count(ptr) == 1);
      use_register = use_host_register[ptr];
    }
    if (use_register) {
      AT_CUDA_CHECK(cudaHostUnregister(ptr));
      // NOLINTNEXTLINE(cppcoreguidelines-no-malloc)
      std::free(ptr);
    } else {
      AT_CUDA_CHECK(cudaFreeHost(ptr));
    }
    auto end = std::chrono::steady_clock::now();
    auto duration = std::chrono::duration_cast<std::chrono::microseconds>(end - start);

    // Update the statistics on the time spent on cudaFreeHost/hostUnregister
    {
      std::lock_guard<std::mutex> g(stats_.timing_mutex_);
      use_host_register.erase(ptr);
      stats_.host_free_time.increase(duration.count());
    }
  }

  void record_stream(
      std::optional<std::vector<EventPool::Event>>& events,
      CUDAStream stream) override {
    auto event = create_event_internal(stream.device_index());
    event->record(stream);
    events->push_back(std::move(event));
  }

  bool query_event(EventPool::Event& event) override {
    cudaError_t err = cudaEventQuery(*event);
    if (err == cudaErrorNotReady) {
      (void)cudaGetLastError(); // clear CUDA error
      return false;
    } else if (err != cudaSuccess) {
      C10_CUDA_CHECK(err);
    }
    return true;
  }

<<<<<<< HEAD
  bool pinned_use_background_threads() override {
    return c10::cuda::CUDACachingAllocator::CUDAAllocatorConfig::
        pinned_use_background_threads();
  }

=======
>>>>>>> eaa5d9d3
  EventPool::Event create_event_internal(DeviceIndex idx) {
    // Leak the event pool to avoid shutdown issue.
    static auto* event_pool = new EventPool();
    return event_pool->get(idx);
  }

  TaskThreadPool* getThreadPool() {
    static TaskThreadPool* pool = new TaskThreadPool(
        static_cast<int>(c10::cuda::CUDACachingAllocator::CUDAAllocatorConfig::
            pinned_max_register_threads()));
    return pool;
  }

  void mapPagesForRegister(
      const void* ptr,
      size_t size,
      size_t i,
      size_t numThreads,
      size_t pageSize) {
    uintptr_t start = (uintptr_t)ptr + (size * i / numThreads);
    uintptr_t end = (uintptr_t)start + (size / numThreads);
    if (i == (numThreads - 1)) {
      end = (uintptr_t)ptr + size;
    }

    // pre-fault/map the pages by setting the first byte of the page
    uintptr_t alignedStart =
        (((uintptr_t)start + pageSize - 1) & ~(pageSize - 1));
    for (uintptr_t p = alignedStart; p < ((uintptr_t)end); p += pageSize) {
      // NOLINTNEXTLINE(performance-no-int-to-ptr)
      memset((void*)p, 0, 1);
    }
  }

  void allocWithCudaHostRegister(void** ptr, size_t roundSize) {
    // Here we do regular allocation, pre-fault/map the pages, and then do
    // cudaHostRegister with GPU mapping flags to lock the pages, so we
    // can minimize the cost for the cuda global lock.
    // NOLINTNEXTLINE(cppcoreguidelines-no-malloc)
    *ptr = std::malloc(roundSize);

    // Parallelize the mapping/registering of pages to reduce wall time
    size_t pageSize = (1 << 12); // 4kB pages
    size_t numMapThreads = c10::cuda::CUDACachingAllocator::
        CUDAAllocatorConfig::pinned_num_register_threads();
    if ((numMapThreads > 1) && (roundSize >= (pageSize * numMapThreads))) {
      // parallelize the mapping of pages with a threadpool
      auto* pool = getThreadPool();
      std::vector<std::promise<void>> promises;
      std::vector<std::future<void>> futures;
      promises.reserve(numMapThreads);
      futures.reserve(numMapThreads);

      for (size_t i = 0; i < numMapThreads; i++) {
        promises.emplace_back();
        futures.push_back(promises[i].get_future());
        auto task = [this,
                     i,
                     ptr,
                     roundSize,
                     numMapThreads,
                     pageSize,
                     &promises]() mutable {
          mapPagesForRegister(
              *ptr,
              roundSize,
              i, // thread task-id
              numMapThreads,
              pageSize);
          // set the promise when mapping pages are done
          promises[i].set_value();
        };
        pool->run(task);
      }
      for (auto& future : futures) {
        future.wait();
      }
    } else {
      // Map pages in the same thread
      mapPagesForRegister(*ptr, roundSize, 0, 1, pageSize);
    }

    // Register the mapped pages using cudaHostRegister
    AT_CUDA_CHECK(
        cudaHostRegister(*ptr, roundSize, cudaHostRegisterDefault));
  }
};

DECLARE_HOST_ALLOCATOR(
    CUDACachingHostAllocator,
    CUDACachingHostAllocatorImpl,
    raw_local_deleter,
    caching_host_allocator);

REGISTER_HOST_ALLOCATOR(at::kCUDA, &caching_host_allocator)

} // anonymous namespace
} // namespace at::cuda<|MERGE_RESOLUTION|>--- conflicted
+++ resolved
@@ -161,14 +161,6 @@
     return true;
   }
 
-<<<<<<< HEAD
-  bool pinned_use_background_threads() override {
-    return c10::cuda::CUDACachingAllocator::CUDAAllocatorConfig::
-        pinned_use_background_threads();
-  }
-
-=======
->>>>>>> eaa5d9d3
   EventPool::Event create_event_internal(DeviceIndex idx) {
     // Leak the event pool to avoid shutdown issue.
     static auto* event_pool = new EventPool();
@@ -261,7 +253,7 @@
     CUDACachingHostAllocator,
     CUDACachingHostAllocatorImpl,
     raw_local_deleter,
-    caching_host_allocator);
+    caching_host_allocator)
 
 REGISTER_HOST_ALLOCATOR(at::kCUDA, &caching_host_allocator)
 
