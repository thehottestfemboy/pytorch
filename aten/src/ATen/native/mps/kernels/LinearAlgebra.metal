--- conflicted
+++ resolved
@@ -5,6 +5,48 @@
 
 using namespace metal;
 constant uint TILE_DIM = 16;
+
+template <typename T>
+inline c10::metal::opmath_t<T> matmul_inner(
+    constant T* mat1Data,
+    constant T* mat2Data,
+    constant array<ulong2, 3>& strides,
+    constant uint3& sizes,
+    threadgroup T A_tile[TILE_DIM][TILE_DIM],
+    threadgroup T B_tile[TILE_DIM][TILE_DIM],
+    uint2 tid,
+    uint2 thread_id) {
+  c10::metal::opmath_t<T> sum = 0;
+
+  uint numTiles = (sizes.y + TILE_DIM - 1) / TILE_DIM;
+  for (uint t = 0; t < numTiles; t++) {
+    uint tiledCol = t * TILE_DIM + tid.x;
+    if (thread_id.y < sizes.x && tiledCol < sizes.y) {
+      A_tile[tid.y][tid.x] =
+          mat1Data[thread_id.y * strides[0].x + tiledCol * strides[0].y];
+    } else {
+      A_tile[tid.y][tid.x] = 0;
+    }
+
+    uint tiledRow = t * TILE_DIM + tid.y;
+    if (tiledRow < sizes.y && thread_id.x < sizes.z) {
+      B_tile[tid.y][tid.x] =
+          mat2Data[tiledRow * strides[1].x + thread_id.x * strides[1].y];
+    } else {
+      B_tile[tid.y][tid.x] = 0;
+    }
+
+    threadgroup_barrier(mem_flags::mem_threadgroup);
+
+    for (uint k = 0; k < TILE_DIM; k++) {
+      sum += A_tile[tid.y][k] * B_tile[k][tid.x];
+    }
+
+    threadgroup_barrier(mem_flags::mem_threadgroup);
+  }
+
+  return sum;
+}
 
 template <typename T>
 kernel void matmul(
@@ -14,44 +56,15 @@
     constant array<ulong2, 3>& strides [[buffer(3)]],
     constant uint3& sizes [[buffer(4)]],
     uint2 tid [[thread_position_in_threadgroup]],
-    uint2 group_id [[threadgroup_position_in_grid]]) {
-  uint col = group_id.x * TILE_DIM + tid.x;
-  uint row = group_id.y * TILE_DIM + tid.y;
-
-  c10::metal::opmath_t<T> sum = 0;
-
+    uint2 thread_id [[thread_position_in_grid]]) {
   threadgroup T A_tile[TILE_DIM][TILE_DIM];
   threadgroup T B_tile[TILE_DIM][TILE_DIM];
 
-  uint numTiles = (sizes.y + TILE_DIM - 1) / TILE_DIM;
-  for (uint t = 0; t < numTiles; t++) {
-    uint tiledCol = t * TILE_DIM + tid.x;
-    if (row < sizes.x && tiledCol < sizes.y) {
-      A_tile[tid.y][tid.x] =
-          mat1Data[row * strides[0].x + tiledCol * strides[0].y];
-    } else {
-      A_tile[tid.y][tid.x] = 0;
-    }
-
-    uint tiledRow = t * TILE_DIM + tid.y;
-    if (tiledRow < sizes.y && col < sizes.z) {
-      B_tile[tid.y][tid.x] =
-          mat2Data[tiledRow * strides[1].x + col * strides[1].y];
-    } else {
-      B_tile[tid.y][tid.x] = 0;
-    }
-
-    threadgroup_barrier(mem_flags::mem_threadgroup);
-
-    for (uint k = 0; k < TILE_DIM; k++) {
-      sum += A_tile[tid.y][k] * B_tile[k][tid.x];
-    }
-
-    threadgroup_barrier(mem_flags::mem_threadgroup);
-  }
-
-  if (row < sizes.x && col < sizes.z) {
-    outputData[row * strides[2].x + col * strides[2].y] = static_cast<T>(sum);
+  auto sum = matmul_inner(
+      mat1Data, mat2Data, strides, sizes, A_tile, B_tile, tid, thread_id);
+  if (thread_id.y < sizes.x && thread_id.x < sizes.z) {
+    outputData[thread_id.y * strides[2].x + thread_id.x * strides[2].y] =
+        static_cast<T>(sum);
   }
 }
 
@@ -163,6 +176,28 @@
   return sharedScratch[0];
 }
 
+template <bool col_major>
+inline device float& get_ref(device float* A, uint row, uint col, uint N);
+
+template <>
+inline device float& get_ref<true>(
+    device float* A,
+    uint row,
+    uint col,
+    uint N) {
+  return A[row * N + col];
+}
+
+template <>
+inline device float& get_ref<false>(
+    device float* A,
+    uint row,
+    uint col,
+    uint N) {
+  return A[row + col * N];
+}
+
+template <bool upper>
 kernel void factorDiagonalBlock(
     device float* A [[buffer(0)]],
     device int* info [[buffer(1)]],
@@ -189,7 +224,7 @@
   for (uint i = linear_tid; i < tileSize; i += group_size) {
     uint r = i / actSize;
     uint c = i % actSize;
-    tile[r][c] = A[batch_offset + (row0 + r) * N + (col0 + c)];
+    tile[r][c] = get_ref<upper>(A + batch_offset, row0 + r, col0 + c, N);
   }
   threadgroup_barrier(mem_flags::mem_threadgroup);
 
@@ -262,10 +297,33 @@
   for (uint i = linear_tid; i < tileSize; i += group_size) {
     uint r = i / actSize;
     uint c = i % actSize;
-    A[batch_offset + (row0 + r) * N + (col0 + c)] = tile[r][c];
-  }
-}
-
+    get_ref<upper>(A + batch_offset, row0 + r, col0 + c, N) = tile[r][c];
+  }
+}
+
+template [[host_name("factorDiagonalBlockU")]]
+kernel void factorDiagonalBlock<true>(
+    device float* A [[buffer(0)]],
+    device int* info [[buffer(1)]],
+    constant uint& N [[buffer(2)]],
+    constant uint& NB [[buffer(3)]],
+    constant uint& k [[buffer(4)]],
+    uint3 tid [[thread_position_in_threadgroup]],
+    uint3 bid [[threadgroup_position_in_grid]],
+    uint3 tpg [[threads_per_threadgroup]]);
+
+template [[host_name("factorDiagonalBlockL")]]
+kernel void factorDiagonalBlock<false>(
+    device float* A [[buffer(0)]],
+    device int* info [[buffer(1)]],
+    constant uint& N [[buffer(2)]],
+    constant uint& NB [[buffer(3)]],
+    constant uint& k [[buffer(4)]],
+    uint3 tid [[thread_position_in_threadgroup]],
+    uint3 bid [[threadgroup_position_in_grid]],
+    uint3 tpg [[threads_per_threadgroup]]);
+
+template <bool upper>
 kernel void applyTRSM(
     device float* A [[buffer(0)]],
     constant uint& N [[buffer(2)]],
@@ -301,12 +359,12 @@
   for (uint i = linear_tid; i < actSize_k * actSize_k; i += group_size) {
     uint r = i / actSize_k;
     uint c = i % actSize_k;
-    diag[i] = A[batch_offset + (k * NB + r) * N + (k * NB + c)];
+    diag[i] = get_ref<upper>(A + batch_offset, k * NB + r, k * NB + c, N);
   }
   for (uint i = linear_tid; i < actSize_j * actSize_k; i += group_size) {
     uint r = i / actSize_k;
     uint c = i % actSize_k;
-    target[i] = A[batch_offset + (row0 + r) * N + (col0 + c)];
+    target[i] = get_ref<upper>(A + batch_offset, row0 + r, col0 + c, N);
   }
   threadgroup_barrier(mem_flags::mem_threadgroup);
 
@@ -350,10 +408,31 @@
   for (uint i = linear_tid; i < actSize_j * actSize_k; i += group_size) {
     uint r = i / actSize_k;
     uint c = i % actSize_k;
-    A[batch_offset + (row0 + r) * N + (col0 + c)] = target[i];
-  }
-}
-
+    get_ref<upper>(A + batch_offset, row0 + r, col0 + c, N) = target[i];
+  }
+}
+
+template [[host_name("applyTRSMU")]]
+kernel void applyTRSM<true>(
+    device float* A [[buffer(0)]],
+    constant uint& N [[buffer(2)]],
+    constant uint& NB [[buffer(3)]],
+    constant uint& k [[buffer(4)]],
+    uint3 tid [[thread_position_in_threadgroup]],
+    uint3 tgid [[threadgroup_position_in_grid]],
+    uint3 tpg [[threads_per_threadgroup]]);
+
+template [[host_name("applyTRSML")]]
+kernel void applyTRSM<false>(
+    device float* A [[buffer(0)]],
+    constant uint& N [[buffer(2)]],
+    constant uint& NB [[buffer(3)]],
+    constant uint& k [[buffer(4)]],
+    uint3 tid [[thread_position_in_threadgroup]],
+    uint3 tgid [[threadgroup_position_in_grid]],
+    uint3 tpg [[threads_per_threadgroup]]);
+
+template <bool upper>
 kernel void applySYRK(
     device float* A [[buffer(0)]],
     constant uint& N [[buffer(2)]],
@@ -421,17 +500,25 @@
       // Same logic to load/store Cfrag, Afrag, Bfrag...
       simdgroup_matrix<float, 8, 8> Cfrag;
       simdgroup_load(
-          Cfrag, &A[batch_offset + (row0 + sb_y) * N + (col0 + sb_x)], N);
+          Cfrag,
+          &get_ref<upper>(A + batch_offset, row0 + sb_y, col0 + sb_x, N),
+          N,
+          0,
+          !upper);
 
       for (uint kk = 0; kk < actSize_k; kk += 8) {
         simdgroup_load(
-            Afrag, &A[batch_offset + (row0 + sb_y) * N + (k * NB + kk)], N);
+            Afrag,
+            &get_ref<upper>(A + batch_offset, row0 + sb_y, k * NB + kk, N),
+            N,
+            0,
+            !upper);
         simdgroup_load(
             Bfrag,
-            &A[batch_offset + (col0 + sb_x) * N + (k * NB + kk)],
+            &get_ref<upper>(A + batch_offset, col0 + sb_x, k * NB + kk, N),
             N,
             /* matrix_origin = */ 0,
-            /* transpose = */ true);
+            /* transpose = */ upper);
 
         simdgroup_multiply(Prod, Afrag, Bfrag);
         simdgroup_multiply(Prod, Prod, negative_identity);
@@ -439,7 +526,11 @@
       }
 
       simdgroup_store(
-          Cfrag, &A[batch_offset + (row0 + sb_y) * N + (col0 + sb_x)], N);
+          Cfrag,
+          &get_ref<upper>(A + batch_offset, row0 + sb_y, col0 + sb_x, N),
+          N,
+          0,
+          !upper);
     }
   } else {
     // Fallback for non-multiple-of-8 dimensions
@@ -460,8 +551,10 @@
 
         float sum = 0.0f;
         for (uint i = 0; i < actSize_k; i++) {
-          float a_val = A[batch_offset + (row0 + y) * N + k * NB + i];
-          float b_val = A[batch_offset + (col0 + x) * N + k * NB + i];
+          float a_val =
+              get_ref<upper>(A + batch_offset, row0 + y, k * NB + i, N);
+          float b_val =
+              get_ref<upper>(A + batch_offset, col0 + x, k * NB + i, N);
           sum = fma(a_val, b_val, sum);
         }
         sum_accumulator[y * tpg.x + x] += sum;
@@ -470,12 +563,34 @@
     threadgroup_barrier(mem_flags::mem_threadgroup);
     for (uint y = ty; y < actSize_j; y += tpg.y) {
       for (uint x = tx; x < actSize_h; x += tpg.x) {
-        A[batch_offset + (row0 + y) * N + col0 + x] -=
+        get_ref<upper>(A + batch_offset, row0 + y, col0 + x, N) -=
             sum_accumulator[y * tpg.x + x];
       }
     }
   }
 }
+
+template [[host_name("applySYRKU")]]
+kernel void applySYRK<true>(
+    device float* A [[buffer(0)]],
+    constant uint& N [[buffer(2)]],
+    constant uint& NB [[buffer(3)]],
+    constant uint& k [[buffer(4)]],
+    uint3 tid [[thread_position_in_threadgroup]],
+    uint3 tgid [[threadgroup_position_in_grid]],
+    uint3 tpg [[threads_per_threadgroup]],
+    uint sgitg [[simdgroup_index_in_threadgroup]]);
+
+template [[host_name("applySYRKL")]]
+kernel void applySYRK<false>(
+    device float* A [[buffer(0)]],
+    constant uint& N [[buffer(2)]],
+    constant uint& NB [[buffer(3)]],
+    constant uint& k [[buffer(4)]],
+    uint3 tid [[thread_position_in_threadgroup]],
+    uint3 tgid [[threadgroup_position_in_grid]],
+    uint3 tpg [[threads_per_threadgroup]],
+    uint sgitg [[simdgroup_index_in_threadgroup]]);
 
 kernel void applyPivots(
     device float* P [[buffer(0)]],
@@ -558,17 +673,9 @@
       uint2 tid [[thread_position_in_threadgroup]],                         \
       uint2 group_id [[threadgroup_position_in_grid]])
 
-<<<<<<< HEAD
-INSTANTIATE_NAIVE_MM(float);
-INSTANTIATE_NAIVE_MM(half);
-#if __METAL_VERSION__ >= 310
-INSTANTIATE_NAIVE_MM(bfloat);
-#endif
-=======
 INSTANTIATE_MM_OPS(float);
 INSTANTIATE_MM_OPS(half);
 INSTANTIATE_MM_OPS(bfloat);
->>>>>>> eaa5d9d3
 
 // Integral MM
 INSTANTIATE_MM_OPS(long);
