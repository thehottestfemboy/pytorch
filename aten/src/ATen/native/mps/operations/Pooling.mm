--- conflicted
+++ resolved
@@ -1,7 +1,10 @@
 //  Copyright © 2022 Apple Inc.
 #define TORCH_ASSERT_ONLY_METHOD_OPERATORS
+#include <ATen/NamedTensorUtils.h>
+#include <ATen/mps/MPSProfiler.h>
 #include <ATen/native/Pool.h>
 #include <ATen/native/mps/OperationUtils.h>
+#include <ATen/native/mps/kernels/Pooling.h>
 
 #ifndef AT_PER_OPERATOR_HEADERS
 #include <ATen/Functions.h>
@@ -11,13 +14,26 @@
 #include <ATen/ops/avg_pool2d_backward.h>
 #include <ATen/ops/avg_pool2d_backward_native.h>
 #include <ATen/ops/avg_pool2d_native.h>
+#include <ATen/ops/avg_pool3d_backward_native.h>
+#include <ATen/ops/avg_pool3d_native.h>
 #include <ATen/ops/max_pool2d_backward_native.h>
 #include <ATen/ops/max_pool2d_native.h>
 #include <ATen/ops/max_pool2d_with_indices_backward_native.h>
 #include <ATen/ops/max_pool2d_with_indices_native.h>
+#include <ATen/ops/max_pool3d_with_indices_backward_native.h>
+#include <ATen/ops/max_pool3d_with_indices_native.h>
+#include <ATen/ops/max_unpool2d_native.h>
+#include <ATen/ops/max_unpool3d_native.h>
 #endif
 
 namespace at::native {
+
+#ifndef PYTORCH_JIT_COMPILE_SHADERS
+static auto& lib = mps::MetalShaderLibrary::getBundledLibrary();
+#else
+#include <ATen/native/mps/Pooling_metallib.h>
+#endif
+
 namespace mps {
 
 struct PoolingCachedGraph : public MPSCachedGraph {
@@ -240,8 +256,6 @@
   }
 }
 
-<<<<<<< HEAD
-=======
 static std::vector<int32_t> copy_and_maybe_expand(IntArrayRef a, int32_t pooling_dims) {
   std::vector<int32_t> b(pooling_dims);
   for (const auto dim : c10::irange(pooling_dims)) {
@@ -551,7 +565,6 @@
   });
 }
 
->>>>>>> eaa5d9d3
 static void avg_pool2d_template(const Tensor& input,
                                 const Tensor& output,
                                 const std::optional<Tensor>& grad_output_opt,
@@ -671,6 +684,120 @@
                   divisor_override,
                   pooling_op_block,
                   op_name);
+}
+
+static void avg_pool_out_mps_template(const Tensor& output,
+                                      const Tensor& input,
+                                      IntArrayRef _kernel_size,
+                                      IntArrayRef _stride,
+                                      IntArrayRef _padding,
+                                      bool ceil_mode,
+                                      bool count_include_pad,
+                                      std::optional<int64_t> divisor_override,
+                                      const int32_t pooling_dims,
+                                      const std::string& op_name) {
+  auto [dims, output_size, kernel_size, stride, padding, _] =
+      process_pool_sizes(input, _kernel_size, _stride, _padding, std::nullopt, ceil_mode, pooling_dims, op_name);
+
+  const auto memory_format = input.suggest_memory_format();
+  output.resize_(output_size, memory_format);
+
+  id<MTLDevice> device = MPSDevice::getInstance()->device();
+  MPSStream* mpsStream = getCurrentMPSStream();
+  const auto numThreads = output.numel();
+
+  AvgPoolingParams<5> params;
+
+  params.dims = dims;
+  params.pooling_dims = pooling_dims;
+  params.count_include_pad = count_include_pad;
+  params.has_divisor_override = divisor_override.has_value();
+  if (divisor_override.has_value()) {
+    params.divisor_override = safe_downcast<int32_t, int64_t>(divisor_override.value());
+  }
+
+  for (const auto dim : c10::irange(dims)) {
+    params.input_sizes[dim] = safe_downcast<int32_t, int64_t>(input.size(dim));
+    params.input_strides[dim] = safe_downcast<int32_t, int64_t>(input.stride(dim));
+    params.output_sizes[dim] = safe_downcast<int32_t, int64_t>(output.size(dim));
+    params.output_strides[dim] = safe_downcast<int32_t, int64_t>(output.stride(dim));
+  }
+
+  memcpy(params.kernel_size.data(), kernel_size.data(), pooling_dims * sizeof(int32_t));
+  memcpy(params.stride.data(), stride.data(), pooling_dims * sizeof(int32_t));
+  memcpy(params.padding.data(), padding.data(), pooling_dims * sizeof(int32_t));
+
+  dispatch_sync_with_rethrow(mpsStream->queue(), ^() {
+    @autoreleasepool {
+      id<MTLComputeCommandEncoder> computeEncoder = mpsStream->commandEncoder();
+      auto PSO = lib.getPipelineStateForFunc("avg_pool_" + scalarToMetalTypeString(input));
+
+      getMPSProfiler().beginProfileKernel(PSO, op_name, {input});
+      [computeEncoder setComputePipelineState:PSO];
+      mtl_setArgs(computeEncoder, input, output, params);
+
+      mtl_dispatch1DJob(computeEncoder, PSO, numThreads);
+      getMPSProfiler().endProfileKernel(PSO);
+    }
+  });
+}
+
+static void avg_pool_backward_out_mps_template(const Tensor& grad_input,
+                                               const Tensor& input,
+                                               const Tensor& grad_output,
+                                               IntArrayRef _kernel_size,
+                                               IntArrayRef _stride,
+                                               IntArrayRef _padding,
+                                               bool ceil_mode,
+                                               bool count_include_pad,
+                                               std::optional<int64_t> divisor_override,
+                                               const int32_t pooling_dims,
+                                               const std::string& op_name) {
+  auto [dims, _, kernel_size, stride, padding, __] =
+      process_pool_sizes(input, _kernel_size, _stride, _padding, std::nullopt, ceil_mode, pooling_dims, op_name);
+
+  const auto memory_format = input.suggest_memory_format();
+  grad_input.resize_(input.sizes(), memory_format);
+  grad_input.fill_(0);
+
+  id<MTLDevice> device = MPSDevice::getInstance()->device();
+  MPSStream* mpsStream = getCurrentMPSStream();
+  const auto numThreads = grad_output.numel();
+
+  AvgPoolingParams<5> params;
+
+  params.dims = dims;
+  params.pooling_dims = pooling_dims;
+  params.count_include_pad = count_include_pad;
+  params.has_divisor_override = divisor_override.has_value();
+  if (divisor_override.has_value()) {
+    params.divisor_override = safe_downcast<int32_t, int64_t>(divisor_override.value());
+  }
+
+  for (const auto dim : c10::irange(dims)) {
+    params.output_sizes[dim] = safe_downcast<int32_t, int64_t>(grad_output.size(dim));
+    params.output_strides[dim] = safe_downcast<int32_t, int64_t>(grad_output.stride(dim));
+    params.input_sizes[dim] = safe_downcast<int32_t, int64_t>(grad_input.size(dim));
+    params.input_strides[dim] = safe_downcast<int32_t, int64_t>(grad_input.stride(dim));
+  }
+
+  memcpy(params.kernel_size.data(), kernel_size.data(), pooling_dims * sizeof(int32_t));
+  memcpy(params.stride.data(), stride.data(), pooling_dims * sizeof(int32_t));
+  memcpy(params.padding.data(), padding.data(), pooling_dims * sizeof(int32_t));
+
+  dispatch_sync_with_rethrow(mpsStream->queue(), ^() {
+    @autoreleasepool {
+      id<MTLComputeCommandEncoder> computeEncoder = mpsStream->commandEncoder();
+      auto PSO = lib.getPipelineStateForFunc("avg_pool_backward_" + scalarToMetalTypeString(input));
+
+      getMPSProfiler().beginProfileKernel(PSO, op_name, {grad_output});
+      [computeEncoder setComputePipelineState:PSO];
+      mtl_setArgs(computeEncoder, grad_input, grad_output, params);
+
+      mtl_dispatch1DJob(computeEncoder, PSO, numThreads);
+      getMPSProfiler().endProfileKernel(PSO);
+    }
+  });
 }
 
 } // namespace mps
@@ -841,6 +968,163 @@
                        "max_pool2d_indices_backward");
 }
 
+std::tuple<Tensor&, Tensor&> max_pool3d_with_indices_out_mps(const Tensor& input,
+                                                             IntArrayRef kernel_size,
+                                                             IntArrayRef stride,
+                                                             IntArrayRef padding,
+                                                             IntArrayRef dilation,
+                                                             bool ceil_mode,
+                                                             Tensor& output,
+                                                             Tensor& indices) {
+  mps::max_pool_with_indices_out_mps_template(output,
+                                              indices,
+                                              input,
+                                              kernel_size,
+                                              stride,
+                                              padding,
+                                              dilation,
+                                              ceil_mode,
+                                              /*pooling_dims=*/3,
+                                              "max_pool3d");
+  return std::tuple<Tensor&, Tensor&>(output, indices);
+}
+
+std::tuple<Tensor, Tensor> max_pool3d_with_indices_mps(const Tensor& input,
+                                                       IntArrayRef kernel_size,
+                                                       IntArrayRef stride,
+                                                       IntArrayRef padding,
+                                                       IntArrayRef dilation,
+                                                       bool ceil_mode) {
+  NoNamesGuard guard;
+
+  Tensor output = at::empty({0}, input.options(), MemoryFormat::Contiguous);
+  Tensor indices = at::empty({0}, input.options().dtype(kLong), MemoryFormat::Contiguous);
+  mps::max_pool_with_indices_out_mps_template(output,
+                                              indices,
+                                              input,
+                                              kernel_size,
+                                              stride,
+                                              padding,
+                                              dilation,
+                                              ceil_mode,
+                                              /*pooling_dims=*/3,
+                                              "max_pool3d");
+
+  guard.reset();
+  namedinference::propagate_names(output, input);
+  namedinference::propagate_names(indices, input);
+
+  return std::tuple<Tensor, Tensor>(output, indices);
+}
+
+Tensor& max_pool3d_with_indices_backward_out_mps(const Tensor& grad_output,
+                                                 const Tensor& input,
+                                                 IntArrayRef kernel_size,
+                                                 IntArrayRef stride,
+                                                 IntArrayRef padding,
+                                                 IntArrayRef dilation,
+                                                 bool ceil_mode,
+                                                 const Tensor& indices,
+                                                 Tensor& grad_input) {
+  mps::max_pool_with_indices_backward_out_mps_template(grad_input,
+                                                       indices,
+                                                       input,
+                                                       grad_output,
+                                                       kernel_size,
+                                                       stride,
+                                                       padding,
+                                                       dilation,
+                                                       ceil_mode,
+                                                       /*pooling_dims=*/3,
+                                                       "max_pool3d_backward");
+  return grad_input;
+}
+
+Tensor max_pool3d_with_indices_backward_mps(const Tensor& grad_output,
+                                            const Tensor& input,
+                                            IntArrayRef kernel_size,
+                                            IntArrayRef stride,
+                                            IntArrayRef padding,
+                                            IntArrayRef dilation,
+                                            bool ceil_mode,
+                                            const Tensor& indices) {
+  auto grad_input = at::empty({0}, input.options());
+  mps::max_pool_with_indices_backward_out_mps_template(grad_input,
+                                                       indices,
+                                                       input,
+                                                       grad_output,
+                                                       kernel_size,
+                                                       stride,
+                                                       padding,
+                                                       dilation,
+                                                       ceil_mode,
+                                                       /*pooling_dims=*/3,
+                                                       "max_pool3d_backward");
+  return grad_input;
+}
+
+Tensor& max_unpooling2d_forward_out_mps(const Tensor& self,
+                                        const Tensor& indices,
+                                        IntArrayRef output_size,
+                                        Tensor& output) {
+  mps::max_unpool_out_mps_template(self,
+                                   indices,
+                                   output_size,
+                                   /*stride=*/{},
+                                   /*padding=*/{},
+                                   output,
+                                   /*pooling_dims=*/2,
+                                   "max_unpool2d");
+  return output;
+}
+
+Tensor max_unpooling2d_forward_mps(const Tensor& self, const Tensor& indices, IntArrayRef output_size) {
+  auto output = at::empty({0}, self.options());
+  mps::max_unpool_out_mps_template(self,
+                                   indices,
+                                   output_size,
+                                   /*stride=*/{},
+                                   /*padding=*/{},
+                                   output,
+                                   /*pooling_dims=*/2,
+                                   "max_unpool2d");
+  return output;
+}
+
+Tensor& max_unpooling3d_forward_out_mps(const Tensor& self,
+                                        const Tensor& indices,
+                                        IntArrayRef output_size,
+                                        IntArrayRef stride,
+                                        IntArrayRef padding,
+                                        Tensor& output) {
+  mps::max_unpool_out_mps_template(self,
+                                   indices,
+                                   output_size,
+                                   stride,
+                                   padding,
+                                   output,
+                                   /*pooling_dims=*/3,
+                                   "max_unpool3d");
+  return output;
+}
+
+Tensor max_unpooling3d_forward_mps(const Tensor& self,
+                                   const Tensor& indices,
+                                   IntArrayRef output_size,
+                                   IntArrayRef stride,
+                                   IntArrayRef padding) {
+  auto output = at::empty({0}, self.options());
+  mps::max_unpool_out_mps_template(self,
+                                   indices,
+                                   output_size,
+                                   stride,
+                                   padding,
+                                   output,
+                                   /*pooling_dims=*/3,
+                                   "max_unpool3d");
+  return output;
+}
+
 TORCH_IMPL_FUNC(avg_pool2d_out_mps)
 (const Tensor& input,
  int64_t kH,
@@ -889,4 +1173,47 @@
                            "avg_pool2d_backward");
 }
 
+TORCH_IMPL_FUNC(avg_pool3d_out_mps)
+(const Tensor& input,
+ IntArrayRef kernel_size,
+ IntArrayRef stride,
+ IntArrayRef padding,
+ bool ceil_mode,
+ bool count_include_pad,
+ std::optional<int64_t> divisor_override,
+ const Tensor& output) {
+  mps::avg_pool_out_mps_template(output,
+                                 input,
+                                 kernel_size,
+                                 stride,
+                                 padding,
+                                 ceil_mode,
+                                 count_include_pad,
+                                 divisor_override,
+                                 /*pooling_dims=*/3,
+                                 "avg_pool3d");
+}
+
+TORCH_IMPL_FUNC(avg_pool3d_backward_out_mps)(const Tensor& grad_output,
+                                             const Tensor& input,
+                                             IntArrayRef kernel_size,
+                                             IntArrayRef stride,
+                                             IntArrayRef padding,
+                                             bool ceil_mode,
+                                             bool count_include_pad,
+                                             std::optional<int64_t> divisor_override,
+                                             const Tensor& grad_input) {
+  mps::avg_pool_backward_out_mps_template(grad_input,
+                                          input,
+                                          grad_output,
+                                          kernel_size,
+                                          stride,
+                                          padding,
+                                          ceil_mode,
+                                          count_include_pad,
+                                          divisor_override,
+                                          /*pooling_dims=*/3,
+                                          "avg_pool3d_backward");
+}
+
 } // namespace at::native