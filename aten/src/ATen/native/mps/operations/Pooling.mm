//  Copyright © 2022 Apple Inc.
#define TORCH_ASSERT_ONLY_METHOD_OPERATORS
#include <ATen/NamedTensorUtils.h>
#include <ATen/mps/MPSProfiler.h>
#include <ATen/native/Pool.h>
#include <ATen/native/mps/OperationUtils.h>
#include <ATen/native/mps/kernels/Pooling.h>

#ifndef AT_PER_OPERATOR_HEADERS
#include <ATen/Functions.h>
#include <ATen/NativeFunctions.h>
#else
#include <ATen/ops/avg_pool2d.h>
#include <ATen/ops/avg_pool2d_backward.h>
#include <ATen/ops/avg_pool2d_backward_native.h>
#include <ATen/ops/avg_pool2d_native.h>
<<<<<<< HEAD
=======
#include <ATen/ops/avg_pool3d_backward_native.h>
#include <ATen/ops/avg_pool3d_native.h>
>>>>>>> eed9dbf7
#include <ATen/ops/max_pool2d_backward_native.h>
#include <ATen/ops/max_pool2d_native.h>
#include <ATen/ops/max_pool2d_with_indices_backward_native.h>
#include <ATen/ops/max_pool2d_with_indices_native.h>
#include <ATen/ops/max_pool3d_with_indices_backward_native.h>
#include <ATen/ops/max_pool3d_with_indices_native.h>
#include <ATen/ops/max_unpool2d_native.h>
#include <ATen/ops/max_unpool3d_native.h>
#endif

namespace at::native {

#ifndef PYTORCH_JIT_COMPILE_SHADERS
static auto& lib = mps::MetalShaderLibrary::getBundledLibrary();
#else
#include <ATen/native/mps/Pooling_metallib.h>
#endif

namespace mps {

struct PoolingCachedGraph : public MPSCachedGraph {
  PoolingCachedGraph(MPSGraph* graph) : MPSCachedGraph(graph) {}
  MPSGraphTensor* inputTensor = nil;
  MPSGraphTensor* outputTensor = nil;
  MPSGraphTensor* indicesTensor = nil;
  MPSGraphTensor* gradOutputTensor = nil;
  MPSGraphTensor* divisorTensor = nil;
};

typedef MPSGraphTensor* (^PoolingOpBlock)(PoolingCachedGraph&, MPSGraphPooling2DOpDescriptor*);
#define PoolingOpFn(graph, desc) MPSGraphTensor*(mps::PoolingCachedGraph & graph, MPSGraphPooling2DOpDescriptor * desc)

// Pooling ops (1D/2D forward and backward Max and Average pooling)
static void pool2d_template(const Tensor& input,
                            const Tensor& output,
                            const std::optional<Tensor>& indices_opt,
                            const std::optional<Tensor>& grad_output_opt,
                            IntArrayRef kernel_size,
                            IntArrayRef stride,
                            IntArrayRef padding,
                            IntArrayRef dilation,
                            bool ceil_mode,
                            bool count_include_pad,
                            const std::optional<int64_t> divisor_override,
                            PoolingOpBlock poolingBlock,
                            const std::string& op_name) {
  const int64_t ndims = input.ndimension();
  const Tensor& grad_output = *(at::borrow_from_optional_tensor(grad_output_opt));
  const Tensor& indices = *(at::borrow_from_optional_tensor(indices_opt));
  const bool is_backward_pass = grad_output.defined();
  const bool has_indices = indices.defined();
  const bool has_divisor = divisor_override.has_value() && divisor_override.value() != 0;
  const auto suggested_memory_format = input.suggest_memory_format();
  // for max_pool2d_with_indices() we cannot pass ChannelsLast (i.e., NHWC) to 'desc.dataLayout' in MPSGraph.
  // Because the returned indices will be selected based on NHWC memory layout which will
  // be incompatible with the PyTorch's global NCHW layout.
  const auto memory_format = has_indices ? MemoryFormat::Contiguous : suggested_memory_format;

  TORCH_CHECK(kernel_size.size() == 1 || kernel_size.size() == 2,
              op_name,
              ": kernel_size must either be a single int, or a tuple of two ints")
  TORCH_CHECK(stride.size() == 0 || stride.size() == 1 || stride.size() == 2,
              op_name,
              ": stride must either be omitted, a single int, or a tuple of two ints")
  TORCH_CHECK(padding.size() == 1 || padding.size() == 2,
              op_name,
              ": padding must either be a single int, or a tuple of two ints");
  TORCH_CHECK(dilation.size() == 1 || dilation.size() == 2,
              op_name,
              ": dilation must be either a single int, or a tuple of two ints");

  if (suggested_memory_format == at::MemoryFormat::ChannelsLast) {
    TORCH_CHECK(ndims == 4, "non-empty 4D (batch mode) tensor expected for input with channels_last layout");
  } else if (suggested_memory_format == at::MemoryFormat::Contiguous) {
    TORCH_CHECK((ndims == 3 || ndims == 4), "non-empty 3D or 4D (batch mode) tensor expected for input");
  } else {
    TORCH_CHECK(false, "Unsupported memory format. Supports only ChannelsLast, Contiguous");
  }

  int padH = safe_downcast<int, int64_t>(padding[0]);
  int padW = padding.size() == 1 ? padH : safe_downcast<int, int64_t>(padding[1]);
  const int kH = safe_downcast<int, int64_t>(kernel_size[0]);
  const int kW = kernel_size.size() == 1 ? kH : safe_downcast<int, int64_t>(kernel_size[1]);
  const int dH = stride.empty() ? kH : safe_downcast<int, int64_t>(stride[0]);
  const int dW = stride.empty() ? kW : stride.size() == 1 ? dH : safe_downcast<int, int64_t>(stride[1]);
  const int dilationH = safe_downcast<int, int64_t>(dilation[0]);
  const int dilationW = dilation.size() == 1 ? dilationH : safe_downcast<int, int64_t>(dilation[1]);
  const int64_t nbatch = ndims == 4 ? input.size(-4) : 1;
  const int64_t nInputPlane = input.size(-3);
  const int64_t inputHeight = input.size(-2);
  const int64_t inputWidth = input.size(-1);
  const int64_t outputHeight = pooling_output_shape<int64_t>(inputHeight, kH, padH, dH, dilationH, ceil_mode);
  const int64_t outputWidth = pooling_output_shape<int64_t>(inputWidth, kW, padW, dW, dilationW, ceil_mode);

  pool2d_shape_check(input,
                     kH,
                     kW,
                     dH,
                     dW,
                     padH,
                     padW,
                     dilationH,
                     dilationW,
                     nInputPlane,
                     inputHeight,
                     inputWidth,
                     outputHeight,
                     outputWidth,
                     memory_format);

  if (input.numel() == 0) {
    return;
  }

  auto output_memory_format = output.suggest_memory_format();
  // the output and indices are 'empty', so we could avoid unnecessary gatherView on empty tensors
  // by simply restriding them (instead of calling the costly Contiguous()).
  if (indices.suggest_memory_format() == MemoryFormat::ChannelsLast) {
    indices.unsafeGetTensorImpl()->empty_tensor_restride(MemoryFormat::Contiguous);
  }
  if (output.numel() == 0) {
    std::vector<int64_t> outputSizes{nInputPlane, outputHeight, outputWidth};
    if (ndims == 4) {
      outputSizes.insert(outputSizes.begin(), nbatch);
    }
    output.resize_(outputSizes);
  } else if (output_memory_format == MemoryFormat::ChannelsLast) {
    output.unsafeGetTensorImpl()->empty_tensor_restride(MemoryFormat::Contiguous);
    output_memory_format = MemoryFormat::Contiguous;
  }

  if (output.numel() == 0 || (is_backward_pass && grad_output.numel() == 0)) {
    return;
  }
  // workaround for issue #103039644: mismatching MPS vs. CPU results
  // when both ceil_mode and count_include_pad are True
  if (count_include_pad && ceil_mode) {
    padH = padW = 0;
  }
  @autoreleasepool {
    std::string key = op_name + getTensorsStringKey({input, indices, grad_output}) + ":K[" +
        getArrayRefString(kernel_size) + "]:S[" + getArrayRefString(stride) + "]:P[" + getArrayRefString(padding) +
        "]:D[" + getArrayRefString(dilation) + "]" + (ceil_mode ? ":ceil" : "") +
        (count_include_pad ? ":include_pad" : "") + (has_divisor ? ":divisor" : "") + ":" +
        (suggested_memory_format == MemoryFormat::ChannelsLast ? "NHWC" : "NCHW");

    MPSShape* inputShape = getMPSShape(input, memory_format);
    MPSShape* gradOutputShape = is_backward_pass ? getMPSShape(grad_output, memory_format) : nullptr;

    auto cachedGraph = LookUpOrCreateCachedGraph<PoolingCachedGraph>(key, [&](auto* mpsGraph, auto* newCachedGraph) {
      MPSGraphPooling2DOpDescriptor* desc = [MPSGraphPooling2DOpDescriptor
          descriptorWithKernelWidth:kW
                       kernelHeight:kH
                          strideInX:dW
                          strideInY:dH
                    dilationRateInX:dilationW
                    dilationRateInY:dilationH
                        paddingLeft:padW
                       paddingRight:ceil_mode ? padW * dW : padW
                         paddingTop:padH
                      paddingBottom:ceil_mode ? padH * dH : padH
                       paddingStyle:MPSGraphPaddingStyleExplicit
                         dataLayout:memory_format == MemoryFormat::ChannelsLast ? MPSGraphTensorNamedDataLayoutNHWC
                                                                                : MPSGraphTensorNamedDataLayoutNCHW];
      desc.ceilMode = (padW == 0 && padH == 0) ? ceil_mode : false;
      if (has_indices) {
        desc.returnIndicesMode = MPSGraphPoolingReturnIndicesGlobalFlatten2D;
        desc.returnIndicesDataType = MPSDataTypeInt32;
      }
      newCachedGraph->inputTensor =
          mpsGraphRankedPlaceHolder(mpsGraph, getMPSScalarType(input.scalar_type()), inputShape);
      if (is_backward_pass) {
        newCachedGraph->gradOutputTensor =
            mpsGraphRankedPlaceHolder(mpsGraph, getMPSScalarType(grad_output.scalar_type()), gradOutputShape);
      }
      if (has_divisor) {
        newCachedGraph->divisorTensor = mpsGraphRankedPlaceHolder(mpsGraph, MPSDataTypeFloat32, @[ @1 ]);
      }
      MPSGraphTensor* outputTensor = poolingBlock(*newCachedGraph, desc);
      // with desc.dataLayout = NHWC (i.e., ChannelsLast), the results need to be converted back to NCHW
      newCachedGraph->outputTensor =
          memory_format == MemoryFormat::ChannelsLast ? convertNHWCtoNCHW(mpsGraph, outputTensor) : outputTensor;
    });

    MPSStream* mpsStream = getCurrentMPSStream();
    // in case of ChannelsLast we don't perform gather() in placeholder to avoid implicit conversion to NCHW

    // MPS TODO: Using strided API causes invalid indices to be generated if the original format is NHWC
    //           Output is still correct, but indices are not matching. Disable it for now and use the old
    //           gather path to solve the strides.
    Placeholder inputPlaceholder = Placeholder(cachedGraph->inputTensor,
                                               input,
                                               inputShape,
                                               memory_format != MemoryFormat::ChannelsLast,
                                               MPSDataTypeInvalid,
                                               /*useMPSStridedAPI=*/false);
    Placeholder gradOutputPlaceholder = !is_backward_pass ? Placeholder()
                                                          : Placeholder(cachedGraph->gradOutputTensor,
                                                                        grad_output,
                                                                        gradOutputShape,
                                                                        memory_format != MemoryFormat::ChannelsLast,
                                                                        MPSDataTypeInvalid,
                                                                        /*useMPSStridedAPI=*/false);
    Placeholder indicesPlaceholder = has_indices
        ? Placeholder(
              cachedGraph->indicesTensor, indices, nullptr, true, MPSDataTypeInvalid, /*useMPSStridedAPI=*/false)
        : Placeholder();
    Placeholder outputPlaceholder =
        Placeholder(cachedGraph->outputTensor, output, nullptr, false, MPSDataTypeInvalid, false);
    NSMutableDictionary* feeds = [[NSMutableDictionary new] autorelease];
    NSMutableDictionary* results = [[NSMutableDictionary new] autorelease];

    feeds[inputPlaceholder.getMPSGraphTensor()] = inputPlaceholder.getMPSGraphTensorData();
    results[outputPlaceholder.getMPSGraphTensor()] = outputPlaceholder.getMPSGraphTensorData();

    if (cachedGraph->gradOutputTensor) {
      feeds[gradOutputPlaceholder.getMPSGraphTensor()] = gradOutputPlaceholder.getMPSGraphTensorData();
    }
    if (cachedGraph->indicesTensor) {
      if (is_backward_pass) {
        feeds[indicesPlaceholder.getMPSGraphTensor()] = indicesPlaceholder.getMPSGraphTensorData();
      } else {
        results[indicesPlaceholder.getMPSGraphTensor()] = indicesPlaceholder.getMPSGraphTensorData();
      }
    }
    MPSScalar divisor_scalar;
    if (cachedGraph->divisorTensor) {
      const float divisor = float(kH * kW) / (float)divisor_override.value();
      divisor_scalar = getMPSScalar(divisor, ScalarType::Float);
      feeds[cachedGraph->divisorTensor] = getMPSGraphTensorFromScalar(mpsStream, divisor_scalar);
    }

    runMPSGraph(mpsStream, cachedGraph->graph(), feeds, results);

    if (output_memory_format != suggested_memory_format) {
      const_cast<Tensor&>(output) = output.to(suggested_memory_format);
    }
  }
}

static std::vector<int32_t> copy_and_maybe_expand(IntArrayRef a, int32_t pooling_dims) {
  std::vector<int32_t> b(pooling_dims);
  for (const auto dim : c10::irange(pooling_dims)) {
    b[dim] = safe_downcast<int32_t, int64_t>(a[a.size() == 1 ? 0 : dim]);
  }
  return b;
}

using PoolSizes = std::tuple<int32_t,
                             std::vector<int64_t>,
                             std::vector<int32_t>,
                             std::vector<int32_t>,
                             std::vector<int32_t>,
                             std::vector<int32_t>>;

static PoolSizes process_pool_sizes(const Tensor& input,
                                    IntArrayRef kernel_size,
                                    IntArrayRef stride,
                                    IntArrayRef padding,
                                    IntArrayRef dilation,
                                    bool ceil_mode,
                                    const int32_t pooling_dims,
                                    const std::string& op_name) {
  TORCH_INTERNAL_ASSERT(pooling_dims == 1 || pooling_dims == 2 || pooling_dims == 3);

  const int32_t dims = input.dim();

  TORCH_CHECK(dims == pooling_dims + 1 || dims == pooling_dims + 2,
              op_name,
              ": non-empty ",
              pooling_dims + 1,
              "D or ",
              pooling_dims + 2,
              "D (batch mode) tensor expected for input");

  TORCH_CHECK(kernel_size.size() == 1 || kernel_size.size() == pooling_dims,
              op_name,
              ": kernel_size must either be a single int, or a tuple of ",
              pooling_dims,
              " ints");

  TORCH_CHECK(stride.empty() || stride.size() == 1 || stride.size() == pooling_dims,
              op_name,
              ": stride must either be omitted, a single int, or a tuple of ",
              pooling_dims,
              " ints");

  TORCH_CHECK(padding.size() == 1 || padding.size() == pooling_dims,
              op_name,
              ": padding must either be a single int, or a tuple of ",
              pooling_dims,
              " ints");

  TORCH_CHECK(dilation.size() == 1 || dilation.size() == pooling_dims,
              op_name,
              ": dilation must be either a single int, or a tuple of ",
              pooling_dims,
              " ints");

  int32_t leading_dims = input.dim() - pooling_dims;

  const auto kernel_size_expanded = copy_and_maybe_expand(kernel_size, pooling_dims);
  const auto stride_expanded = copy_and_maybe_expand(stride.empty() ? kernel_size : stride, pooling_dims);
  const auto padding_expanded = copy_and_maybe_expand(padding, pooling_dims);
  const auto dilation_expanded = copy_and_maybe_expand(dilation, pooling_dims);

  for (const auto dim : c10::irange(pooling_dims)) {
    TORCH_CHECK(padding_expanded[dim] >= 0, op_name, ": pad must be non-negative");
    TORCH_CHECK(padding_expanded[dim] * 2 <= kernel_size_expanded[dim],
                op_name,
                ": pad should be at most half of effective kernel size");
  }

  if (pooling_dims == 2) {
    const auto memory_format = input.suggest_memory_format();
    bool valid_dims = input.size(1) != 0 && input.size(2) != 0;
    if (memory_format == at::MemoryFormat::ChannelsLast) {
      // Expect tensor in NHWC format and allow 0-dim only for N.
      TORCH_CHECK((dims == 4 && valid_dims && input.size(3) != 0),
                  "Expected 4D (batch mode) tensor expected for input with channels_last layout"
                  " with optional 0 dim batch size for input, but got: ",
                  input.sizes());
    } else {
      TORCH_CHECK((dims == 3 && input.size(0) != 0 && valid_dims) || (dims == 4 && valid_dims && input.size(3) != 0),
                  "Expected 3D or 4D (batch mode) tensor with optional 0 dim batch size for input, but got:",
                  input.sizes());
    }
  }

  for (const auto dim : c10::irange(static_cast<int>(leading_dims == 2), dims)) {
    TORCH_CHECK(input.size(dim) > 0, op_name, ": Expected input's non-batch dimensions to have positive length");
  }

  // According to the documentation, the output size of each pooling dimension
  // follows this basic formula:
  // (in_size + 2 * padding - dilation * (kernel_size - 1) - 1) / stride + 1

  std::vector<int64_t> output_pooling_size(pooling_dims);

  for (const auto dim : c10::irange(pooling_dims)) {
    int64_t out_size = (input.size(leading_dims + dim) + 2 * padding_expanded[dim] -
                        dilation_expanded[dim] * (kernel_size_expanded[dim] - 1)) -
        1;

    if (ceil_mode) {
      out_size += stride_expanded[dim] - 1;
    }

    out_size = out_size / stride_expanded[dim] + 1;

    if (ceil_mode) {
      if (((out_size - 1) * stride_expanded[dim]) >= (input.size(leading_dims + dim) + padding_expanded[dim])) {
        out_size -= 1;
      }
    }
    output_pooling_size[dim] = out_size;
  }

  std::vector<int64_t> output_size(dims);
  for (const auto dim : c10::irange(leading_dims)) {
    output_size[dim] = input.size(dim);
  }
  for (const auto dim : c10::irange(pooling_dims)) {
    output_size[leading_dims + dim] = output_pooling_size[dim];
  }

  return PoolSizes(dims, output_size, kernel_size_expanded, stride_expanded, padding_expanded, dilation_expanded);
}

static void max_pool_with_indices_out_mps_template(const Tensor& output,
                                                   const std::optional<Tensor>& indices_opt,
                                                   const Tensor& input,
                                                   IntArrayRef _kernel_size,
                                                   IntArrayRef _stride,
                                                   IntArrayRef _padding,
                                                   IntArrayRef _dilation,
                                                   bool ceil_mode,
                                                   const int32_t pooling_dims,
                                                   const std::string& op_name) {
  auto [dims, output_size, kernel_size, stride, padding, dilation] =
      process_pool_sizes(input, _kernel_size, _stride, _padding, _dilation, ceil_mode, pooling_dims, op_name);
  const Tensor& indices = *(at::borrow_from_optional_tensor(indices_opt));
  const bool return_indices = indices.defined();

  const auto memory_format = input.suggest_memory_format();
  output.resize_(output_size, memory_format);
  if (return_indices) {
    indices.resize_(output_size, memory_format);
  }

  auto iter = TensorIteratorConfig().add_output(output).resize_outputs(false).check_all_same_dtype(false).build();

  id<MTLDevice> device = MPSDevice::getInstance()->device();
  MPSStream* mpsStream = getCurrentMPSStream();
  const auto numThreads = iter.numel();
  TORCH_INTERNAL_ASSERT(numThreads == output.numel());

  PoolingParams<5> params;

  params.dims = dims;
  params.pooling_dims = pooling_dims;
  params.return_indices = return_indices;

  for (const auto dim : c10::irange(dims)) {
    params.input_sizes[dim] = safe_downcast<int32_t, int64_t>(input.size(dim));
    params.input_strides[dim] = safe_downcast<int32_t, int64_t>(input.stride(dim));
    params.output_sizes[dim] = safe_downcast<int32_t, int64_t>(output.size(dim));
    params.output_strides[dim] = safe_downcast<int32_t, int64_t>(output.stride(dim));
    if (return_indices) {
      params.indices_sizes[dim] = safe_downcast<int32_t, int64_t>(indices.size(dim));
      params.indices_strides[dim] = safe_downcast<int32_t, int64_t>(indices.stride(dim));
    }
  }

  memcpy(params.kernel_size.data(), kernel_size.data(), pooling_dims * sizeof(int32_t));
  memcpy(params.stride.data(), stride.data(), pooling_dims * sizeof(int32_t));
  memcpy(params.padding.data(), padding.data(), pooling_dims * sizeof(int32_t));
  memcpy(params.dilation.data(), dilation.data(), pooling_dims * sizeof(int32_t));

  dispatch_sync_with_rethrow(mpsStream->queue(), ^() {
    @autoreleasepool {
      id<MTLComputeCommandEncoder> computeEncoder = mpsStream->commandEncoder();
      auto maxPoolPSO = lib.getPipelineStateForFunc("max_pool_" + scalarToMetalTypeString(input));

      getMPSProfiler().beginProfileKernel(maxPoolPSO, op_name, {input});
      [computeEncoder setComputePipelineState:maxPoolPSO];
      mtl_setArgs(
          computeEncoder, input, output, return_indices ? std::optional<Tensor>(indices) : std::nullopt, params);

      mtl_dispatch1DJob(computeEncoder, maxPoolPSO, numThreads);
      getMPSProfiler().endProfileKernel(maxPoolPSO);
    }
  });
}

static void max_pool_with_indices_backward_out_mps_template(Tensor& grad_input,
                                                            const Tensor& indices,
                                                            const Tensor& input,
                                                            const Tensor& grad_output,
                                                            IntArrayRef _kernel_size,
                                                            IntArrayRef _stride,
                                                            IntArrayRef _padding,
                                                            IntArrayRef _dilation,
                                                            bool ceil_mode,
                                                            const int32_t pooling_dims,
                                                            const std::string& op_name) {
  auto [dims, output_size, kernel_size, stride, padding, dilation] =
      process_pool_sizes(input, _kernel_size, _stride, _padding, _dilation, ceil_mode, pooling_dims, op_name);

  const auto memory_format = input.suggest_memory_format();
  grad_input.resize_(input.sizes(), memory_format);
  grad_input.fill_(0);

  id<MTLDevice> device = MPSDevice::getInstance()->device();
  MPSStream* mpsStream = getCurrentMPSStream();
  const auto numThreads = grad_output.numel();
  PoolingBackwardParams<5> params;

  params.dims = dims;
  params.pooling_dims = pooling_dims;

  for (const auto dim : c10::irange(dims)) {
    params.grad_input_sizes[dim] = safe_downcast<int32_t, int64_t>(grad_input.size(dim));
    params.grad_input_strides[dim] = safe_downcast<int32_t, int64_t>(grad_input.stride(dim));
    params.grad_output_sizes[dim] = safe_downcast<int32_t, int64_t>(grad_output.size(dim));
    params.grad_output_strides[dim] = safe_downcast<int32_t, int64_t>(grad_output.stride(dim));
    params.indices_strides[dim] = safe_downcast<int32_t, int64_t>(indices.stride(dim));
  }

  dispatch_sync_with_rethrow(mpsStream->queue(), ^() {
    @autoreleasepool {
      id<MTLComputeCommandEncoder> computeEncoder = mpsStream->commandEncoder();
      auto maxPoolPSO = lib.getPipelineStateForFunc("max_pool_backward_" + scalarToMetalTypeString(input));

      getMPSProfiler().beginProfileKernel(maxPoolPSO, op_name, {input});
      [computeEncoder setComputePipelineState:maxPoolPSO];
      mtl_setArgs(computeEncoder, grad_input, grad_output, indices, params);

      mtl_dispatch1DJob(computeEncoder, maxPoolPSO, numThreads);
      getMPSProfiler().endProfileKernel(maxPoolPSO);
    }
  });
}

static void max_unpool_out_mps_template(const Tensor& input,
                                        const Tensor& indices,
                                        IntArrayRef output_size_,
                                        IntArrayRef stride,
                                        IntArrayRef padding,
                                        Tensor& output,
                                        const int32_t pooling_dims,
                                        const std::string& op_name) {
  auto dims = input.dim();
  auto leading_dims = input.dim() - pooling_dims;

  const auto memory_format = input.suggest_memory_format();
  std::vector<int64_t> output_size(dims);
  for (int dim : c10::irange(leading_dims)) {
    output_size[dim] = input.sizes()[dim];
  }
  for (int dim : c10::irange(pooling_dims)) {
    output_size[leading_dims + dim] = output_size_[dim];
  }

  output.resize_(output_size, memory_format);
  output.fill_(0);

  id<MTLDevice> device = MPSDevice::getInstance()->device();
  MPSStream* mpsStream = getCurrentMPSStream();
  const auto numThreads = input.numel();
  MaxUnpoolingParams<5> params;

  params.dims = dims;
  params.pooling_dims = pooling_dims;

  for (const auto dim : c10::irange(dims)) {
    params.output_sizes[dim] = safe_downcast<int32_t, int64_t>(output.size(dim));
    params.output_strides[dim] = safe_downcast<int32_t, int64_t>(output.stride(dim));
    params.input_sizes[dim] = safe_downcast<int32_t, int64_t>(input.size(dim));
    params.input_strides[dim] = safe_downcast<int32_t, int64_t>(input.stride(dim));
    params.indices_strides[dim] = safe_downcast<int32_t, int64_t>(indices.stride(dim));
  }

  dispatch_sync_with_rethrow(mpsStream->queue(), ^() {
    @autoreleasepool {
      id<MTLComputeCommandEncoder> computeEncoder = mpsStream->commandEncoder();
      auto PSO = lib.getPipelineStateForFunc("max_unpool_" + scalarToMetalTypeString(input));

      getMPSProfiler().beginProfileKernel(PSO, op_name, {input});
      [computeEncoder setComputePipelineState:PSO];
      mtl_setArgs(computeEncoder, output, input, indices, params);

      mtl_dispatch1DJob(computeEncoder, PSO, numThreads);
      getMPSProfiler().endProfileKernel(PSO);
    }
  });
}

static void avg_pool2d_template(const Tensor& input,
                                const Tensor& output,
                                const std::optional<Tensor>& grad_output_opt,
                                IntArrayRef kernel_size,
                                IntArrayRef stride,
                                IntArrayRef padding,
                                IntArrayRef dilation,
                                bool ceil_mode,
                                bool count_include_pad,
                                const std::optional<int64_t> divisor_override,
                                const std::string& op_name) {
  const Tensor& grad_output = *(at::borrow_from_optional_tensor(grad_output_opt));
  const bool is_backward_pass = grad_output.defined();
  const bool use_divisor = divisor_override.has_value() && divisor_override.value() != 0;

  // custom divisor isn't supported natively in avgPooling2DWithSourceTensor().
  // For Float input type, we work around it by multiplying divisor after avgPooling2D.
  // However, for Long type, the accumulated error when multiplying the divisor
  // would produce results that mismatch CPU results.
  if (use_divisor && input.scalar_type() == ScalarType::Long) {
    TORCH_WARN_ONCE("MPS: passing divisor to Average Pooling op with int64 input is ",
                    "not supported on MPS backend. ",
                    "Falling back on CPU. This may have performance implications.");
    if (!is_backward_pass) {
      output.copy_(at::avg_pool2d(
          input.to("cpu"), kernel_size, stride, padding, ceil_mode, count_include_pad, divisor_override));
    } else {
      output.copy_(at::avg_pool2d_backward(grad_output.to("cpu"),
                                           input.to("cpu"),
                                           kernel_size,
                                           stride,
                                           padding,
                                           ceil_mode,
                                           count_include_pad,
                                           divisor_override));
    }
    return;
  }

  mps::PoolingOpBlock pooling_op_block = ^PoolingOpFn(cachedGraph, desc) {
    MPSGraph* mpsGraph = cachedGraph.graph();
    const int64_t ndims = input.ndimension();
    MPSShape* paddingShape = nil;
    MPSGraphTensor* paddedTensor = cachedGraph.inputTensor;

    // workaround for issue #103039644: mismatching MPS vs. CPU results
    // when both ceilMode and includeZeroPadToAverage are True
    const bool explicit_padding = count_include_pad && ceil_mode;
    if (explicit_padding) {
      std::vector<NSNumber*> padVec(ndims, @(0));
      padVec[ndims - 1] = @(padding.size() == 1 ? padding[0] : padding[1]);
      padVec[ndims - 2] = @(ndims > 3 ? padding[0] : 0);
      paddingShape = [NSArray arrayWithObjects:padVec.data() count:ndims];
      paddedTensor = [mpsGraph padTensor:cachedGraph.inputTensor
                         withPaddingMode:MPSGraphPaddingModeZero
                             leftPadding:paddingShape
                            rightPadding:paddingShape
                           constantValue:0.0
                                    name:nil];
      paddedTensor = [mpsGraph identityWithTensor:paddedTensor name:nil];
    } else {
      desc.includeZeroPadToAverage = count_include_pad;
    }
    if (use_divisor) {
      desc.includeZeroPadToAverage = YES;
    }

    if (!is_backward_pass) {
      MPSGraphTensor* avgPoolTensor = [mpsGraph avgPooling2DWithSourceTensor:paddedTensor descriptor:desc name:nil];
      if (cachedGraph.divisorTensor) {
        // workaround: custom divisor isn't supported by MPS backend, so we scale manually
        return
            [mpsGraph multiplicationWithPrimaryTensor:avgPoolTensor
                                      secondaryTensor:mps::castMPSTensor(
                                                          mpsGraph, cachedGraph.divisorTensor, [avgPoolTensor dataType])
                                                 name:nil];
      } else {
        return avgPoolTensor;
      }
    } else { // backward pass
      MPSGraphTensor* scaledGradTensor = cachedGraph.gradOutputTensor;
      if (cachedGraph.divisorTensor) {
        scaledGradTensor = [mpsGraph
            multiplicationWithPrimaryTensor:cachedGraph.gradOutputTensor
                            secondaryTensor:mps::castMPSTensor(
                                                mpsGraph, cachedGraph.divisorTensor, [scaledGradTensor dataType])
                                       name:nil];
      }
      MPSGraphTensor* avgPoolTensor = [mpsGraph avgPooling2DGradientWithGradientTensor:scaledGradTensor
                                                                          sourceTensor:paddedTensor
                                                                            descriptor:desc
                                                                                  name:nil];
      if (explicit_padding) {
        return [mpsGraph padGradientWithIncomingGradientTensor:avgPoolTensor
                                                  sourceTensor:cachedGraph.inputTensor
                                                   paddingMode:MPSGraphPaddingModeZero
                                                   leftPadding:paddingShape
                                                  rightPadding:paddingShape
                                                          name:nil];

      } else {
        return avgPoolTensor;
      }
    }
  };

  pool2d_template(input,
                  output,
                  std::nullopt,
                  grad_output_opt,
                  kernel_size,
                  stride,
                  padding,
                  {1, 1},
                  ceil_mode,
                  count_include_pad,
                  divisor_override,
                  pooling_op_block,
                  op_name);
}

<<<<<<< HEAD
=======
static void avg_pool_out_mps_template(const Tensor& output,
                                      const Tensor& input,
                                      IntArrayRef _kernel_size,
                                      IntArrayRef _stride,
                                      IntArrayRef _padding,
                                      bool ceil_mode,
                                      bool count_include_pad,
                                      std::optional<int64_t> divisor_override,
                                      const int32_t pooling_dims,
                                      const std::string& op_name) {
  auto [dims, output_size, kernel_size, stride, padding, _] =
      process_pool_sizes(input, _kernel_size, _stride, _padding, std::nullopt, ceil_mode, pooling_dims, op_name);

  const auto memory_format = input.suggest_memory_format();
  output.resize_(output_size, memory_format);

  id<MTLDevice> device = MPSDevice::getInstance()->device();
  MPSStream* mpsStream = getCurrentMPSStream();
  const auto numThreads = output.numel();

  AvgPoolingParams<5> params;

  params.dims = dims;
  params.pooling_dims = pooling_dims;
  params.count_include_pad = count_include_pad;
  params.has_divisor_override = divisor_override.has_value();
  if (divisor_override.has_value()) {
    params.divisor_override = safe_downcast<int32_t, int64_t>(divisor_override.value());
  }

  for (const auto dim : c10::irange(dims)) {
    params.input_sizes[dim] = safe_downcast<int32_t, int64_t>(input.size(dim));
    params.input_strides[dim] = safe_downcast<int32_t, int64_t>(input.stride(dim));
    params.output_sizes[dim] = safe_downcast<int32_t, int64_t>(output.size(dim));
    params.output_strides[dim] = safe_downcast<int32_t, int64_t>(output.stride(dim));
  }

  memcpy(params.kernel_size.data(), kernel_size.data(), pooling_dims * sizeof(int32_t));
  memcpy(params.stride.data(), stride.data(), pooling_dims * sizeof(int32_t));
  memcpy(params.padding.data(), padding.data(), pooling_dims * sizeof(int32_t));

  dispatch_sync_with_rethrow(mpsStream->queue(), ^() {
    @autoreleasepool {
      id<MTLComputeCommandEncoder> computeEncoder = mpsStream->commandEncoder();
      auto PSO = lib.getPipelineStateForFunc("avg_pool_" + scalarToMetalTypeString(input));

      getMPSProfiler().beginProfileKernel(PSO, op_name, {input});
      [computeEncoder setComputePipelineState:PSO];
      mtl_setArgs(computeEncoder, input, output, params);

      mtl_dispatch1DJob(computeEncoder, PSO, numThreads);
      getMPSProfiler().endProfileKernel(PSO);
    }
  });
}

static void avg_pool_backward_out_mps_template(const Tensor& grad_input,
                                               const Tensor& input,
                                               const Tensor& grad_output,
                                               IntArrayRef _kernel_size,
                                               IntArrayRef _stride,
                                               IntArrayRef _padding,
                                               bool ceil_mode,
                                               bool count_include_pad,
                                               std::optional<int64_t> divisor_override,
                                               const int32_t pooling_dims,
                                               const std::string& op_name) {
  auto [dims, _, kernel_size, stride, padding, __] =
      process_pool_sizes(input, _kernel_size, _stride, _padding, std::nullopt, ceil_mode, pooling_dims, op_name);

  const auto memory_format = input.suggest_memory_format();
  grad_input.resize_(input.sizes(), memory_format);
  grad_input.fill_(0);

  id<MTLDevice> device = MPSDevice::getInstance()->device();
  MPSStream* mpsStream = getCurrentMPSStream();
  const auto numThreads = grad_output.numel();

  AvgPoolingParams<5> params;

  params.dims = dims;
  params.pooling_dims = pooling_dims;
  params.count_include_pad = count_include_pad;
  params.has_divisor_override = divisor_override.has_value();
  if (divisor_override.has_value()) {
    params.divisor_override = safe_downcast<int32_t, int64_t>(divisor_override.value());
  }

  for (const auto dim : c10::irange(dims)) {
    params.output_sizes[dim] = safe_downcast<int32_t, int64_t>(grad_output.size(dim));
    params.output_strides[dim] = safe_downcast<int32_t, int64_t>(grad_output.stride(dim));
    params.input_sizes[dim] = safe_downcast<int32_t, int64_t>(grad_input.size(dim));
    params.input_strides[dim] = safe_downcast<int32_t, int64_t>(grad_input.stride(dim));
  }

  memcpy(params.kernel_size.data(), kernel_size.data(), pooling_dims * sizeof(int32_t));
  memcpy(params.stride.data(), stride.data(), pooling_dims * sizeof(int32_t));
  memcpy(params.padding.data(), padding.data(), pooling_dims * sizeof(int32_t));

  dispatch_sync_with_rethrow(mpsStream->queue(), ^() {
    @autoreleasepool {
      id<MTLComputeCommandEncoder> computeEncoder = mpsStream->commandEncoder();
      auto PSO = lib.getPipelineStateForFunc("avg_pool_backward_" + scalarToMetalTypeString(input));

      getMPSProfiler().beginProfileKernel(PSO, op_name, {grad_output});
      [computeEncoder setComputePipelineState:PSO];
      mtl_setArgs(computeEncoder, grad_input, grad_output, params);

      mtl_dispatch1DJob(computeEncoder, PSO, numThreads);
      getMPSProfiler().endProfileKernel(PSO);
    }
  });
}

>>>>>>> eed9dbf7
} // namespace mps

// TODO: The MPS graph impl can sometimes give significantly better performance
// than the Metal impl for cases where the stride is 1 in all dimensions. There
// may be a code path in the graph kernel that specifically optimizes for that
// case. We should look into implementing a specialized case in Metal so we can
// avoid using the graph impl.
static bool use_graph_for_max_pool2d(IntArrayRef kernel_size, IntArrayRef stride_) {
  IntArrayRef stride = stride_.empty() ? kernel_size : stride_;
  return (stride[0] == 1) && (stride.size() == 1 || stride[1] == 1);
}

Tensor mps_max_pool2d(const Tensor& input,
                      IntArrayRef kernel_size,
                      IntArrayRef stride,
                      IntArrayRef padding,
                      IntArrayRef dilation,
                      bool ceil_mode) {
  Tensor output = at::empty({0}, input.options(), MemoryFormat::Contiguous);
  bool use_graph = use_graph_for_max_pool2d(kernel_size, stride);
  if (use_graph) {
    mps::PoolingOpBlock pooling_op_block = ^PoolingOpFn(cachedGraph, desc) {
      MPSGraph* mpsGraph = cachedGraph.graph();
      return [mpsGraph maxPooling2DWithSourceTensor:cachedGraph.inputTensor descriptor:desc name:nil];
    };
    mps::pool2d_template(input,
                         output,
                         std::nullopt,
                         std::nullopt,
                         kernel_size,
                         stride,
                         padding,
                         dilation,
                         ceil_mode,
                         false,
                         std::nullopt,
                         pooling_op_block,
                         "max_pool2d");
  } else {
    mps::max_pool_with_indices_out_mps_template(output,
                                                std::nullopt,
                                                input,
                                                kernel_size,
                                                stride,
                                                padding,
                                                dilation,
                                                ceil_mode,
                                                /*pooling_dims=*/2,
                                                "max_pool2d");
  }
  return output;
}

Tensor mps_max_pool2d_backward(const Tensor& grad_output,
                               const Tensor& input,
                               IntArrayRef kernel_size,
                               IntArrayRef stride,
                               IntArrayRef padding,
                               IntArrayRef dilation,
                               bool ceil_mode) {
  Tensor grad_input = at::empty(input.sizes(), input.options(), MemoryFormat::Contiguous);
  mps::PoolingOpBlock pooling_op_block = ^PoolingOpFn(cachedGraph, desc) {
    MPSGraph* mpsGraph = cachedGraph.graph();
    return [mpsGraph maxPooling2DGradientWithGradientTensor:cachedGraph.gradOutputTensor
                                               sourceTensor:cachedGraph.inputTensor
                                                 descriptor:desc
                                                       name:nil];
  };
  mps::pool2d_template(input,
                       grad_input,
                       std::nullopt,
                       grad_output,
                       kernel_size,
                       stride,
                       padding,
                       dilation,
                       ceil_mode,
                       false,
                       std::nullopt,
                       pooling_op_block,
                       "max_pool2d_backward");

  return grad_input;
}

TORCH_IMPL_FUNC(max_pool2d_with_indices_out_mps)
(const Tensor& input,
 IntArrayRef kernel_size,
 IntArrayRef stride,
 IntArrayRef padding,
 IntArrayRef dilation,
 bool ceil_mode,
 const Tensor& output,
 const Tensor& indices) {
  bool use_graph = use_graph_for_max_pool2d(kernel_size, stride);
  if (use_graph) {
    auto indices_memory_format = indices.suggest_memory_format();

    mps::PoolingOpBlock pooling_op_block = ^PoolingOpFn(cachedGraph, desc) {
      MPSGraph* mpsGraph = cachedGraph.graph();
      NSArray<MPSGraphTensor*>* poolOutputs =
          [mpsGraph maxPooling2DReturnIndicesWithSourceTensor:cachedGraph.inputTensor descriptor:desc name:nil];
      cachedGraph.indicesTensor = mps::castMPSTensor(mpsGraph, poolOutputs[1], ScalarType::Long);
      return poolOutputs[0];
    };
    mps::pool2d_template(input,
                         output,
                         indices,
                         std::nullopt,
                         kernel_size,
                         stride,
                         padding,
                         dilation,
                         ceil_mode,
                         false,
                         std::nullopt,
                         pooling_op_block,
                         "max_pool2d_indices");
    if (indices_memory_format == MemoryFormat::ChannelsLast) {
      const_cast<Tensor&>(indices) = indices.to(MemoryFormat::ChannelsLast);
    }

  } else {
    mps::max_pool_with_indices_out_mps_template(output,
                                                indices,
                                                input,
                                                kernel_size,
                                                stride,
                                                padding,
                                                dilation,
                                                ceil_mode,
                                                /*pooling_dims=*/2,
                                                "max_pool2d");
  }
}

TORCH_IMPL_FUNC(max_pool2d_with_indices_backward_out_mps)
(const Tensor& grad_output,
 const Tensor& input,
 IntArrayRef kernel_size,
 IntArrayRef stride,
 IntArrayRef padding,
 IntArrayRef dilation,
 bool ceil_mode,
 const Tensor& indices,
 const Tensor& grad_input) {
  mps::PoolingOpBlock pooling_op_block = ^PoolingOpFn(cachedGraph, desc) {
    MPSGraph* mpsGraph = cachedGraph.graph();
    return [mpsGraph maxPooling2DGradientWithGradientTensor:cachedGraph.gradOutputTensor
                                               sourceTensor:cachedGraph.inputTensor
                                                 descriptor:desc
                                                       name:nil];
  };
  mps::pool2d_template(input,
                       grad_input,
                       indices,
                       grad_output,
                       kernel_size,
                       stride,
                       padding,
                       dilation,
                       ceil_mode,
                       false,
                       std::nullopt,
                       pooling_op_block,
                       "max_pool2d_indices_backward");
}

std::tuple<Tensor&, Tensor&> max_pool3d_with_indices_out_mps(const Tensor& input,
                                                             IntArrayRef kernel_size,
                                                             IntArrayRef stride,
                                                             IntArrayRef padding,
                                                             IntArrayRef dilation,
                                                             bool ceil_mode,
                                                             Tensor& output,
                                                             Tensor& indices) {
  mps::max_pool_with_indices_out_mps_template(output,
                                              indices,
                                              input,
                                              kernel_size,
                                              stride,
                                              padding,
                                              dilation,
                                              ceil_mode,
                                              /*pooling_dims=*/3,
                                              "max_pool3d");
  return std::tuple<Tensor&, Tensor&>(output, indices);
}

std::tuple<Tensor, Tensor> max_pool3d_with_indices_mps(const Tensor& input,
                                                       IntArrayRef kernel_size,
                                                       IntArrayRef stride,
                                                       IntArrayRef padding,
                                                       IntArrayRef dilation,
                                                       bool ceil_mode) {
  NoNamesGuard guard;

  Tensor output = at::empty({0}, input.options(), MemoryFormat::Contiguous);
  Tensor indices = at::empty({0}, input.options().dtype(kLong), MemoryFormat::Contiguous);
  mps::max_pool_with_indices_out_mps_template(output,
                                              indices,
                                              input,
                                              kernel_size,
                                              stride,
                                              padding,
                                              dilation,
                                              ceil_mode,
                                              /*pooling_dims=*/3,
                                              "max_pool3d");

  guard.reset();
  namedinference::propagate_names(output, input);
  namedinference::propagate_names(indices, input);

  return std::tuple<Tensor, Tensor>(output, indices);
}

Tensor& max_pool3d_with_indices_backward_out_mps(const Tensor& grad_output,
                                                 const Tensor& input,
                                                 IntArrayRef kernel_size,
                                                 IntArrayRef stride,
                                                 IntArrayRef padding,
                                                 IntArrayRef dilation,
                                                 bool ceil_mode,
                                                 const Tensor& indices,
                                                 Tensor& grad_input) {
  mps::max_pool_with_indices_backward_out_mps_template(grad_input,
                                                       indices,
                                                       input,
                                                       grad_output,
                                                       kernel_size,
                                                       stride,
                                                       padding,
                                                       dilation,
                                                       ceil_mode,
                                                       /*pooling_dims=*/3,
                                                       "max_pool3d_backward");
  return grad_input;
}

Tensor max_pool3d_with_indices_backward_mps(const Tensor& grad_output,
                                            const Tensor& input,
                                            IntArrayRef kernel_size,
                                            IntArrayRef stride,
                                            IntArrayRef padding,
                                            IntArrayRef dilation,
                                            bool ceil_mode,
                                            const Tensor& indices) {
  auto grad_input = at::empty({0}, input.options());
  mps::max_pool_with_indices_backward_out_mps_template(grad_input,
                                                       indices,
                                                       input,
                                                       grad_output,
                                                       kernel_size,
                                                       stride,
                                                       padding,
                                                       dilation,
                                                       ceil_mode,
                                                       /*pooling_dims=*/3,
                                                       "max_pool3d_backward");
  return grad_input;
}

Tensor& max_unpooling2d_forward_out_mps(const Tensor& self,
                                        const Tensor& indices,
                                        IntArrayRef output_size,
                                        Tensor& output) {
  mps::max_unpool_out_mps_template(self,
                                   indices,
                                   output_size,
                                   /*stride=*/{},
                                   /*padding=*/{},
                                   output,
                                   /*pooling_dims=*/2,
                                   "max_unpool2d");
  return output;
}

Tensor max_unpooling2d_forward_mps(const Tensor& self, const Tensor& indices, IntArrayRef output_size) {
  auto output = at::empty({0}, self.options());
  mps::max_unpool_out_mps_template(self,
                                   indices,
                                   output_size,
                                   /*stride=*/{},
                                   /*padding=*/{},
                                   output,
                                   /*pooling_dims=*/2,
                                   "max_unpool2d");
  return output;
}

Tensor& max_unpooling3d_forward_out_mps(const Tensor& self,
                                        const Tensor& indices,
                                        IntArrayRef output_size,
                                        IntArrayRef stride,
                                        IntArrayRef padding,
                                        Tensor& output) {
  mps::max_unpool_out_mps_template(self,
                                   indices,
                                   output_size,
                                   stride,
                                   padding,
                                   output,
                                   /*pooling_dims=*/3,
                                   "max_unpool3d");
  return output;
}

Tensor max_unpooling3d_forward_mps(const Tensor& self,
                                   const Tensor& indices,
                                   IntArrayRef output_size,
                                   IntArrayRef stride,
                                   IntArrayRef padding) {
  auto output = at::empty({0}, self.options());
  mps::max_unpool_out_mps_template(self,
                                   indices,
                                   output_size,
                                   stride,
                                   padding,
                                   output,
                                   /*pooling_dims=*/3,
                                   "max_unpool3d");
  return output;
}

TORCH_IMPL_FUNC(avg_pool2d_out_mps)
(const Tensor& input,
 int64_t kH,
 int64_t kW,
 int64_t dH,
 int64_t dW,
 int64_t padH,
 int64_t padW,
 bool ceil_mode,
 bool count_include_pad,
 std::optional<int64_t> divisor_override,
 const Tensor& output) {
  mps::avg_pool2d_template(input,
                           output,
                           std::nullopt,
                           {kH, kW},
                           {dH, dW},
                           {padH, padW},
                           {1, 1},
                           ceil_mode,
                           count_include_pad,
                           divisor_override,
                           "avg_pool2d");
}

TORCH_IMPL_FUNC(avg_pool2d_backward_out_mps)
(const Tensor& gradOutput,
 const Tensor& input,
 IntArrayRef kernel_size,
 IntArrayRef stride,
 IntArrayRef padding,
 bool ceil_mode,
 bool count_include_pad,
 std::optional<int64_t> divisor_override,
 const Tensor& gradInput) {
  mps::avg_pool2d_template(input,
                           gradInput,
                           gradOutput,
                           kernel_size,
                           stride,
                           padding,
                           {1, 1},
                           ceil_mode,
                           count_include_pad,
                           divisor_override,
                           "avg_pool2d_backward");
}

<<<<<<< HEAD
=======
TORCH_IMPL_FUNC(avg_pool3d_out_mps)
(const Tensor& input,
 IntArrayRef kernel_size,
 IntArrayRef stride,
 IntArrayRef padding,
 bool ceil_mode,
 bool count_include_pad,
 std::optional<int64_t> divisor_override,
 const Tensor& output) {
  mps::avg_pool_out_mps_template(output,
                                 input,
                                 kernel_size,
                                 stride,
                                 padding,
                                 ceil_mode,
                                 count_include_pad,
                                 divisor_override,
                                 /*pooling_dims=*/3,
                                 "avg_pool3d");
}

TORCH_IMPL_FUNC(avg_pool3d_backward_out_mps)(const Tensor& grad_output,
                                             const Tensor& input,
                                             IntArrayRef kernel_size,
                                             IntArrayRef stride,
                                             IntArrayRef padding,
                                             bool ceil_mode,
                                             bool count_include_pad,
                                             std::optional<int64_t> divisor_override,
                                             const Tensor& grad_input) {
  mps::avg_pool_backward_out_mps_template(grad_input,
                                          input,
                                          grad_output,
                                          kernel_size,
                                          stride,
                                          padding,
                                          ceil_mode,
                                          count_include_pad,
                                          divisor_override,
                                          /*pooling_dims=*/3,
                                          "avg_pool3d_backward");
}

>>>>>>> eed9dbf7
} // namespace at::native<|MERGE_RESOLUTION|>--- conflicted
+++ resolved
@@ -14,11 +14,8 @@
 #include <ATen/ops/avg_pool2d_backward.h>
 #include <ATen/ops/avg_pool2d_backward_native.h>
 #include <ATen/ops/avg_pool2d_native.h>
-<<<<<<< HEAD
-=======
 #include <ATen/ops/avg_pool3d_backward_native.h>
 #include <ATen/ops/avg_pool3d_native.h>
->>>>>>> eed9dbf7
 #include <ATen/ops/max_pool2d_backward_native.h>
 #include <ATen/ops/max_pool2d_native.h>
 #include <ATen/ops/max_pool2d_with_indices_backward_native.h>
@@ -272,13 +269,13 @@
                              std::vector<int32_t>,
                              std::vector<int32_t>,
                              std::vector<int32_t>,
-                             std::vector<int32_t>>;
+                             std::optional<std::vector<int32_t>>>;
 
 static PoolSizes process_pool_sizes(const Tensor& input,
                                     IntArrayRef kernel_size,
                                     IntArrayRef stride,
                                     IntArrayRef padding,
-                                    IntArrayRef dilation,
+                                    std::optional<IntArrayRef> dilation_opt,
                                     bool ceil_mode,
                                     const int32_t pooling_dims,
                                     const std::string& op_name) {
@@ -312,18 +309,22 @@
               pooling_dims,
               " ints");
 
-  TORCH_CHECK(dilation.size() == 1 || dilation.size() == pooling_dims,
-              op_name,
-              ": dilation must be either a single int, or a tuple of ",
-              pooling_dims,
-              " ints");
+  if (dilation_opt.has_value()) {
+    auto dilation = dilation_opt.value();
+    TORCH_CHECK(dilation.size() == 1 || dilation.size() == pooling_dims,
+                op_name,
+                ": dilation must be either a single int, or a tuple of ",
+                pooling_dims,
+                " ints");
+  }
 
   int32_t leading_dims = input.dim() - pooling_dims;
 
   const auto kernel_size_expanded = copy_and_maybe_expand(kernel_size, pooling_dims);
   const auto stride_expanded = copy_and_maybe_expand(stride.empty() ? kernel_size : stride, pooling_dims);
   const auto padding_expanded = copy_and_maybe_expand(padding, pooling_dims);
-  const auto dilation_expanded = copy_and_maybe_expand(dilation, pooling_dims);
+  const auto dilation_expanded = dilation_opt.has_value() ? copy_and_maybe_expand(dilation_opt.value(), pooling_dims)
+                                                          : std::vector<int32_t>(pooling_dims, 1);
 
   for (const auto dim : c10::irange(pooling_dims)) {
     TORCH_CHECK(padding_expanded[dim] >= 0, op_name, ": pad must be non-negative");
@@ -385,7 +386,12 @@
     output_size[leading_dims + dim] = output_pooling_size[dim];
   }
 
-  return PoolSizes(dims, output_size, kernel_size_expanded, stride_expanded, padding_expanded, dilation_expanded);
+  return PoolSizes(dims,
+                   output_size,
+                   kernel_size_expanded,
+                   stride_expanded,
+                   padding_expanded,
+                   dilation_opt.has_value() ? std::make_optional(dilation_expanded) : std::nullopt);
 }
 
 static void max_pool_with_indices_out_mps_template(const Tensor& output,
@@ -398,8 +404,10 @@
                                                    bool ceil_mode,
                                                    const int32_t pooling_dims,
                                                    const std::string& op_name) {
-  auto [dims, output_size, kernel_size, stride, padding, dilation] =
+  auto [dims, output_size, kernel_size, stride, padding, dilation_opt] =
       process_pool_sizes(input, _kernel_size, _stride, _padding, _dilation, ceil_mode, pooling_dims, op_name);
+  TORCH_INTERNAL_ASSERT(dilation_opt.has_value());
+  auto dilation = dilation_opt.value();
   const Tensor& indices = *(at::borrow_from_optional_tensor(indices_opt));
   const bool return_indices = indices.defined();
 
@@ -465,7 +473,7 @@
                                                             bool ceil_mode,
                                                             const int32_t pooling_dims,
                                                             const std::string& op_name) {
-  auto [dims, output_size, kernel_size, stride, padding, dilation] =
+  auto [dims, output_size, kernel_size, stride, padding, dilation_opt] =
       process_pool_sizes(input, _kernel_size, _stride, _padding, _dilation, ceil_mode, pooling_dims, op_name);
 
   const auto memory_format = input.suggest_memory_format();
@@ -678,8 +686,6 @@
                   op_name);
 }
 
-<<<<<<< HEAD
-=======
 static void avg_pool_out_mps_template(const Tensor& output,
                                       const Tensor& input,
                                       IntArrayRef _kernel_size,
@@ -794,7 +800,6 @@
   });
 }
 
->>>>>>> eed9dbf7
 } // namespace mps
 
 // TODO: The MPS graph impl can sometimes give significantly better performance
@@ -1168,8 +1173,6 @@
                            "avg_pool2d_backward");
 }
 
-<<<<<<< HEAD
-=======
 TORCH_IMPL_FUNC(avg_pool3d_out_mps)
 (const Tensor& input,
  IntArrayRef kernel_size,
@@ -1213,5 +1216,4 @@
                                           "avg_pool3d_backward");
 }
 
->>>>>>> eed9dbf7
 } // namespace at::native