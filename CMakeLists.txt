--- conflicted
+++ resolved
@@ -239,13 +239,9 @@
 cmake_dependent_option(
   BUILD_LAZY_CUDA_LINALG "Build cuda linalg ops as separate library" ON
   "USE_CUDA AND LINUX AND BUILD_PYTHON" OFF)
-<<<<<<< HEAD
-cmake_dependent_option(USE_ROCM "Use ROCm" ON "LINUX" OFF)
-=======
 cmake_dependent_option(USE_ROCM "Use ROCm" ON "LINUX OR WIN32" OFF)
 cmake_dependent_option(USE_ROCM_CK_GEMM "Use ROCm Composable Kernel for GEMMs" ON "USE_ROCM;NOT WIN32" OFF)
 option(USE_ROCM_CK_SDPA "Use ROCm Composable Kernel for SDPA" OFF)
->>>>>>> 9a06e6d0
 option(CAFFE2_STATIC_LINK_CUDA "Statically link CUDA libraries" OFF)
 cmake_dependent_option(USE_CUDNN "Use cuDNN" ON "USE_CUDA" OFF)
 cmake_dependent_option(USE_STATIC_CUDNN "Use cuDNN static libraries" OFF
@@ -265,8 +261,9 @@
 option(USE_PYTORCH_METAL_EXPORT "Export Metal models on MacOSX desktop" OFF)
 option(USE_NATIVE_ARCH "Use -march=native" OFF)
 cmake_dependent_option(USE_MPS "Use MPS for macOS build" ON "MPS_FOUND" OFF)
+option(USE_DISTRIBUTED "Use distributed" ON)
 cmake_dependent_option(USE_NCCL "Use NCCL" ON
-                       "USE_CUDA OR USE_ROCM;UNIX;NOT APPLE" OFF)
+                       "USE_DISTRIBUTED;USE_CUDA OR USE_ROCM;UNIX;NOT APPLE" OFF)
 cmake_dependent_option(USE_XCCL "Use XCCL" ON
                        "USE_XPU;UNIX;NOT APPLE" OFF)
 cmake_dependent_option(USE_RCCL "Use RCCL" ON USE_NCCL OFF)
@@ -328,7 +325,6 @@
 cmake_dependent_option(USE_MKLDNN_CBLAS "Use CBLAS in MKLDNN" OFF "USE_MKLDNN"
                        OFF)
 option(USE_STATIC_MKL "Prefer to link with MKL statically (Unix only)" OFF)
-option(USE_DISTRIBUTED "Use distributed" ON)
 cmake_dependent_option(
   USE_MPI "Use MPI for Caffe2. Only available if USE_DISTRIBUTED is on." ON
   "USE_DISTRIBUTED" OFF)
