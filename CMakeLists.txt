--- conflicted
+++ resolved
@@ -1,4 +1,4 @@
-cmake_minimum_required(VERSION 3.18 FATAL_ERROR)
+cmake_minimum_required(VERSION 3.27 FATAL_ERROR)
 # cmake_policy(SET CMP0022 NEW) cmake_policy(SET CMP0023 NEW)
 
 # Use compiler ID "AppleClang" instead of "Clang" for XCode. Not setting this
@@ -6,6 +6,7 @@
 # one is detected as "AppleClang".
 cmake_policy(SET CMP0010 NEW)
 cmake_policy(SET CMP0025 NEW)
+cmake_policy(SET CMP0126 OLD)
 
 # Enables CMake to set LTO on compilers other than Intel.
 cmake_policy(SET CMP0069 NEW)
@@ -16,6 +17,8 @@
 # we do this (and we don't if cmake is old), but it's nice when it's possible,
 # and it's possible on our Windows configs.
 cmake_policy(SET CMP0092 NEW)
+# Don't remove the FindCUDA module
+cmake_policy(SET CMP0146 OLD)
 
 # Prohibit in-source builds
 if(${CMAKE_SOURCE_DIR} STREQUAL ${CMAKE_BINARY_DIR})
@@ -260,13 +263,8 @@
 cmake_dependent_option(USE_MPS "Use MPS for macOS build" ON "MPS_FOUND" OFF)
 option(USE_DISTRIBUTED "Use distributed" ON)
 cmake_dependent_option(USE_NCCL "Use NCCL" ON
-<<<<<<< HEAD
-                       "USE_CUDA OR USE_ROCM;UNIX;NOT APPLE" OFF)
-cmake_dependent_option(USE_XCCL "Use XCCL" OFF
-=======
                        "USE_DISTRIBUTED;USE_CUDA OR USE_ROCM;UNIX;NOT APPLE" OFF)
 cmake_dependent_option(USE_XCCL "Use XCCL" ON
->>>>>>> eaa5d9d3
                        "USE_XPU;UNIX;NOT APPLE" OFF)
 cmake_dependent_option(USE_RCCL "Use RCCL" ON USE_NCCL OFF)
 cmake_dependent_option(USE_RCCL "Use RCCL" ON "USE_NCCL;NOT WIN32" OFF)
@@ -566,6 +564,10 @@
   set(CMAKE_CUDA_FLAGS "${CMAKE_CUDA_FLAGS} -Xcompiler  /Zc:__cplusplus")
 
   set(CMAKE_NINJA_CMCLDEPS_RC OFF)
+  if(MSVC_Z7_OVERRIDE)
+    # CMake set debug flags to use /Z7
+    set(CMAKE_MSVC_DEBUG_INFORMATION_FORMAT "$<$<CONFIG:Debug,RelWithDebInfo>:Embedded>")
+  endif()
   foreach(
     flag_var
     CMAKE_C_FLAGS
@@ -578,12 +580,6 @@
     CMAKE_CXX_FLAGS_RELEASE
     CMAKE_CXX_FLAGS_MINSIZEREL
     CMAKE_CXX_FLAGS_RELWITHDEBINFO)
-    # Replace /Zi and /ZI with /Z7
-    if(MSVC_Z7_OVERRIDE)
-      if(${flag_var} MATCHES "/Z[iI]")
-        string(REGEX REPLACE "/Z[iI]" "/Z7" ${flag_var} "${${flag_var}}")
-      endif(${flag_var} MATCHES "/Z[iI]")
-    endif(MSVC_Z7_OVERRIDE)
 
     if(${CAFFE2_USE_MSVC_STATIC_RUNTIME})
       if(${flag_var} MATCHES "/MD")
@@ -706,7 +702,7 @@
 if(USE_KLEIDIAI AND CMAKE_C_COMPILER_VERSION)
     if(CMAKE_C_COMPILER_VERSION VERSION_LESS 11)
       set(USE_KLEIDIAI OFF)
-      message(WARNING "Disabling KleidiAI: Requires atleast GCC 11 or Clang 11")
+      message(WARNING "Disabling KleidiAI: Requires at least GCC 11 or Clang 11")
     endif()
 endif()
 
@@ -879,6 +875,14 @@
   "USE_CUDA OR USE_ROCM;NOT MSVC"
   OFF)
 
+cmake_dependent_option(
+  USE_FBGEMM_GENAI
+  "Whether to build FBGEMM GenAI quantized GEMM kernels.\
+  Will be disabled if not supported by the platform"
+  OFF
+  "USE_CUDA OR USE_ROCM"
+  OFF)
+
 # CAVEAT: Again, Flash Attention2 will error while building for sm52 while Mem
 # Eff Attention won't
 cmake_dependent_option(
@@ -912,6 +916,10 @@
   string(APPEND CMAKE_CXX_FLAGS " -DUSE_FBGEMM")
 endif()
 
+if(USE_FBGEMM_GENAI)
+  string(APPEND CMAKE_CXX_FLAGS " -DUSE_FBGEMM_GENAI")
+endif()
+
 if(USE_PYTORCH_QNNPACK)
   string(APPEND CMAKE_CXX_FLAGS " -DUSE_PYTORCH_QNNPACK")
 endif()
@@ -992,6 +1000,9 @@
 # ---[ Build flags Re-include to override append_cxx_flag_if_supported from
 # third_party/FBGEMM
 include(cmake/public/utils.cmake)
+if(USE_COLORIZE_OUTPUT)
+  set(CMAKE_COLOR_DIAGNOSTICS ON)
+endif()
 if(NOT MSVC)
   string(APPEND CMAKE_CXX_FLAGS " -O2 -fPIC")
 
@@ -1067,19 +1078,6 @@
                                CMAKE_CXX_FLAGS)
   append_cxx_flag_if_supported("-Qunused-arguments" CMAKE_CXX_FLAGS)
 
-  if(${USE_COLORIZE_OUTPUT})
-    # Why compiler checks are necessary even when `try_compile` is used Because
-    # of the bug in ccache that can incorrectly identify `-fcolor-diagnostics`
-    # As supported by GCC, see https://github.com/ccache/ccache/issues/740 (for
-    # older ccache) and https://github.com/ccache/ccache/issues/1275 (for newer
-    # ones)
-    if("${CMAKE_CXX_COMPILER_ID}" STREQUAL "GNU")
-      append_cxx_flag_if_supported("-fdiagnostics-color=always" CMAKE_CXX_FLAGS)
-    else()
-      append_cxx_flag_if_supported("-fcolor-diagnostics" CMAKE_CXX_FLAGS)
-    endif()
-  endif()
-
   append_cxx_flag_if_supported("-faligned-new" CMAKE_CXX_FLAGS)
 
   if(WERROR)
@@ -1207,10 +1205,6 @@
   append_cxx_flag_if_supported("-Wno-missing-braces" CMAKE_CXX_FLAGS)
 endif()
 
-if(USE_XPU)
-  string(APPEND CMAKE_CXX_FLAGS " -DUSE_XPU")
-endif()
-
 if(EMSCRIPTEN)
   string(
     APPEND
@@ -1262,10 +1256,11 @@
 endif()
 
 # ---[ Main build
+add_subdirectory(torch/headeronly)  # headeronly headers
 add_subdirectory(c10)
 add_subdirectory(caffe2)
 
-# ---[ CMake related files Uninistall option.
+# ---[ CMake related files Uninstall option.
 if(NOT TARGET caffe2_uninstall)
   configure_file(
     ${CMAKE_CURRENT_SOURCE_DIR}/cmake/cmake_uninstall.cmake.in
