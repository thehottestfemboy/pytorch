--- conflicted
+++ resolved
@@ -5,8 +5,6 @@
 
 namespace c10 {
 namespace metal {
-<<<<<<< HEAD
-=======
 namespace detail {
 template <typename T>
 struct simd_type {
@@ -22,16 +20,69 @@
   using t = float;
 };
 } // namespace detail
->>>>>>> eed9dbf7
 
 template <typename T>
 inline ::metal::enable_if_t<!::metal::is_same_v<T, long>, T> simd_sum(T val) {
-  return ::metal::simd_sum(val);
+  return T(::metal::simd_sum(detail::simd_type_t<T>(val)));
 }
 
 template <typename T>
 inline ::metal::enable_if_t<!::metal::is_same_v<T, long>, T> simd_prod(T val) {
-  return ::metal::simd_product(val);
+  return T(::metal::simd_product(detail::simd_type_t<T>(val)));
+}
+
+// Extend simd_broadcast to 64-bit integral types using int2 trick
+template <
+    typename T,
+    ::metal::enable_if_t<::metal::is_integral_v<T> && sizeof(T) == 8, bool> =
+        true>
+inline T simd_broadcast(T val, ushort lane_id) {
+  return as_type<T>(::metal::simd_broadcast(as_type<int2>(val), lane_id));
+}
+
+template <
+    typename T,
+    ::metal::enable_if_t<!::metal::is_integral_v<T> || sizeof(T) != 8, bool> =
+        true>
+inline T simd_broadcast(T val, ushort lane_id) {
+  return ::metal::simd_broadcast(val, lane_id);
+}
+
+// Floating simd_min/max with nan propagation
+template <
+    typename T,
+    ::metal::enable_if_t<::metal::is_floating_point_v<T>, bool> = true>
+inline T simd_max(T val) {
+  if (::metal::simd_any(::metal::isnan(val))) {
+    return ::metal::numeric_limits<T>::quiet_NaN();
+  }
+  return T(::metal::simd_max(detail::simd_type_t<T>(val)));
+}
+
+template <
+    typename T,
+    ::metal::enable_if_t<::metal::is_floating_point_v<T>, bool> = true>
+inline T simd_min(T val) {
+  if (::metal::simd_any(::metal::isnan(val))) {
+    return ::metal::numeric_limits<T>::quiet_NaN();
+  }
+  return T(::metal::simd_min(detail::simd_type_t<T>(val)));
+}
+
+template <
+    typename T,
+    ::metal::enable_if_t<::metal::is_integral_v<T> && sizeof(T) != 8, bool> =
+        true>
+inline T simd_max(T val) {
+  return ::metal::simd_max(val);
+}
+
+template <
+    typename T,
+    ::metal::enable_if_t<::metal::is_integral_v<T> && sizeof(T) != 8, bool> =
+        true>
+inline T simd_min(T val) {
+  return ::metal::simd_min(val);
 }
 
 // Metal does not support SIMD reductions over 64-bit types, but it could be
@@ -46,7 +97,7 @@
     val += as_type<T>(
         ::metal::simd_shuffle_and_fill_down(as_type<int2>(val), int2(0), i));
   }
-  return as_type<T>(::metal::simd_broadcast(as_type<int2>(val), 0));
+  return simd_broadcast(val, 0);
 }
 
 template <typename T>
@@ -55,7 +106,78 @@
     val *= as_type<T>(
         ::metal::simd_shuffle_and_fill_down(as_type<int2>(val), int2(0), i));
   }
-  return as_type<T>(::metal::simd_broadcast(as_type<int2>(val), 0));
+  return simd_broadcast(val, 0);
+}
+
+template <typename T>
+inline ::metal::enable_if_t<::metal::is_same_v<T, long>, T> simd_max(T val) {
+  for (ushort i = simdgroup_size / 2; i > 0; i /= 2) {
+    val = ::metal::max(
+        val,
+        as_type<T>(::metal::simd_shuffle_and_fill_down(
+            as_type<int2>(val), int2(0), i)));
+  }
+  return simd_broadcast(val, 0);
+}
+
+template <typename T>
+inline ::metal::enable_if_t<::metal::is_same_v<T, long>, T> simd_min(T val) {
+  for (ushort i = simdgroup_size / 2; i > 0; i /= 2) {
+    val = ::metal::min(
+        val,
+        as_type<T>(::metal::simd_shuffle_and_fill_down(
+            as_type<int2>(val), int2(0), i)));
+  }
+  return simd_broadcast(val, 0);
+}
+
+// argmin/argmax helpers using simd_ballot
+template <
+    typename T,
+    ::metal::enable_if_t<::metal::is_integral_v<T>, bool> = true>
+inline ::c10::metal::pair<T, ushort> simd_argmin(T val) {
+  const auto rc = simd_min(val);
+  const auto vote = ::metal::simd_ballot(val == rc);
+  return {rc, static_cast<ushort>(::metal::ctz(static_cast<ulong>(vote)))};
+}
+
+template <
+    typename T,
+    ::metal::enable_if_t<::metal::is_floating_point_v<T>, bool> = true>
+inline ::c10::metal::pair<T, ushort> simd_argmin(T val) {
+  const auto rc = simd_min(val);
+  const auto vote = ::metal::simd_ballot(val == rc || ::metal::isnan(val));
+  return {rc, static_cast<ushort>(::metal::ctz(static_cast<ulong>(vote)))};
+}
+
+template <
+    typename T,
+    ::metal::enable_if_t<::metal::is_integral_v<T>, bool> = true>
+inline ::c10::metal::pair<T, ushort> simd_argmax(T val) {
+  const auto rc = simd_max(val);
+  const auto vote = ::metal::simd_ballot(val == rc);
+  return {rc, static_cast<ushort>(::metal::ctz(static_cast<ulong>(vote)))};
+}
+
+template <
+    typename T,
+    ::metal::enable_if_t<::metal::is_floating_point_v<T>, bool> = true>
+inline ::c10::metal::pair<T, ushort> simd_argmax(T val) {
+  const auto rc = simd_max(val);
+  const auto vote = ::metal::simd_ballot(val == rc || ::metal::isnan(val));
+  return {rc, static_cast<ushort>(::metal::ctz(static_cast<ulong>(vote)))};
+}
+
+template <typename ARG_T, typename IDX_T>
+inline c10::metal::pair<ARG_T, IDX_T> simd_argmin(ARG_T val, IDX_T idx_val) {
+  auto rc = simd_argmin(val);
+  return {rc.first, simd_broadcast(idx_val, rc.second)};
+}
+
+template <typename ARG_T, typename IDX_T>
+inline c10::metal::pair<ARG_T, IDX_T> simd_argmax(ARG_T val, IDX_T idx_val) {
+  auto rc = simd_argmax(val);
+  return {rc.first, simd_broadcast(idx_val, rc.second)};
 }
 
 // Below algorithms are  written with hardcoded assumption that simdgroup is 32
@@ -97,6 +219,44 @@
     ::metal::threadgroup_barrier(::metal::mem_flags::mem_threadgroup);
     if (idx < ((size + simdgroup_size - 1) / simdgroup_size)) {
       auto rc1 = simd_prod(data[idx]);
+      if (idx == 0) {
+        data[0] = rc1;
+      }
+    }
+  }
+  ::metal::threadgroup_barrier(::metal::mem_flags::mem_threadgroup);
+  return data[0];
+}
+
+template <typename T>
+T threadgroup_max(threadgroup T* data, T val, unsigned idx, unsigned size) {
+  auto rc = simd_max(val);
+  if (idx % simdgroup_size == 0) {
+    data[idx / simdgroup_size] = rc;
+  }
+  if (size > simdgroup_size) {
+    ::metal::threadgroup_barrier(::metal::mem_flags::mem_threadgroup);
+    if (idx < ((size + simdgroup_size - 1) / simdgroup_size)) {
+      auto rc1 = simd_max(data[idx]);
+      if (idx == 0) {
+        data[0] = rc1;
+      }
+    }
+  }
+  ::metal::threadgroup_barrier(::metal::mem_flags::mem_threadgroup);
+  return data[0];
+}
+
+template <typename T>
+T threadgroup_min(threadgroup T* data, T val, unsigned idx, unsigned size) {
+  auto rc = simd_min(val);
+  if (idx % simdgroup_size == 0) {
+    data[idx / simdgroup_size] = rc;
+  }
+  if (size > simdgroup_size) {
+    ::metal::threadgroup_barrier(::metal::mem_flags::mem_threadgroup);
+    if (idx < ((size + simdgroup_size - 1) / simdgroup_size)) {
+      auto rc1 = simd_min(data[idx]);
       if (idx == 0) {
         data[0] = rc1;
       }
@@ -141,52 +301,58 @@
   return rc;
 }
 
-template <typename T>
-T threadgroup_max(threadgroup T* data, unsigned size) {
-  // TODO: This should be moved to the callee
-  ::metal::threadgroup_barrier(::metal::mem_flags::mem_threadgroup);
-  T rc = data[0];
-  for (unsigned idx = 1; idx < size; ++idx) {
-    rc = ::c10::metal::max(rc, data[idx]);
-  }
-  return rc;
-}
-
-template <typename T>
-T threadgroup_min(threadgroup T* data, unsigned size) {
-  // TODO: This should be moved to the callee
-  ::metal::threadgroup_barrier(::metal::mem_flags::mem_threadgroup);
-  T rc = data[0];
-  for (unsigned idx = 1; idx < size; ++idx) {
-    rc = ::c10::metal::min(rc, data[idx]);
-  }
-  return rc;
-}
-
-template <typename T>
-int threadgroup_argmax(threadgroup T* data, unsigned size) {
-  // TODO: This should be moved to the callee
-  ::metal::threadgroup_barrier(::metal::mem_flags::mem_threadgroup);
-  int rc = 0;
-  for (unsigned idx = 1; idx < size; ++idx) {
-    if (data[idx] > data[rc]) {
-      rc = idx;
-    }
-  }
-  return rc;
-}
-
-template <typename T>
-int threadgroup_argmin(threadgroup T* data, unsigned size) {
-  // TODO: This should be moved to the callee
-  ::metal::threadgroup_barrier(::metal::mem_flags::mem_threadgroup);
-  int rc = 0;
-  for (unsigned idx = 1; idx < size; ++idx) {
-    if (data[idx] < data[rc]) {
-      rc = idx;
-    }
-  }
-  return rc;
+template <typename ARG_T, typename IDX_T>
+IDX_T threadgroup_argmax(
+    threadgroup ARG_T* arg_data,
+    threadgroup IDX_T* idx_data,
+    ARG_T val,
+    IDX_T idx_val,
+    unsigned idx,
+    unsigned size) {
+  auto rc = simd_argmax(val, idx_val);
+  if (size <= simdgroup_size) {
+    return rc.second;
+  }
+  if (idx % simdgroup_size == 0) {
+    arg_data[idx / simdgroup_size] = rc.first;
+    idx_data[idx / simdgroup_size] = rc.second;
+  }
+  ::metal::threadgroup_barrier(::metal::mem_flags::mem_threadgroup);
+  if (idx < ((size + simdgroup_size - 1) / simdgroup_size)) {
+    auto rc1 = simd_argmax(arg_data[idx], idx_data[idx]);
+    if (idx == 0) {
+      idx_data[0] = rc1.second;
+    }
+  }
+  ::metal::threadgroup_barrier(::metal::mem_flags::mem_threadgroup);
+  return idx_data[0];
+}
+
+template <typename ARG_T, typename IDX_T>
+IDX_T threadgroup_argmin(
+    threadgroup ARG_T* arg_data,
+    threadgroup IDX_T* idx_data,
+    ARG_T val,
+    IDX_T idx_val,
+    unsigned idx,
+    unsigned size) {
+  auto rc = simd_argmin(val, idx_val);
+  if (size <= simdgroup_size) {
+    return rc.second;
+  }
+  if (idx % simdgroup_size == 0) {
+    arg_data[idx / simdgroup_size] = rc.first;
+    idx_data[idx / simdgroup_size] = rc.second;
+  }
+  ::metal::threadgroup_barrier(::metal::mem_flags::mem_threadgroup);
+  if (idx < ((size + simdgroup_size - 1) / simdgroup_size)) {
+    auto rc1 = simd_argmin(arg_data[idx], idx_data[idx]);
+    if (idx == 0) {
+      idx_data[0] = rc1.second;
+    }
+  }
+  ::metal::threadgroup_barrier(::metal::mem_flags::mem_threadgroup);
+  return idx_data[0];
 }
 
 } // namespace metal
