--- conflicted
+++ resolved
@@ -22,11 +22,7 @@
 #define PYTORCH_TOKEN2 "hipMallocAsync"
   tokenizer.checkToken(++i, ":");
   i++; // Move to the value after the colon
-<<<<<<< HEAD
-  TORCH_CHECK_VALUE(
-=======
   TORCH_CHECK(
->>>>>>> c1145852
       ((tokenizer[i] == "native") || (tokenizer[i] == PYTORCH_TOKEN1) ||
        (tokenizer[i] == PYTORCH_TOKEN2)),
       "Unknown allocator backend, "
@@ -138,20 +134,12 @@
     size_t i) {
   tokenizer.checkToken(++i, ":");
   size_t val2 = tokenizer.toSizeT(++i);
-<<<<<<< HEAD
-  TORCH_CHECK_VALUE(
-=======
   TORCH_CHECK(
->>>>>>> c1145852
       llvm::isPowerOf2_64(val2),
       "Number of register threads has to be power of 2 ",
       "");
   auto maxThreads = CUDAAllocatorConfig::pinned_max_register_threads();
-<<<<<<< HEAD
-  TORCH_CHECK_VALUE(
-=======
   TORCH_CHECK(
->>>>>>> c1145852
       val2 <= maxThreads,
       "Number of register threads should be less than or equal to " +
           std::to_string(maxThreads),
