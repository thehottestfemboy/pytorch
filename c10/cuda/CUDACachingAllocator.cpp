#include <c10/cuda/CUDACachingAllocator.h>

#include <c10/core/AllocatorConfig.h>
#include <c10/core/impl/GPUTrace.h>
#include <c10/cuda/CUDAException.h>
#include <c10/cuda/CUDAFunctions.h>
#include <c10/cuda/CUDAGuard.h>
#include <c10/util/Gauge.h>
#include <c10/util/Logging.h>
#include <c10/util/ScopeExit.h>
#include <c10/util/UniqueVoidPtr.h>
#include <c10/util/env.h>
#include <c10/util/error.h>
#include <c10/util/flat_hash_map.h>
#include <c10/util/hash.h>
#include <c10/util/llvmMathExtras.h>
#include <c10/util/static_tracepoint.h>

#if !defined(USE_ROCM) && defined(PYTORCH_C10_DRIVER_API_SUPPORTED)
#include <c10/cuda/driver_api.h>
#include <sys/syscall.h>
#include <sys/types.h>
#include <unistd.h>
#endif

#include <c10/util/Exception.h>
#include <cuda_runtime_api.h>
#include <algorithm>
#include <cstddef>
#include <cstdint>
#include <deque>
#include <memory>
#include <mutex>
#include <new>
#include <regex>
#include <set>
#include <stack>
#include <thread>
#include <utility>
#include <vector>

TORCH_SDT_DEFINE_SEMAPHORE(malloc)
TORCH_SDT_DEFINE_SEMAPHORE(free)

namespace c10 {

// NOLINTNEXTLINE(misc-use-internal-linkage)
C10_DEFINE_REGISTRY(FreeCudaMemoryCallbacksRegistry, FreeMemoryCallback)

namespace cuda::CUDACachingAllocator {

using namespace c10::CachingAllocator;
using namespace c10::CachingDeviceAllocator;

<<<<<<< HEAD
=======
enum class Expandable_Segments_Handle_Type : int {
  UNSPECIFIED = 0,
  POSIX_FD = 1,
  FABRIC_HANDLE = 2,
};

// Included here as this is externally used in CUDAAllocatorConfig
const size_t kLargeBuffer =
    20971520; // "large" allocations may be packed in 20 MiB blocks

>>>>>>> 23339784
namespace Native {

//
// Yet another caching allocator for CUDA device allocations.
//
// - Allocations are associated with a stream. Once freed, blocks can be
//   re-allocated on the same stream, but not on any other stream.
// - The allocator attempts to find the smallest cached block that will fit the
//   requested size. If the block is larger than the requested size, it may be
//   split. If no block is found, the allocator will delegate to cudaMalloc.
// - If the cudaMalloc fails, the allocator will attempt to free one cached
//   block of sufficient size that is not split and retry the allocation.
//   If this also fails, the allocator will attempt to free all cached blocks
//   that are not split and retry the allocation.
// - Large (>1MB) and small allocations are stored in separate pools.
//   Small requests are packed into 2MB buffers. Large requests will use the
//   smallest available free block or allocate a new block using cudaMalloc.
// - To reduce fragmentation, requests between 1MB and 10MB will allocate and
//   split a 20MB block, if no free block of sufficient size is available.
// - To further reduce fragmentation, blocks >= max_split_size are not allowed
//   to be split. These oversize cached blocks will still satisfy requests
//   within 1MB of the oversize cached block size.
//
// With this allocator, allocations and frees should logically be considered
// "usages" of the memory segment associated with streams, just like kernel
// launches. The programmer must insert the proper synchronization if memory
// segments are used from multiple streams.
//
// The library provides a recordStream() function to help insert the correct
// synchronization when allocations are used on multiple streams. This will
// ensure that the block is not reused before each recorded stream completes
// work.
//

/**
 * Note [Interaction with CUDA graph capture]
 * ~~~~~~~~~~~~~~~~~~~~~~~~~~~~~~~~~~~~~~~~~~
 * Graph capture performs a dry run of a region of execution, freezing all CUDA
 * work (and virtual addresses used during that work) into a "graph." The graph
 * may be "replayed" like a single giant kernel, with greatly reduced CPU
 * overhead as well as modestly improved GPU performance.
 *
 * Because capture bakes in memory addresses, the memory used during capture
 * must be available for the graph to use during replay. DeviceCachingAllocator
 * assigns and frees memory eagerly and dynamically, so if we're not careful
 * about managing graphs' memory, at replay time those memory addresses could be
 * used by other tensors.
 *
 * To guarantee a graph's baked in addresses are safe to reuse in replay,
 * DeviceAllocator satisfies allocations from a graph-private memory pool during
 * capture, and doesn't begin cudaFreeing those addresses until the graph is
 * destroyed.
 *
 * Within the private pool, allocations are freed and reassigned as usual during
 * capture. Memory regions will be used in a consistent order during replay. So
 * a private pool doesn't use memory more wastefully than the default pools
 * during capture, but it does reserve its high-water mark of used memory away
 * from the default pools as long as the capture(s) it served survive
 * (regardless whether those captures are idle or replaying).
 *
 * CUDAGraph's requests for private pools are mediated by
 * DeviceAllocator::notifyCaptureBegin,
 *                  notifyCaptureAboutToEnd,
 *                  notifyCaptureEnded,
 *                  notifyCaptureDestroy.
 */

constexpr size_t kMinBlockSize =
    512; // all sizes are rounded to at least 512 bytes
constexpr size_t kSmallSize = 1048576; // largest "small" allocation is 1 MiB
constexpr size_t kSmallBuffer =
    2097152; // "small" allocations are packed in 2 MiB blocks
constexpr size_t kMinLargeAlloc =
    10485760; // allocations between 1 and 10 MiB may use kLargeBuffer
constexpr size_t kRoundLarge = 2097152; // round up large allocations to 2 MiB

static char SHAREABLE_HANDLE_VERSION = 2;
enum ShareableHandleType : char {
  SHAREABLE_CUDA_MALLOC = 'c',
  SHAREABLE_CUDA_EXPANDABLE_SEGMENT = 'e'
};

namespace {

using stream_set = ska::flat_hash_set<cuda::CUDAStream>;

void decrease_stat_array(
    StatArray& stat_array,
    size_t amount,
    const StatTypes& stat_types) {
  for_each_selected_stat_type(
      stat_types, [&stat_array, amount](size_t stat_type) {
        stat_array[stat_type].decrease(amount);
      });
}

struct Block;
struct PrivatePool;
typedef bool (*Comparison)(const Block*, const Block*);
static bool BlockComparatorSize(const Block* a, const Block* b);
static bool BlockComparatorAddress(const Block* a, const Block* b);

struct BlockPool {
  BlockPool(bool small, PrivatePool* private_pool = nullptr)
      : blocks(BlockComparatorSize),
        unmapped(BlockComparatorAddress),
        is_small(small),
        owner_PrivatePool(private_pool) {}

  // Do not insert a Block to blocks directly; use insert_into_blocks(),
  // instead.
  std::set<Block*, Comparison> blocks;
  std::set<Block*, Comparison> unmapped;
  // NOLINTNEXTLINE(cppcoreguidelines-avoid-const-or-ref-data-members)
  const bool is_small;
  PrivatePool* owner_PrivatePool;
  int64_t get_free_blocks_call_count{0};

  // Add a Block into blocks set with updating gc counter.
  std::pair<std::set<Block*, Comparison>::iterator, bool> insert_into_blocks(
      Block* block);

  MempoolId_t owner_MempoolId() const;
};

struct ExpandableSegment;

struct Block {
  c10::DeviceIndex device; // gpu
  cudaStream_t stream; // allocation stream
  stream_set stream_uses; // streams on which the block was used
  size_t size; // block size in bytes
  size_t requested_size; // memory originally requested
  BlockPool* pool{nullptr}; // owning memory pool
  void* ptr{nullptr}; // memory address
  bool allocated{false}; // in-use flag
  bool mapped{true}; // is the virtual address range this Block references
                     // backed by physical pages. Always true when
                     // expandable_segment_ is null. When false
                     // This Block will be aligned to the segment size
                     // of its expandable_segment_.
  Block* prev{nullptr}; // prev block if split from a larger allocation
  Block* next{nullptr}; // next block if split from a larger allocation
  int event_count{0}; // number of outstanding CUDA events
  int64_t gc_count_base{0}; // get_free_blocks_call_count when Block is inserted
  std::shared_ptr<GatheredContext> context_when_allocated;
  // only set for the first block in the segment (when prev == null)
  // this records the frame information when cudaMalloc was called
  // whereas context_when_allocated records the last time we handed this
  // memory out from our cache.
  std::shared_ptr<GatheredContext> context_when_segment_allocated;

  ExpandableSegment* expandable_segment_{nullptr};

  Block(
      c10::DeviceIndex device,
      cudaStream_t stream,
      size_t size,
      BlockPool* pool,
      void* ptr)
      : device(device),
        stream(stream),
        size(size),
        requested_size(0),
        pool(pool),
        ptr(ptr) {}

  // constructor for search key
  Block(c10::DeviceIndex device, cudaStream_t stream, size_t size)
      : device(device), stream(stream), size(size), requested_size(0) {}

  size_t gc_count() {
    TORCH_INTERNAL_ASSERT(pool);
    return static_cast<int>(pool->get_free_blocks_call_count - gc_count_base);
  }

  bool is_split() const {
    return (prev != nullptr) || (next != nullptr);
  }
  void splice(Block* before, Block* after) {
    if (before) {
      TORCH_INTERNAL_ASSERT(before->next == after);
      before->next = this;
    }
    prev = before;
    if (after) {
      TORCH_INTERNAL_ASSERT(after->prev == before);
      after->prev = this;
    }
    next = after;
  }
};

std::pair<std::set<Block*, Comparison>::iterator, bool> BlockPool::
    insert_into_blocks(Block* block) {
  block->gc_count_base = get_free_blocks_call_count;
  return blocks.insert(block);
}

struct SegmentRange {
  char* ptr;
  size_t size;
  SegmentRange(void* p, size_t s) : ptr(static_cast<char*>(p)), size(s) {}
};

struct SegmentConfig {
  C10_DISABLE_COPY_AND_ASSIGN(SegmentConfig);
  SegmentConfig(SegmentConfig&&) = delete;
  SegmentConfig& operator=(SegmentConfig&&) = delete;
  ~SegmentConfig() = default;

  static Expandable_Segments_Handle_Type expandable_segments_handle_type() {
    return instance().m_expandable_segments_handle_type;
  }

  static void set_expandable_segments_handle_type(
      Expandable_Segments_Handle_Type handle_type) {
    instance().m_expandable_segments_handle_type = handle_type;
  }

 private:
  static SegmentConfig& instance() {
    static SegmentConfig instance;
    return instance;
  }

  std::atomic<Expandable_Segments_Handle_Type> type{
      Expandable_Segments_Handle_Type::UNSPECIFIED};
}
#if !defined(USE_ROCM) && defined(PYTORCH_C10_DRIVER_API_SUPPORTED)

/*
Note [Expandable Segments]

Rationale

For large (>2MB) allocations, the allocator calls cudaMalloc to get allocations
that are the same size as what the user requests. In the future, parts of these
allocations can be reused for other requests if they are free. This works well
when the program makes many requests of exactly the same size or of sizes that
even multiples of that size. Many deep learning models follow this behavior.
However, one common exception is when the batch size changes slightly from one
iteration to the next, e.g. in batched inference. When the program runs
initially with batch size N, it will make allocations appropriate for that size.
If in the future, it runs at size N - 1, the existing allocations will still be
big enough. However, if it runs at size N + 1, then it will have to make new
allocations that are slightly larger. Not all the tensors are the same size.
Some might be (N + 1)*A and others (N + 1)*A*B where A and B are some non-batch
dimensions in the model. Because the allocator reuses existing allocations when
they are big enough, some number of (N + 1)*A allocations will actually fit in
the already existing N*B*A segments, though not perfectly. As the model runs it
will partially fill up all of these segments leaving unusable free slices of
memory at the end of these segments. The allocator at some point will need to
cudaMalloc a new (N + 1)*A*B segment. If there is not enough memory, there is
now no way to recover the slices of memory that are free at the end of existing
segments. With models 50+ layers deep, this pattern might repeat 50+ times
creating many slivers.

Approach

Expandable segments allows the allocator to create a segment initially and then
expand its size later when more memory is needed. Instead of making one segment
per allocation, it tries to make one segment (per stream) that grows as
necessary. Now when the N + 1 case runs, the allocations will tile nicely into
the one large segment until it fills up. Then more memory is requested and
appended to the end of the segment. This process does not create as many slivers
of unusable memory, so it is more likely to succeed at finding this memory.

Implementation

The expandable_segments:True option is used to enable/disable this behavior. We
use cuda's low-level memory APIs, which are similar to mmap, to extend the
memory segments. These APIs separate the allocation of physical memory
(cuMemCreate) from the allocation of virtual address space (cuMemAddressReserve)
and the associate between them cuMemMap/cuMemSetAccess.

When we allocate a new segment, we allocate enough address space to map
basically the entire physical memory of the GPU (there is 256TiB of address
space), but we only map enough physical memory to handle the current amount of
memory needed by the program. As more is requested, we add more physical memory
to the segment. This can work at the granularity of GPU pages which are 2MiB
currently.

If we end up out of memory, we can unmap all the memory in our segment
corresponding to empty physical pages, and return it to CUDA for use at another
address in the segment or in a segment for a different stream.

A current limitation of CUDA's API is that physical memory
(CUmemGenericAllocationHandle) cannot be split up after it is mapped even if the
handle holds multiple GPU pages. The cost to map/unmap memory is proportional to
the number of physical memory chunks that were allocated (mapping 10 separately
allocated 2MiB pages takes 10x time compared to mapping one 20MiB physical
allocation of 10 pages).  Changing memory mappings also appears to involve at
least some synchronous actions with the GPU and so should be considered an
expensive operation. To limit overhead, we use 2MiB pages for our small pool and
20MiB pages for our large pool. Initially allocation using expandable_blocks
will be slower than cudaMalloc, though still in the milliseconds range for
mapping the entire memory.

When mapping new memory to expand the segment, we look for the lowest address at
which we can fit a new allocation by adding new pages. Normally this will be at
the end of the block. But if have previously unmapped blocks earlier in the
segment during an OOM, it will first try to fill in those gaps to keep the
segment as a single block. By allocating at the lowest address we encourage
the split up parts of the block to merge into a single block again, reducing
fragmentation potential.

Allocation of blocks in the segment uses the same best-fit heuristics of the
rest of the allocator.

Expandable blocks can be enabled/disabled throughout the run of a program. When
disabled, the allocator will not put new allocations in an expandable block.

Limitations

* Slightly slower initial memory allocation speed.
* IPC of cuda tensors (e.g. for multiprocess dataloaders) is not supported.
However, it is possible to temporarily disable (expandable_segments:False) the
bevhavior for allocator tensors that need to be used cross-process.
* CUDA runtime APIs related to sharing memory across process
(cudaDeviceEnablePeerAccess) do not work for memory allocated with cuMemMap.
Instead these mapping have to be done manually. The allocator now has an
`enablePeerAccess` method to do this.
*/

struct ExpandableSegment {
  ExpandableSegment(
      c10::DeviceIndex device,
      std::optional<cudaStream_t> stream,
      size_t address_space_size,
      size_t segment_size,
      std::vector<c10::DeviceIndex> peers)
      : device_(device),
        stream_(stream),
        // 2MB for small pool, 20MB for large pool
        segment_size_(segment_size),
        max_handles_(numSegments(address_space_size)),
        peers_(std::move(peers)) {
    cudaDeviceProp prop{};
    C10_CUDA_CHECK(cudaGetDeviceProperties(&prop, device_));
    // we allocate enough address space for 1 1/8 the total memory on the GPU.
    // This allows for some cases where we have to unmap pages earlier in the
    // segment to put them at the end.
    max_handles_ = numSegments(prop.totalGlobalMem + prop.totalGlobalMem / 8);
    C10_CUDA_DRIVER_CHECK(DriverAPI::get()->cuMemAddressReserve_(
        &ptr_, segment_size_ * max_handles_, 0ULL, 0, 0ULL));
  }
  ExpandableSegment(const ExpandableSegment&) = delete;
  ExpandableSegment(ExpandableSegment&&) = delete;
  ExpandableSegment operator=(const ExpandableSegment&) = delete;
  ExpandableSegment operator=(ExpandableSegment&&) = delete;

  // begin must be aligned to segment_size_.
  // returns the actual range mapped, which may be
  // greater than requested if size is not aligned to segment_size_.
  // return size of 0 indicates OOM
  // return nullptr indicates the handle type is not supported.
  SegmentRange map(SegmentRange range) {
    auto begin = segmentLeft(range.ptr);
    auto end = segmentRight(range.ptr + range.size);
    TORCH_INTERNAL_ASSERT(ptr() + begin * segment_size_ == range.ptr);
    if (begin == end) {
      return rangeFromHandles(begin, end);
    }

    // if the handle type is not specified, try to use fabric handle first.
    // if it fails, use posix file handle
    if (SegmentConfig::expandable_segments_handle_type() ==
        Expandable_Segments_Handle_Type::UNSPECIFIED) {
      SegmentConfig::set_expandable_segments_handle_type(
          Expandable_Segments_Handle_Type::FABRIC_HANDLE);
      auto output = map(range);
      if (output.ptr != nullptr) {
        return output;
      }
      // if fabric handle is not supported, use posix file handle.
      SegmentConfig::set_expandable_segments_handle_type(
          Expandable_Segments_Handle_Type::POSIX_FD);
      return map(range);
    }

    while (end > handles_.size()) {
      handles_.emplace_back(std::nullopt);
    }
    for (auto i : c10::irange(begin, end)) {
      TORCH_INTERNAL_ASSERT(!handles_.at(i));
      CUmemGenericAllocationHandle handle = 0;
      CUmemAllocationProp prop = {};
      prop.type = CU_MEM_ALLOCATION_TYPE_PINNED;
#ifndef FBCODE_CAFFE2
      if (SegmentConfig::expandable_segments_handle_type() !=
          Expandable_Segments_Handle_Type::FABRIC_HANDLE) {
        prop.requestedHandleTypes = CU_MEM_HANDLE_TYPE_POSIX_FILE_DESCRIPTOR;
      } else {
        prop.requestedHandleTypes = CU_MEM_HANDLE_TYPE_FABRIC;
      }
#endif
      int flag = 0;
      C10_CUDA_DRIVER_CHECK(DriverAPI::get()->cuDeviceGetAttribute_(
          &flag,
          CU_DEVICE_ATTRIBUTE_GPU_DIRECT_RDMA_WITH_CUDA_VMM_SUPPORTED,
          device_));
      if (flag)
        prop.allocFlags.gpuDirectRDMACapable = 1;
      prop.location.type = CU_MEM_LOCATION_TYPE_DEVICE;
      // NOLINTNEXTLINE(bugprone-signed-char-misuse)
      prop.location.id = static_cast<int>(device_);
      auto status =
          DriverAPI::get()->cuMemCreate_(&handle, segment_size_, &prop, 0);
      if (status != CUDA_SUCCESS) {
        if (status == CUDA_ERROR_OUT_OF_MEMORY) {
          for (auto j : c10::irange(begin, i)) {
            // NOLINTNEXTLINE(bugprone-unchecked-optional-access)
            auto h = handles_.at(j).value();
            handles_.at(j) = std::nullopt;
            C10_CUDA_DRIVER_CHECK(DriverAPI::get()->cuMemRelease_(h.handle));
          }
          trimHandles();
          return rangeFromHandles(begin, begin);
        } else if (
            SegmentConfig::expandable_segments_handle_type() ==
            Expandable_Segments_Handle_Type::FABRIC_HANDLE) {
          // we are testing if we can use fabric handle.
          // if we can, we will use it.
          // if we can't, we will use posix file handle.
          // so we should not return an error here.
          // in practice, we can get CUDA_ERROR_NOT_SUPPORTED or
          // CUDA_ERROR_NOT_PERMITTED to be safe, any non out-of-memory error is
          // considered as the handle type is not supported. if the handle type
          // is not supported, return a null range to indicate it.
          return SegmentRange(nullptr, 0);
        } else {
          C10_CUDA_DRIVER_CHECK(status);
        }
      }
      handles_.at(i) = Handle{handle, std::nullopt};
    }
    mapAndSetAccess(begin, end);
    return rangeFromHandles(begin, end);
  }

  // unmaps all the completely empty segment_size_ segments between
  // [begin, begin + size), returns the offset where the range begin,
  // and the actual size unmapped (multiple of segment_size_)
  SegmentRange unmap(SegmentRange range) {
    auto begin = segmentRight(range.ptr);
    auto end = segmentLeft(range.ptr + range.size);
    if (begin >= end) {
      return SegmentRange{range.ptr, 0};
    }
    unmapHandles(begin, end);
    return rangeFromHandles(begin, end);
  }

  // Setup IPC sharing for range.
  // Returns the (larger) range that was actually shared.
  // Serializes data to std::ostream that can be passed to the
  // other process, and then restored as an exapandable segment
  // via ExpandableSegment::fromShared(istream);
  SegmentRange share(SegmentRange range, std::ostream& buf) {
    auto begin = segmentLeft(range.ptr);
    auto end = segmentRight(range.ptr + range.size);
    ShareHeader header{getpid(), segment_size_, end - begin};
    buf.write((const char*)&header, sizeof(ShareHeader));
    for (auto i : c10::irange(begin, end)) {
      // NOLINTNEXTLINE(bugprone-unchecked-optional-access)
      auto& handle = handles_.at(i).value();
      if (SegmentConfig::expandable_segments_handle_type() !=
          Expandable_Segments_Handle_Type::FABRIC_HANDLE) {
        if (!handle.shareable_handle) {
          int fd = 0;
          C10_CUDA_DRIVER_CHECK(DriverAPI::get()->cuMemExportToShareableHandle_(
              &fd, handle.handle, CU_MEM_HANDLE_TYPE_POSIX_FILE_DESCRIPTOR, 0));
          handle.shareable_handle = fd;
          LOG(INFO) << "use posix fd to share expandable segments.";
        }
        TORCH_CHECK(
            handle.shareable_handle != std::nullopt,
            "shareable_handle is null");
        buf.write((const char*)&*handle.shareable_handle, sizeof(int));
      } else {
        if (!handle.shareable_handle) {
          CUmemFabricHandle fabric_handle;
          C10_CUDA_DRIVER_CHECK(DriverAPI::get()->cuMemExportToShareableHandle_(
              &fabric_handle, handle.handle, CU_MEM_HANDLE_TYPE_FABRIC, 0));
          handle.shareable_handle = fabric_handle;
          LOG(INFO) << "use fabric handle to share expandable segments.";
        }
        TORCH_CHECK(
            handle.shareable_handle != std::nullopt,
            "shareable_handle is null");
        buf.write(
            (const char*)&*handle.shareable_handle, sizeof(CUmemFabricHandle));
      }
    }
    return rangeFromHandles(begin, end);
  }

  static std::unique_ptr<ExpandableSegment> fromShared(
      c10::DeviceIndex device,
      std::vector<c10::DeviceIndex> peers,
      std::istream& buf) {
    ShareHeader header{};
    buf.read((char*)&header, sizeof(ShareHeader));
    auto segment = std::make_unique<ExpandableSegment>(
        device,
        std::nullopt,
        header.num_handles * header.segment_size,
        header.segment_size,
        std::move(peers));
// older build setups (e.g. multiwheels) do not have this syscall, added 2020
// but the kernel on the system might still support it.
#ifndef SYS_pidfd_open
#define SYS_pidfd_open 434
#endif
#ifndef SYS_pidfd_getfd
#define SYS_pidfd_getfd 438
#endif
    if (SegmentConfig::expandable_segments_handle_type() !=
        Expandable_Segments_Handle_Type::FABRIC_HANDLE) {
      auto pidfd = syscall(SYS_pidfd_open, header.pid, 0);
      TORCH_CHECK(
          pidfd != -1 || errno != ENOSYS,
          "The kernel on this machine does not support the pidfd_open syscall needed to use IPC for CUDA tensors when expandable_segments:True is set. "
          "Consider using expandable_segments:False via torch.cuda.memory._set_allocator_settings('expandable_segments:False') for this allocation.");
      TORCH_CHECK(pidfd != -1, "pidfd_open:", c10::utils::str_error(errno));
      for (auto i : c10::irange(header.num_handles)) {
        (void)i;
        int fd = 0;
        buf.read((char*)&fd, sizeof(int));
        auto myfd = syscall(SYS_pidfd_getfd, pidfd, fd, 0);
        if (myfd == -1) {
          auto err = errno;
          close((int)pidfd);
          for (auto& h : segment->handles_) {
            C10_CUDA_DRIVER_CHECK(
                // NOLINTNEXTLINE(bugprone-unchecked-optional-access)
                DriverAPI::get()->cuMemRelease_(h.value().handle));
            h = std::nullopt;
          }
          TORCH_CHECK(
              err != ENOSYS,
              "The kernel on this machine does not support the pidfd_getfd syscall needed to use IPC for CUDA tensors when expandable_segments:True is set. "
              "Consider using expandable_segments:False via torch.cuda.memory._set_allocator_settings('expandable_segments:False') for this allocation.");
          TORCH_CHECK(false, "pidfd_getfd: ", c10::utils::str_error(err));
        }
        CUmemGenericAllocationHandle handle = 0;
        C10_CUDA_DRIVER_CHECK(DriverAPI::get()->cuMemImportFromShareableHandle_(
            &handle,
            // NOLINTNEXTLINE(performance-no-int-to-ptr)
            (void*)(uintptr_t)myfd,
            CU_MEM_HANDLE_TYPE_POSIX_FILE_DESCRIPTOR));
        LOG(INFO) << "use posix fd to import expandable segments.";
        close((int)myfd);
        segment->handles_.emplace_back(Handle{handle, std::nullopt});
      }
      close((int)pidfd);
    } else {
      for (auto i : c10::irange(header.num_handles)) {
        (void)i;
        CUmemFabricHandle fabric_handle;
        buf.read((char*)&fabric_handle, sizeof(CUmemFabricHandle));
        CUmemGenericAllocationHandle handle = 0;
        C10_CUDA_DRIVER_CHECK(DriverAPI::get()->cuMemImportFromShareableHandle_(
            &handle,
            // NOLINTNEXTLINE(performance-no-int-to-ptr)
            (void*)&fabric_handle,
            CU_MEM_HANDLE_TYPE_FABRIC));
        LOG(INFO) << "use fabric handle to import expandable segments.";
        segment->handles_.emplace_back(Handle{handle, std::nullopt});
      }
    }
    segment->mapAndSetAccess(0, header.num_handles);
    return segment;
  }

  char* ptr() const {
    // NOLINTNEXTLINE(performance-no-int-to-ptr)
    return reinterpret_cast<char*>(ptr_);
  }

  size_t size() const {
    return max_handles_ * segment_size_;
  }

  void addPeer(c10::DeviceIndex device) {
    peers_.push_back(device);
    forEachAllocatedRange(
        [&](size_t begin, size_t end) { setAccess(device, begin, end); });
  }

  ~ExpandableSegment() {
    forEachAllocatedRange(
        [&](size_t begin, size_t end) { unmapHandles(begin, end); });
    C10_CUDA_DRIVER_CHECK(DriverAPI::get()->cuMemAddressFree_(
        ptr_, segment_size_ * max_handles_));
  }

 private:
  void setAccess(c10::DeviceIndex device, size_t begin, size_t end) {
    CUmemAccessDesc desc;
    desc.location.type = CU_MEM_LOCATION_TYPE_DEVICE;
    // NOLINTNEXTLINE(bugprone-signed-char-misuse)
    desc.location.id = static_cast<int>(device);
    desc.flags = CU_MEM_ACCESS_FLAGS_PROT_READWRITE;
    C10_CUDA_DRIVER_CHECK(DriverAPI::get()->cuMemSetAccess_(
        ptr_ + begin * segment_size_, (end - begin) * segment_size_, &desc, 1));
  }

  void mapAndSetAccess(size_t begin, size_t end) {
    for (auto i : c10::irange(begin, end)) {
      C10_CUDA_DRIVER_CHECK(DriverAPI::get()->cuMemMap_(
          ptr_ + i * segment_size_,
          segment_size_,
          0,
          // NOLINTNEXTLINE(bugprone-unchecked-optional-access)
          handles_.at(i).value().handle,
          0ULL));
    }
    setAccess(device_, begin, end);
    for (auto p : peers_) {
      setAccess(p, begin, end);
    }
  }

  void unmapHandles(size_t begin, size_t end) {
    // note: unlike cudaFree, MemUnmap and MemRelease do
    // not appear to synchronize in all cases, so we have to wait for the
    // stream to finish before this memory is truly free.

    // cannot call c10::cuda::stream_synchronize because
    // it might grab the GIL which can lead to a deadlock
    // Locking order must be GIL -> Allocator Lock
    if (stream_) {
      C10_CUDA_CHECK(cudaStreamSynchronize(*stream_));
    } else {
      cuda::CUDAGuard device_guard(device_);
      C10_CUDA_CHECK(cudaDeviceSynchronize());
    }
    for (auto i : c10::irange(begin, end)) {
      // NOLINTNEXTLINE(bugprone-unchecked-optional-access)
      Handle h = handles_.at(i).value();
      handles_.at(i) = std::nullopt;
      C10_CUDA_DRIVER_CHECK(DriverAPI::get()->cuMemUnmap_(
          ptr_ + segment_size_ * i, segment_size_));
      if (h.shareable_handle) {
        close(std::get<int>(*h.shareable_handle));
      }
      C10_CUDA_DRIVER_CHECK(DriverAPI::get()->cuMemRelease_(h.handle));
    }
    trimHandles();
  }
  void trimHandles() {
    while (!handles_.empty() && !handles_.back()) {
      handles_.pop_back();
    }
  }
  void forEachAllocatedRange(const std::function<void(size_t, size_t)>& fn) {
    size_t start = 0;
    for (auto i : c10::irange(handles_.size())) {
      if (handles_.at(i) && (i == 0 || !handles_.at(i - 1))) {
        start = i;
      }
      if (handles_.at(i) && (i + 1 == handles_.size() || !handles_.at(i + 1))) {
        fn(start, i + 1);
      }
    }
  }
  size_t numSegments(size_t size) {
    return (size + segment_size_ - 1) / segment_size_;
  }
  size_t segmentLeft(char* p) {
    auto size = p - ptr();
    return size / segment_size_;
  }
  size_t segmentRight(char* p) {
    auto size = p - ptr();
    return numSegments(size);
  }
  SegmentRange rangeFromHandles(size_t begin, size_t end) {
    return SegmentRange(
        ptr() + segment_size_ * begin, segment_size_ * (end - begin));
  }
  c10::DeviceIndex device_;
  std::optional<cudaStream_t> stream_;
  CUdeviceptr ptr_{};
  size_t segment_size_;
  size_t max_handles_;
  struct Handle {
    CUmemGenericAllocationHandle handle;
    std::optional<std::variant<int, CUmemFabricHandle>> shareable_handle;
  };
  struct ShareHeader {
    pid_t pid;
    size_t segment_size;
    size_t num_handles;
  };
  std::vector<std::optional<Handle>> handles_;
  // devices on which this memory should be mapped in addition
  // to the device where the physical memory lives (device_).
  std::vector<c10::DeviceIndex> peers_;
};
#else
struct ExpandableSegment {
  ExpandableSegment(
      c10::DeviceIndex device,
      std::optional<cudaStream_t> stream,
      size_t address_space_size,
      size_t segment_size,
      std::vector<c10::DeviceIndex> peers) {
    TORCH_INTERNAL_ASSERT(false, "expandable segment not supported");
  }
  SegmentRange map(SegmentRange range) {
    return SegmentRange(nullptr, 0);
  }
  SegmentRange unmap(SegmentRange range) {
    return SegmentRange(nullptr, 0);
  }
  SegmentRange share(SegmentRange range, std::ostream& ss) {
    return SegmentRange(nullptr, 0);
  }
  static std::unique_ptr<ExpandableSegment> fromShared(
      c10::DeviceIndex device,
      std::vector<c10::DeviceIndex> peers,
      std::istream& buf) {
    return {};
  }
  char* ptr() const {
    return nullptr;
  }
  size_t size() const {
    return 0;
  }
  void addPeer(c10::DeviceIndex device) {}
};
#endif

// BlockState, BlockPoolState, and PrivatePoolState contain the information
// needed to reconstruct a private pool to a previous state. See note
// [Checkpointing PrivatePoolState]
struct BlockState {
  c10::DeviceIndex device = 0;
  cudaStream_t stream = nullptr;
  stream_set stream_uses = {};
  size_t size = 0;
  void* ptr = nullptr;
  bool allocated = false;
  int64_t gc_count_base = 0;
  // maintain invariant that event_count == 0 ;
  // history will be left alone in checkpoint

  BlockState(Block* block);
};

struct SegmentState {
  std::vector<BlockState> blocks;
  bool is_small = false;

  SegmentState(Block* head);
};

struct PrivatePoolState : AllocatorState {
  // omitting use_count, and cudaMalloc_count as they remain the same
  MempoolId_t owner_id = {0, 0};

  std::vector<SegmentState> segments;

  PrivatePoolState(
      MempoolId_t pool_id,
      const std::vector<Block*>& private_pool_head_blocks);
};

struct RestoreResult {
  std::vector<void*> allocations_freed;
  std::vector<Block*> allocations_created;
};

static bool BlockComparatorSize(const Block* a, const Block* b) {
  if (a->stream != b->stream) {
    return (uintptr_t)a->stream < (uintptr_t)b->stream;
  }
  if (a->size != b->size) {
    return a->size < b->size;
  }
  return (uintptr_t)a->ptr < (uintptr_t)b->ptr;
}
static bool BlockComparatorAddress(const Block* a, const Block* b) {
  if (a->stream != b->stream) {
    return (uintptr_t)a->stream < (uintptr_t)b->stream;
  }
  return (uintptr_t)a->ptr < (uintptr_t)b->ptr;
}

struct AllocParams {
  AllocParams(
      c10::DeviceIndex device,
      size_t size,
      cudaStream_t stream,
      BlockPool* pool,
      size_t alloc_size,
      DeviceStats& stats)
      : search_key(device, stream, size), pool(pool), alloc_size(alloc_size) {}

  c10::DeviceIndex device() const {
    return search_key.device;
  }
  cudaStream_t stream() const {
    return search_key.stream;
  }
  size_t size() const {
    return search_key.size;
  }

  Block search_key;
  BlockPool* pool;
  size_t alloc_size;
  Block* block{nullptr};
  StatTypes stat_types = {false};
  cudaError_t err{cudaSuccess};
};

// Note: cudaEventCreate when concurrently invoked from multiple threads can be
// very expensive (at least on certain device/driver combinations). Thus, we a)
// serialize event creation at a per-device level, and b) pool the events to
// avoid constantly calling cudaEventCreate/cudaEventDestroy. This results in
// significant improvements in multithreaded workloads with high allocation
// rates.
class EventPool {
 public:
  using Event = std::unique_ptr<cudaEvent_t, std::function<void(cudaEvent_t*)>>;
  // TODO: Explicit device count
  EventPool() : pools_(at::cuda::device_count()) {}

  Event get(c10::DeviceIndex device) {
    TORCH_INTERNAL_ASSERT(0 <= device);
    TORCH_INTERNAL_ASSERT(device < static_cast<int>(pools_.size()));
    auto& pool = pools_[device];
    auto destructor = [&pool](cudaEvent_t* event) {
      std::lock_guard<std::mutex> g(pool.mutex_);
      pool.event_pool_.push_back(std::unique_ptr<cudaEvent_t>(event));
    };

    // Try to acquire an event from the per-device pool.
    {
      std::lock_guard<std::mutex> g(pool.mutex_);
      if (!pool.event_pool_.empty()) {
        auto* event = pool.event_pool_.back().release();
        pool.event_pool_.pop_back();
        return Event(event, destructor);
      }
    }
    // otherwise, allocate a new event that will be returned to the pool on
    // destruction.
    auto new_ptr = std::make_unique<cudaEvent_t>();
    C10_CUDA_CHECK(
        cudaEventCreateWithFlags(new_ptr.get(), cudaEventDisableTiming));

    return Event(new_ptr.release(), destructor);
  }

  void empty_cache() {
    for (auto& pool : pools_) {
      std::lock_guard<std::mutex> g(pool.mutex_);
      pool.event_pool_.clear();
    }
  }

 private:
  struct PerDevicePool {
    alignas(64) std::mutex mutex_;
    std::vector<std::unique_ptr<cudaEvent_t>> event_pool_;
  };
  std::vector<PerDevicePool> pools_;
};

// CUDA graphs helper
struct PrivatePool {
  PrivatePool(MempoolId_t id, CUDAAllocator* allocator = nullptr)
      : id(std::move(id)),
        allocator_(allocator),
        large_blocks(/*small=*/false, this),
        small_blocks(/*small=*/true, this) {}
  PrivatePool(const PrivatePool&) = delete;
  PrivatePool(PrivatePool&&) = delete;
  PrivatePool& operator=(const PrivatePool&) = delete;
  PrivatePool& operator=(PrivatePool&&) = delete;
  ~PrivatePool() = default;

  MempoolId_t id{0, 0};
  // Number of live graphs using this pool
  int use_count{1};
  // Number of unfreed cudaMallocs made for this pool. When use_count and
  // cudaMalloc_count drop to zero, we can delete this PrivatePool from
  // graph_pools.
  int cudaMalloc_count{0};
  // Instead of maintaining private BlockPools here, I could stuff all blocks
  // (private or no) into the top-level large_blocks and small_blocks, and
  // distinguish private blocks by adding a "pool id" check above the stream
  // check in BlockComparator. BlockComparator is performance- critical though,
  // I'd rather not add more logic to it.
  CUDAAllocator* allocator_;
  BlockPool large_blocks;
  BlockPool small_blocks;

 public:
  CUDAAllocator* allocator() {
    return allocator_;
  }
};

MempoolId_t BlockPool::owner_MempoolId() const {
  if (owner_PrivatePool) {
    return owner_PrivatePool->id;
  } else {
    return {0, 0};
  }
}

BlockState::BlockState(Block* block)
    : device(block->device),
      stream(block->stream),
      stream_uses(block->stream_uses),
      size(block->size),
      ptr(block->ptr),
      allocated(block->allocated),
      gc_count_base(block->gc_count_base) {
  TORCH_CHECK(
      block->event_count == 0,
      "Events should have synchronized when checkpointing block");
}

SegmentState::SegmentState(Block* head) {
  TORCH_INTERNAL_ASSERT(head->prev == nullptr && head->pool != nullptr);
  is_small = head->pool->is_small;

  for (Block* curr = head; curr != nullptr; curr = curr->next) {
    blocks.emplace_back(curr);
  }
}

PrivatePoolState::PrivatePoolState(
    MempoolId_t pool_id,
    const std::vector<Block*>& private_pool_head_blocks)
    : owner_id(std::move(pool_id)) {
  for (Block* head : private_pool_head_blocks) {
    segments.emplace_back(head);
  }
}

struct MempoolIdHash {
  std::size_t operator()(const MempoolId_t& mempool_id) const noexcept {
    return mempool_id.first != 0 ? mempool_id.first : mempool_id.second;
  }
};

cudaError_t allocPrimitive(void** ptr, size_t size, AllocParams& p) {
  if (p.pool->owner_PrivatePool && p.pool->owner_PrivatePool->allocator()) {
    *ptr = p.pool->owner_PrivatePool->allocator()->raw_alloc(size);
    return *ptr ? cudaSuccess : cudaErrorMemoryAllocation;
  } else {
    return C10_CUDA_ERROR_HANDLED(cudaMalloc(ptr, size));
  }
}

cudaError_t cudaMallocMaybeCapturing(void** ptr, size_t size, AllocParams& p) {
  if (at::cuda::currentStreamCaptureStatusMayInitCtx() ==
      at::cuda::CaptureStatus::None) {
    return allocPrimitive(ptr, size, p);
  } else {
    // It's ok to capture cudaMallocs, as long as we never cudaFree those
    // addresses before replay.
    // Capturing cudaMalloc behaves nicely: it gives the graph new VA,
    // but is ignored (won't leakily allocate new memory) in replays.
    at::cuda::CUDAStreamCaptureModeGuard g{cudaStreamCaptureModeRelaxed};
    return allocPrimitive(ptr, size, p);
  }
}

template <class T>
class RingBuffer {
 public:
  RingBuffer() {
    // alloc_trace is a pointer because we need to intentionally
    // leak this on deallocation it can hold references to Python
    // state which will already be destroyed when we are in exit handlers
    // NOLINTNEXTLINE(cppcoreguidelines-prefer-member-initializer)
    alloc_trace = new std::vector<T>();
  }

  void setMaxEntries(size_t size) {
    std::lock_guard<std::mutex> lk(alloc_trace_lock);
    alloc_trace_max_entries_ = std::max(size_t(1), size);
  }

  void insertEntries(const T& entry) {
    std::lock_guard<std::mutex> lk(alloc_trace_lock);
    if (alloc_trace->size() < alloc_trace_max_entries_) {
      alloc_trace->emplace_back(entry);
    } else {
      (*alloc_trace)[alloc_trace_next++] = entry;
      if (alloc_trace_next == alloc_trace_max_entries_) {
        alloc_trace_next = 0;
      }
    }
  }

  void getEntries(std::vector<T>& result) {
    std::lock_guard<std::mutex> lk(alloc_trace_lock);
    result.reserve(alloc_trace->size());
    result.insert(
        result.end(),
        alloc_trace->begin() +
            static_cast<typename std::vector<T>::difference_type>(
                alloc_trace_next),
        alloc_trace->end());
    result.insert(
        result.end(),
        alloc_trace->begin(),
        alloc_trace->begin() +
            static_cast<typename std::vector<T>::difference_type>(
                alloc_trace_next));
  }

  void clear() {
    std::lock_guard<std::mutex> lk(alloc_trace_lock);
    alloc_trace_next = 0;
    alloc_trace->clear();
  }

 private:
  size_t alloc_trace_max_entries_ = 1;

  // Both alloc_trace and alloc_trace_next needs to be used
  // under alloc_trace_lock.
  std::mutex alloc_trace_lock;
  size_t alloc_trace_next = 0;
  std::vector<T>*
      alloc_trace; // pointer because we need to intentionally leak this on
                   // deallocation it can hold references to Python state which
                   // will already be destroyed when we are in exit handlers
};
} // anonymous namespace
} // namespace Native

static std::string reportProcessMemoryInfo(c10::DeviceIndex device) {
#ifdef PYTORCH_C10_DRIVER_API_SUPPORTED
  void* nvml_handle = DriverAPI::get_nvml_handle();
  if (!nvml_handle) {
    return "";
  }
  static bool nvml_init [[maybe_unused]] = []() {
    TORCH_INTERNAL_ASSERT(NVML_SUCCESS == DriverAPI::get()->nvmlInit_v2_());
    return true;
  }();

  cudaDeviceProp prop{};
  C10_CUDA_CHECK(cudaGetDeviceProperties(&prop, device));

  // NOLINTNEXTLINE(*-c-arrays)
  char pci_id[80];
  snprintf(
      pci_id,
      sizeof(pci_id),
      NVML_DEVICE_PCI_BUS_ID_FMT,
      prop.pciDomainID,
      prop.pciBusID,
      prop.pciDeviceID);

  nvmlDevice_t nvml_device = nullptr;
  TORCH_INTERNAL_ASSERT(
      NVML_SUCCESS ==
      DriverAPI::get()->nvmlDeviceGetHandleByPciBusId_v2_(
          pci_id, &nvml_device));

  std::vector<nvmlProcessInfo_v1_t> procs(8);
  unsigned int size = procs.size();
  nvmlReturn_t r{};
  while ((r = DriverAPI::get()->nvmlDeviceGetComputeRunningProcesses_(
              nvml_device, &size, procs.data())) ==
         NVML_ERROR_INSUFFICIENT_SIZE) {
    procs.resize(size);
  }
  unsigned int self_pid = getpid();
  std::stringstream ss;
  TORCH_INTERNAL_ASSERT(NVML_SUCCESS == r);
  ss << "";
  for (auto i : c10::irange(size)) {
    auto& proc = procs[i];
    if (self_pid == proc.pid) {
      ss << "Including non-PyTorch memory, this process";
    } else {
      ss << "Process " << proc.pid;
    }
    ss << " has " << format_size(proc.usedGpuMemory) << " memory in use. ";
  }
  return ss.str();
#else
  return "";
#endif
}

namespace Native {

class DeviceCachingAllocator {
 private:
  // lock around all operations
  mutable std::recursive_mutex mutex;

  // device statistics
  DeviceStats stats;

  // unallocated cached blocks larger than 1 MB
  BlockPool large_blocks;

  // unallocated cached blocks 1 MB or smaller
  BlockPool small_blocks;

  // allocated or in use by a stream. Holds all active allocations,
  // whether they came from graph_pools or one of the BlockPools above.
  ska::flat_hash_set<Block*> active_blocks;

  // captures_underway tracks if we are diverting some
  // allocations to a specific pool.
  // Most of the time it's empty, in which case malloc can avoid calling
  // cudaStreamGetCaptureInfo in the hot path.
  std::vector<std::pair<MempoolId_t, std::function<bool(cudaStream_t)>>>
      captures_underway;

  // tracks which pools we can use as a last resort before ooming
  ska::flat_hash_set<MempoolId_t, MempoolIdHash> use_on_oom_pools;

  // See free() for this thing's purpose
  std::vector<Block*> needs_events_deferred_until_no_capture;
  // outstanding cuda events
  ska::flat_hash_map<
      cuda::CUDAStream,
      std::deque<std::pair<EventPool::Event, Block*>>>
      cuda_events;

  // record used memory.
  size_t total_allocated_memory = 0;

  size_t allowed_memory_maximum = 0;

  // all live expandable segments
  std::vector<ExpandableSegment*> expandable_segments_;
  std::vector<c10::DeviceIndex> devices_with_peer_access_;

  bool set_fraction = false;

  bool record_history = false;

  std::atomic<CreateContextFn> context_recorder_;
  RecordContext record_context_ = RecordContext::NEVER;

  // Ring buffer for memory snapshot TraceEntry's
  RingBuffer<TraceEntry> alloc_buffer;

  // Members specific to CUDA graphs

  // Private pools for CUDA graphs
  ska::flat_hash_map<MempoolId_t, std::unique_ptr<PrivatePool>, MempoolIdHash>
      graph_pools;
  // Pools no longer referenced by any graph. Their BlockPools are eligible for
  // free_blocks. Can't be a vector or deque because we might erase entries in
  // any order. Could be an std::list, but we don't care much, access and
  // insert/erase are rare.
  ska::flat_hash_map<MempoolId_t, PrivatePool*, MempoolIdHash>
      graph_pools_freeable;

  // XXX - maybe we should generalize and have multiple events
  std::vector<OutOfMemoryObserver> oom_observers_;

  std::vector<AllocatorTraceTracker> trace_trackers_;

  // mapping from block to a stream_set, containing streams on which the block
  // was used while cudagraph capturing
  std::unordered_map<Block*, stream_set> block_to_cudagraph_stream_uses;

  // thread local compile context for each device
  static thread_local std::stack<std::string> compile_context;

 public:
  // NOLINTNEXTLINE(cppcoreguidelines-pro-type-member-init)
  DeviceCachingAllocator()
      : large_blocks(/*small=*/false), small_blocks(/*small=*/true) {
    stats.max_split_size =
        static_cast<int64_t>(AllocatorConfig::max_split_size());
    context_recorder_.store(nullptr);
  }

  void recordHistory(
      bool enabled,
      CreateContextFn context_recorder,
      size_t alloc_buffer_max_entries,
      RecordContext when,
      bool clearHistory) {
    std::unique_lock<std::recursive_mutex> lock(mutex);
    TORCH_CHECK(when == RecordContext::NEVER || context_recorder);
    record_history = enabled;
    context_recorder_.store(record_history ? context_recorder : nullptr);
    alloc_buffer.setMaxEntries(alloc_buffer_max_entries);
    record_context_ = enabled ? when : RecordContext::NEVER;
    if (!enabled || clearHistory) {
      alloc_buffer.clear();
    }
  }

  bool isExpandableSegmentEnabled() {
#ifndef PYTORCH_C10_DRIVER_API_SUPPORTED
    if (AllocatorConfig::use_expandable_segments()) {
      TORCH_WARN_ONCE("expandable_segments not supported on this platform")
    }
    return false;
#else
    return AllocatorConfig::use_expandable_segments();
#endif
  }

  bool isHistoryEnabled() {
    return record_history;
  }

  void pushCompileContext(std::string& md) {
    compile_context.push(md);
  }

  void popCompileContext() {
    if (!compile_context.empty()) {
      compile_context.pop();
    }
  }

  bool checkPoolLiveAllocations(
      MempoolId_t mempool_id,
      const std::unordered_set<void*>& expected_live_allocations) {
    std::unique_lock<std::recursive_mutex> lock(mutex);

    PrivatePool* pool = nullptr;
    auto pool_it = graph_pools.find(mempool_id);
    TORCH_CHECK(pool_it != graph_pools.end(), "Could not find pool of id");
    pool = pool_it->second.get();

    TORCH_INTERNAL_ASSERT(pool != nullptr);

    size_t allocated_pool_blocks = 0;

    for (Block* b : active_blocks) {
      TORCH_INTERNAL_ASSERT(b != nullptr);
      TORCH_INTERNAL_ASSERT(b->pool != nullptr);
      if (b->allocated && b->pool->owner_PrivatePool == pool) {
        if (!expected_live_allocations.count(b->ptr)) {
          return false;
        }

        allocated_pool_blocks += 1;
      }
    }

    return allocated_pool_blocks == expected_live_allocations.size();
  }

  void attachOutOfMemoryObserver(OutOfMemoryObserver observer) {
    oom_observers_.emplace_back(std::move(observer));
  }

  void attachAllocatorTraceTracker(AllocatorTraceTracker tracker) {
    std::unique_lock<std::recursive_mutex> lock(mutex);
    trace_trackers_.emplace_back(std::move(tracker));
  }

  // Must be called outside of `mutex` or deadlocks are possible with Python
  std::shared_ptr<GatheredContext> maybeGatherContext(RecordContext level) {
    if (record_context_ < level) {
      return nullptr;
    }
    return context_recorder_.load()();
  }

  // All public methods (except the above) acquire the allocator mutex.
  // Thus, do not call a public method from another public method.

  Block* malloc(
      c10::DeviceIndex device,
      size_t orig_size,
      cudaStream_t stream) {
    // done outside the lock because we don't know what locks the recorder needs
    // to have...
    auto context = maybeGatherContext(RecordContext::STATE);

    std::unique_lock<std::recursive_mutex> lock(mutex);

    if (C10_LIKELY(captures_underway.empty())) {
      // Processes end-of-life events for outstanding allocations used on
      // multiple streams (checks if their GPU-side uses are complete and
      // recycles their memory if so)
      //
      // Q. Why skip process_events if a capture might be underway?
      // A. process_events involves cudaEventQueries, illegal during CUDA graph
      //    capture.
      //    Dumb simple solution: defer reclaiming these allocations until after
      //    capture. Cross-stream memory use is uncommon, so the deferral's
      //    effect on memory use during capture should be small.
      process_events(context);
    }
    size_t size = round_size(orig_size);
    auto& pool = get_pool(size, stream);
    const size_t alloc_size = get_allocation_size(size);
    AllocParams params(device, size, stream, &pool, alloc_size, stats);
    params.stat_types = get_stat_types_for_pool(pool);

    // First, try to get a block from the existing pool.
    bool block_found =
        // Search pool
        get_free_block(params)
        // Trigger callbacks and retry search
        || (trigger_free_memory_callbacks(params) && get_free_block(params));

    // Can't reuse an existing block; try to get a new one.
    if (!block_found) {
      // Do garbage collection if the flag is set.
      if (C10_UNLIKELY(
              set_fraction &&
              AllocatorConfig::garbage_collection_threshold() > 0.0)) {
        garbage_collect_cached_blocks(context);
      }
      // Attempt allocate
      // WARNING: alloc_block may release the allocator lock when calling
      // cudaMalloc. So far this function has not modified allocator state, but
      // keep in mind that any observed allocator state may change across calls
      // to alloc_block since it may release the lock.
      block_found = alloc_block(params, false, context, lock)
          // Free enough available cached blocks to satisfy alloc and retry
          // alloc.
          || (release_available_cached_blocks(params, context) &&
              alloc_block(params, false, context, lock))
          // Free all non-split cached blocks and retry alloc.
          || (C10_LIKELY(captures_underway.empty()) &&
              release_cached_blocks(context, {0, 0}) &&
              alloc_block(params, true, context, lock));
    }

    // we are about to oom, try to use existing mempools as a last resort
    if (!block_found && params.err == cudaErrorMemoryAllocation) {
      // if already trying to use a mempool, then just oom
      bool active_pool = params.pool->owner_PrivatePool;
      if (!active_pool) {
        for (MempoolId_t mempool_id : use_on_oom_pools) {
          auto tid = std::this_thread::get_id();
          auto filter = [tid](cudaStream_t) {
            return std::this_thread::get_id() == tid;
          };
          beginAllocateToPool(mempool_id, filter);
          auto& mempool = get_pool(size, stream);
          AllocParams mempool_params(
              device, size, stream, &mempool, alloc_size, stats);
          mempool_params.stat_types = get_stat_types_for_pool(mempool);
          block_found = get_free_block(mempool_params);
          endAllocateToPool(mempool_id);
          releasePool(mempool_id);
          if (block_found) {
            params = mempool_params;
            break;
          }
        }
      }
    }

    if (!block_found) {
      // For any error code other than cudaErrorMemoryAllocation,
      // alloc_block should have thrown an exception already.
      TORCH_INTERNAL_ASSERT(params.err == cudaErrorMemoryAllocation);

      size_t device_free = 0;
      size_t device_total = 0;
      C10_CUDA_CHECK(cudaMemGetInfo(&device_free, &device_total));
      std::string allowed_info;

      if (set_fraction) {
        allowed_info = format_size(allowed_memory_maximum) + " allowed; ";
      }

      std::string proc_info = reportProcessMemoryInfo(device);

      record_trace(
          TraceEntry::OOM,
          device_free,
          params.size(),
          params.stream(),
          params.device(),
          params.pool->owner_MempoolId(),
          std::move(context));
      stats.num_ooms += 1;

      c10::reportOutOfMemoryToProfiler(
          static_cast<int64_t>(size),
          stats.allocated_bytes[static_cast<int64_t>(StatType::AGGREGATE)]
              .current,
          stats.reserved_bytes[static_cast<int64_t>(StatType::AGGREGATE)]
              .current,
          c10::Device(c10::DeviceType::CUDA, device));

      auto allocated_bytes =
          stats.allocated_bytes[static_cast<size_t>(StatType::AGGREGATE)]
              .current;
      auto reserved_bytes =
          stats.reserved_bytes[static_cast<size_t>(StatType::AGGREGATE)]
              .current;
      auto observers_local = oom_observers_;

      size_t allocated_in_private_pools = 0;
      auto get_size_block = [](const BlockPool& pool) {
        size_t res = 0;
        for (const auto& block : pool.blocks) {
          res += block->size;
        }
        return res;
      };
      for (const auto& p : graph_pools) {
        allocated_in_private_pools += get_size_block(p.second->large_blocks);
        allocated_in_private_pools += get_size_block(p.second->small_blocks);
      }

      std::string private_pool_msg;

      if (allocated_in_private_pools > 0) {
        private_pool_msg = "with " + format_size(allocated_in_private_pools) +
            " allocated in private pools (e.g., CUDA Graphs), ";
      }

      // Make sure we do not have the device lock before calling our
      // observers which might need hold the GIL
      // It is safe to release at this point because will no longer
      // be reading any allocator state.

      lock.unlock();

      for (const auto& obs : observers_local) {
        obs(device,
            alloc_size,
            set_fraction ? allowed_memory_maximum : device_total,
            device_free);
      }

      // "total capacity": total global memory on GPU
      // "allowed": memory is allowed to use, which set by fraction.
      // "already allocated": memory allocated by the program using the
      //                      caching allocator
      // "free": free memory as reported by the CUDA API
      // "cached": memory held by the allocator but not used by the program
      //
      // The "allocated" amount  does not include memory allocated outside
      // of the caching allocator, such as memory allocated by other programs
      // or memory held by the driver.
      //
      // The sum of "allocated" + "free" + "cached" may be less than the
      // total capacity due to memory held by the driver and usage by other
      // programs.
      //
      // Note that at this point free_cached_blocks has already returned all
      // possible "cached" memory to the driver. The only remaining "cached"
      // memory is split from a larger block that is partially in-use.
      TORCH_CHECK_WITH(
          OutOfMemoryError,
          false,
          "CUDA out of memory. Tried to allocate ",
          format_size(alloc_size),
          ". GPU ",
          static_cast<int>(device),
          " has a total capacity of ",
          format_size(device_total),
          " of which ",
          format_size(device_free),
          " is free. ",
          proc_info,
          allowed_info,
          "Of the allocated memory ",
          format_size(allocated_bytes + allocated_in_private_pools),
          " is allocated by PyTorch, ",
          private_pool_msg,
          "and ",
          format_size(
              reserved_bytes - allocated_bytes - allocated_in_private_pools),
          " is reserved by PyTorch but unallocated.",
          " If reserved but unallocated memory is large try setting",
          " PYTORCH_CUDA_ALLOC_CONF=expandable_segments:True to avoid"
          " fragmentation.  See documentation for Memory Management "
          " (https://pytorch.org/docs/stable/notes/cuda.html#environment-variables)");
    }

    bool split_remainder = should_split(params.block, params.size());
    return alloc_found_block(
        params, orig_size, std::move(context), split_remainder);
  }

  Block* alloc_found_block(
      const AllocParams& params,
      size_t orig_size,
      std::shared_ptr<GatheredContext> context,
      bool split_remainder) {
    auto size = params.size();
    auto device = params.device();
    auto pool = params.pool;
    auto stream = params.stream();

    TORCH_INTERNAL_ASSERT(
        params.err == cudaSuccess && params.block != nullptr &&
        params.block->ptr != nullptr);
    Block* block = params.block;
    Block* remaining = nullptr;

    const bool already_split = block->is_split();
    if (split_remainder) {
      remaining = block;

      block = new Block(device, stream, size, pool, block->ptr);
      block->expandable_segment_ = remaining->expandable_segment_;
      block->prev = remaining->prev;
      if (block->prev) {
        block->prev->next = block;
      }
      block->next = remaining;

      remaining->prev = block;
      remaining->ptr = static_cast<char*>(remaining->ptr) + size;
      remaining->size -= size;
      // NOLINTNEXTLINE(clang-analyzer-deadcode.DeadStores)
      bool inserted = pool->insert_into_blocks(remaining).second;
      TORCH_INTERNAL_ASSERT_DEBUG_ONLY(inserted);

      if (already_split && !block->expandable_segment_) {
        // An already-split inactive block is being shrunk by size bytes.
        decrease_stat_array(
            stats.inactive_split_bytes, block->size, params.stat_types);
      } else if (!block->expandable_segment_) {
        // A new split inactive block is being created from a previously unsplit
        // block, size remaining->size bytes.
        for_each_selected_stat_type(params.stat_types, [&](size_t stat_type) {
          stats.inactive_split_bytes[stat_type].increase(remaining->size);
          stats.inactive_split[stat_type].increase(1);
        });
      }

    } else if (already_split && !block->expandable_segment_) {
      // An already-split block is becoming active
      for_each_selected_stat_type(params.stat_types, [&](size_t stat_type) {
        stats.inactive_split_bytes[stat_type].decrease(block->size);
        stats.inactive_split[stat_type].decrease(1);
      });
    }

    block->allocated = true;
    block->requested_size = orig_size;

    block->context_when_allocated = std::move(context);
    record_trace(
        TraceEntry::ALLOC,
        int64_t(block->ptr),
        orig_size,
        block->stream,
        block->device,
        block->pool->owner_MempoolId(),
        block->context_when_allocated);

    // NOLINTNEXTLINE(clang-analyzer-deadcode.DeadStores)
    bool inserted = active_blocks.insert(block).second;
    TORCH_INTERNAL_ASSERT_DEBUG_ONLY(inserted);

    for_each_selected_stat_type(params.stat_types, [&](size_t stat_type) {
      stats.allocation[stat_type].increase(1);
      stats.allocated_bytes[stat_type].increase(block->size);
      stats.active[stat_type].increase(1);
      stats.active_bytes[stat_type].increase(block->size);
      stats.requested_bytes[stat_type].increase(block->requested_size);
    });
    if (block->size >= AllocatorConfig::max_split_size())
      stats.oversize_allocations.increase(1);

    auto allocated_bytes_gauge =
        STATIC_GAUGE(pytorch.CUDACachingAllocator.allocated_bytes);
    allocated_bytes_gauge.record(
        stats.allocated_bytes[static_cast<int64_t>(StatType::AGGREGATE)]
            .current);

    c10::reportMemoryUsageToProfiler(
        block->ptr,
        static_cast<int64_t>(block->size),
        stats.allocated_bytes[static_cast<size_t>(StatType::AGGREGATE)].current,
        stats.reserved_bytes[static_cast<size_t>(StatType::AGGREGATE)].current,
        c10::Device(c10::DeviceType::CUDA, device));

    return block;
  }

  void free(Block* block) {
    std::shared_ptr<GatheredContext> context =
        maybeGatherContext(RecordContext::ALL);
    std::lock_guard<std::recursive_mutex> lock(mutex);

    block->allocated = false;

    // following logic might modifying underlying Block, causing the size
    // changed. We store ahead for reporting
    auto orig_block_ptr = block->ptr;
    auto orig_block_size = block->size;

    StatTypes stat_types = get_stat_types_for_pool(*block->pool);
    for_each_selected_stat_type(stat_types, [&](size_t stat_type) {
      stats.allocation[stat_type].decrease(1);
      stats.allocated_bytes[stat_type].decrease(block->size);
    });
    auto allocated_bytes_gauge =
        STATIC_GAUGE(pytorch.CUDACachingAllocator.allocated_bytes);
    allocated_bytes_gauge.record(
        stats.allocated_bytes[static_cast<int64_t>(StatType::AGGREGATE)]
            .current);

    record_trace(
        TraceEntry::FREE_REQUESTED,
        int64_t(block->ptr),
        block->requested_size,
        block->stream,
        block->device,
        block->pool->owner_MempoolId(),
        context ? context : block->context_when_allocated);

    if (block->size >= AllocatorConfig::max_split_size())
      stats.oversize_allocations.decrease(1);

    if (!block->stream_uses.empty()) {
      if (C10_UNLIKELY(!captures_underway.empty())) {
        // It's forbidden to cudaEventQuery an event recorded during CUDA graph
        // capture. We conservatively defer recording end-of-life events until
        // the next call to process_events() (which won't happen until no
        // captures are underway)
        needs_events_deferred_until_no_capture.push_back(block);
      } else {
        insert_events(block);
      }
    } else {
      free_block(block, context);
    }

    c10::reportMemoryUsageToProfiler(
        orig_block_ptr,
        -static_cast<int64_t>(orig_block_size),
        stats.allocated_bytes[static_cast<size_t>(StatType::AGGREGATE)].current,
        stats.reserved_bytes[static_cast<size_t>(StatType::AGGREGATE)].current,
        c10::Device(c10::DeviceType::CUDA, block->device));
  }

  void* getBaseAllocation(Block* block, size_t* outSize) {
    std::lock_guard<std::recursive_mutex> lock(mutex);
    TORCH_CHECK(
        !block->expandable_segment_,
        "Tensors allocated with expandable_segments:True cannot be shared between processes. Consider using expandable_segments:False in data loading workers via torch.cuda.memory._set_allocator_settings('expandable_segments:False')");
    while (block->prev) {
      block = block->prev;
    }
    void* basePtr = block->ptr;
    if (outSize) {
      size_t size = 0;
      while (block) {
        size += block->size;
        block = block->next;
      }
      *outSize = size;
    }
    return basePtr;
  }

  ShareableHandle shareIpcHandle(Block* block) {
    std::lock_guard<std::recursive_mutex> lock(mutex);
    std::ostringstream ss;
    ss.put(SHAREABLE_HANDLE_VERSION);
    ptrdiff_t offset = 0;
    if (!block->expandable_segment_) {
      ss.put(SHAREABLE_CUDA_MALLOC);
      Block* base_block = block;
      while (base_block->prev) {
        base_block = base_block->prev;
      }
      offset = (char*)block->ptr - (char*)base_block->ptr;
      cudaIpcMemHandle_t handle;
      C10_CUDA_CHECK(cudaIpcGetMemHandle(&handle, base_block->ptr));
      ss.write((char*)&handle, CUDA_IPC_HANDLE_SIZE);
    } else {
      ss.put(SHAREABLE_CUDA_EXPANDABLE_SEGMENT);
      auto full_range = block->expandable_segment_->share(
          SegmentRange(block->ptr, block->size), ss);
      offset = (char*)block->ptr - (char*)full_range.ptr;
    }
    return ShareableHandle{offset, ss.str()};
  }

  void recordStream(Block* block, cuda::CUDAStream stream) {
    std::lock_guard<std::recursive_mutex> lock(mutex);
    if (stream.stream() == block->stream) {
      // ignore uses on the allocation stream, since those don't require any
      // special synchronization
      return;
    }
    block->stream_uses.insert(stream);
    if (C10_UNLIKELY(!captures_underway.empty())) {
      block_to_cudagraph_stream_uses[block].insert(stream);
    }
  }

  /** get memory fraction limiting maximum allocated memory **/
  double getMemoryFraction() {
    if (!set_fraction) {
      return 1.0;
    }

    size_t device_free = 0;
    size_t device_total = 0;
    C10_CUDA_CHECK(cudaMemGetInfo(&device_free, &device_total));
    return static_cast<double>(allowed_memory_maximum) /
        static_cast<double>(device_total);
  }

  /** set memory fraction to limit maximum allocated memory **/
  void setMemoryFraction(double fraction) {
    size_t device_free = 0;
    size_t device_total = 0;
    C10_CUDA_CHECK(cudaMemGetInfo(&device_free, &device_total));
    allowed_memory_maximum =
        static_cast<size_t>(fraction * static_cast<double>(device_total));
    set_fraction = true;
  }

  /** returns cached blocks to the system allocator **/
  void emptyCache(MempoolId_t mempool_id) {
    auto context = maybeGatherContext(RecordContext::ALL);
    std::lock_guard<std::recursive_mutex> lock(mutex);
    release_cached_blocks(context, mempool_id);
  }

  /** Retrieves size of largest unused block held by the memory cache **/
  void cacheInfo(size_t* largest) {
    std::lock_guard<std::recursive_mutex> lock(mutex);
    if (*largest ==
        0) { // make an initial guess if a zero *largest is passed in
      size_t tmp_bytes = 0;
      C10_CUDA_CHECK(cudaMemGetInfo(
          largest, // Use free memory as an optimistic initial guess of *largest
          &tmp_bytes));
    }
    cache_info_aux(large_blocks, largest);
    cache_info_aux(small_blocks, largest);
    for (const auto& gp : graph_pools) {
      cache_info_aux(gp.second->large_blocks, largest);
      cache_info_aux(gp.second->small_blocks, largest);
    }
  }

  /** Returns a copy of the memory allocator stats **/
  DeviceStats getStats() {
    std::lock_guard<std::recursive_mutex> lock(mutex);
    return stats;
  }

  /** Resets the historical accumulation stats for the device **/
  void resetAccumulatedStats() {
    std::lock_guard<std::recursive_mutex> lock(mutex);

    for (const auto statType :
         c10::irange(static_cast<size_t>(StatType::NUM_TYPES))) {
      stats.allocation[statType].reset_accumulated();
      stats.segment[statType].reset_accumulated();
      stats.active[statType].reset_accumulated();
      stats.inactive_split[statType].reset_accumulated();
      stats.allocated_bytes[statType].reset_accumulated();
      stats.reserved_bytes[statType].reset_accumulated();
      stats.active_bytes[statType].reset_accumulated();
      stats.inactive_split_bytes[statType].reset_accumulated();
      stats.requested_bytes[statType].reset_accumulated();
    }

    stats.num_alloc_retries = 0;
    stats.num_ooms = 0;
    stats.num_sync_all_streams = 0;
    stats.num_device_alloc = 0;
    stats.num_device_free = 0;
    stats.oversize_allocations.reset_accumulated();
    stats.oversize_segments.reset_accumulated();
  }

  /** Resets the historical peak stats for the device **/
  void resetPeakStats() {
    std::lock_guard<std::recursive_mutex> lock(mutex);

    for (const auto statType :
         c10::irange(static_cast<size_t>(StatType::NUM_TYPES))) {
      stats.allocation[statType].reset_peak();
      stats.segment[statType].reset_peak();
      stats.active[statType].reset_peak();
      stats.inactive_split[statType].reset_peak();
      stats.allocated_bytes[statType].reset_peak();
      stats.reserved_bytes[statType].reset_peak();
      stats.active_bytes[statType].reset_peak();
      stats.inactive_split_bytes[statType].reset_peak();
      stats.requested_bytes[statType].reset_peak();
    }
    stats.oversize_allocations.reset_peak();
    stats.oversize_segments.reset_peak();
  }

  /* Checkpoint the state of a private pool necessary to return it to its
   * current state */
  std::unique_ptr<PrivatePoolState> getCheckpointState(MempoolId_t id) {
    auto context = maybeGatherContext(RecordContext::ALL);
    std::lock_guard<std::recursive_mutex> lock(mutex);
    insert_events_deferred_until_no_capture(context);

    auto pool = graph_pools.find(id);
    if (pool != graph_pools.end()) {
      auto private_pool_head_blocks =
          get_private_pool_head_blocks(pool->second.get());
      return std::make_unique<PrivatePoolState>(id, private_pool_head_blocks);
    } else if (graph_pools_freeable.count(id)) {
      TORCH_CHECK(false, "Not expected to checkpoint freeable graph");
    } else {
      TORCH_CHECK(false, "Could not find pool of id");
    }
  }

  void freeBlocksAllocatedToPool(PrivatePool* private_pool, RestoreResult& rr) {
    auto pool_blocks = get_private_pool_head_blocks(private_pool);

    std::vector<Block*> head_blocks;
    for (Block* block : pool_blocks) {
      if (block->prev == nullptr) {
        head_blocks.push_back(block);
      }
    }

    for (Block* block : head_blocks) {
      Block* curr = block;

      while (curr) {
        // When we free a block, its pointer should never change
        // only its adjacent blocks, so free, then look at pointer
        if (curr->allocated) {
          TORCH_CHECK(
              curr->event_count == 0,
              "Events should have synchronized when setting checkpointed block");
          rr.allocations_freed.push_back(curr->ptr);
          free(curr);
          TORCH_CHECK(!curr->allocated)
        }
        curr = curr->next;
      }
    }

    for (Block* b : get_private_pool_head_blocks(private_pool)) {
      Block* curr = b;
      while (curr) {
        TORCH_CHECK(!curr->allocated);
        curr = curr->next;
      }
    }
  }

  // checkpoint the state of an allocation that may have been
  // split into multiple blocks
  void setSegmentStateToCheckpoint(
      Block* block,
      SegmentState& segment,
      const std::shared_ptr<GatheredContext>& context,
      RestoreResult& rr) {
    Block* curr_block = block;
    Block* last_block = block;

    TORCH_INTERNAL_ASSERT(block->pool);
    BlockPool& pool = *block->pool;
    const auto segment_len = segment.blocks.size();

    // allocate all blocks in the segment
    for (size_t i = 0; i < segment_len; ++i) {
      // The last block in every expandable segment is the remaining amount of
      // available unmapped virtual address space. We shouldn't change it but
      // instead check it is correctly formed then skip over allocating it.
      if (i == segment_len - 1 && curr_block->expandable_segment_) {
        TORCH_CHECK(curr_block->next == nullptr);
        TORCH_CHECK(!curr_block->mapped);
        TORCH_CHECK(curr_block->allocated == false);
        continue;
      }

      auto& block_state = segment.blocks.at(i);
      AllocParams params(
          block_state.device,
          block_state.size,
          block_state.stream,
          &pool,
          block_state.size,
          stats);
      pool.blocks.erase(curr_block);
      params.block = curr_block;
      params.stat_types = get_stat_types_for_pool(pool);

      // splitting a block depends on `max_split_size`, which may have changed
      // between when checkpoint was taken and now, so we make sure to recreate
      // the behavior from the checkpoint. Keep splitting as long as there is
      // space left in the block because the block is already the size of how it
      // appears in the segment, so any leftover space belongs to the next
      // block.
      bool split = curr_block->size > block_state.size;

      // curr_block will become next pointer if it is split, so reassign with
      // the returned value
      curr_block = alloc_found_block(params, block_state.size, context, split);

      TORCH_CHECK(curr_block->ptr == block_state.ptr);
      TORCH_CHECK(curr_block->size == block_state.size);

      last_block = curr_block;
      curr_block = curr_block->next;

      TORCH_CHECK((curr_block != nullptr) == ((i + 1) < (segment_len)));
    }

    while (last_block->prev) {
      last_block = last_block->prev;
    }

    // free blocks that are not allocated in the checkpoint
    curr_block = last_block;

    for (size_t i = 0; i < segment_len; ++i, curr_block = curr_block->next) {
      if (i == segment_len - 1 && curr_block->expandable_segment_) {
        TORCH_CHECK(curr_block->next == nullptr);
        TORCH_CHECK(!curr_block->mapped);
        TORCH_CHECK(curr_block->allocated == false);
        continue;
      }

      auto& block_state = segment.blocks.at(i);
      TORCH_INTERNAL_ASSERT(curr_block != nullptr);

      if (block_state.allocated) {
        rr.allocations_created.push_back(curr_block);
        continue;
      }

      free(curr_block);

      TORCH_CHECK(curr_block->ptr == block_state.ptr);
      TORCH_CHECK(curr_block->allocated == block_state.allocated);
      TORCH_CHECK(curr_block->size == block_state.size);
    }
  }

  /**
   * Note [Checkpointing PrivatePoolState]
   *
   * Refer above to Note [Interaction with CUDA graph capture]. Allocations made
   * during graph capture are made from a separate private pool. During graph
   * capture allocations behave as usual. During graph replay the allocator
   * state does not change even as new tensors are created. The private pool
   * will not free its blocks to the main caching allocator until cuda graph use
   * is finished to prevent an allocation from eager clobbering the memory from
   * a live but unaccounted for tensor that was created during replay.
   *
   * `make_graphed_callables`, a series of separate callables chained in
   * successive cuda graphs, can share a memory pool because after a cuda graph
   * recording the allocations in the shared private pool exactly reflect the
   * tensors that are allocated.
   *
   * We would like to extend callable chaining to support a graphed callable
   * tree. In this scenario, we have a tree of callable chains which will be
   * captured with cuda graphs. In the diagram below, we have a tree with four
   * callables, A, B, C, and D. Suppose we have captured, and subsequently
   * replayed, A, B, and C. Then on a new invocation, we replay A and B, but
   * would now like to record D. At this point the private pool will not reflect
   * any of the live tensors created during graph replay. Allocations made
   * during a new recording with the pool could overwrite those live tensors.
   *
   * In order to record a new graph capture after replaying prior callables in
   * the tree, we need the allocator to reflect the state of the live tensors.
   * We checkpoint the state of the private pool after each recording, and then
   * reapply it when we are starting a new recording chain. Additionally, we
   * must free the allocations for any tensors that died between the end of our
   * previous graph replaying and our new recording. All of the allocated
   * segments that existed in the checkpointed state must still exist in the
   * pool. There may also exist new allocated blocks.
   * (TODO : link note [live tensors between iterations] when it exists). For
   * every block that is currently allocated but no allocated in the snapshot,
   * we will return a pointer to their block.
   *.
   *
   *
   *  ---------------> A ---------------> B ---------------> C
   *                                      |
   *                                      |
   *                                      |
   *                                      |
   *                                      ╰ ---------------> D
   */
  RestoreResult setCheckpointPoolState(PrivatePoolState& pps) {
    // To reset the caching allocator state we will
    // - Free all the blocks currently allocated to the pool (see [live tensors
    // between iterations])
    // - Allocate all the blocks in a checkpointed segment, whether they are
    // live or not
    // - Free the blocks in a checkpointed segment which are not live
    // This could be optimized, but it nicely reuses exiting apis, and this
    // is not on the hot path.

    // following `done outside the lock because we don't know what locks the
    // recorder needs to have...`

    std::shared_ptr<GatheredContext> context =
        maybeGatherContext(RecordContext::STATE);

    std::lock_guard<std::recursive_mutex> lock(mutex);

    RestoreResult rr;

    TORCH_CHECK(
        !graph_pools_freeable.count(pps.owner_id),
        "Not expected to checkpoint freeable graph");

    auto pool = graph_pools.find(pps.owner_id);
    TORCH_CHECK(pool != graph_pools.end(), "Could not find private pool id");

    PrivatePool* private_pool = pool->second.get();

    freeBlocksAllocatedToPool(private_pool, rr);

    std::unordered_map<void*, Block*> ptrs_to_blocks;
    // at this point, all of the blocks should be free, so they will all be in
    // the block set
    for (Block* block : private_pool->small_blocks.blocks) {
      ptrs_to_blocks[block->ptr] = block;
    }
    for (Block* block : private_pool->large_blocks.blocks) {
      ptrs_to_blocks[block->ptr] = block;
    }

    for (auto& segment : pps.segments) {
      auto ptr = segment.blocks.at(0).ptr;
      TORCH_CHECK(ptrs_to_blocks.count(ptr), " could not find ", ptr)
      auto block = ptrs_to_blocks[ptr];

      setSegmentStateToCheckpoint(block, segment, context, rr);
    }
    return rr;
  }

  /** Dump a complete snapshot of the memory held by the allocator. Potentially
   * VERY expensive. **/
  std::vector<SegmentInfo> snapshot(MempoolId_t mempool_id) {
    std::lock_guard<std::recursive_mutex> lock(mutex);

    std::vector<Block*> all_blocks;

    if (mempool_id.first != 0 || mempool_id.second != 0) {
      // If there is an active mempool, we find the corresponding PrivatePool
      // in graph_pools and only return the blocks from it.
      auto pool = graph_pools.find(mempool_id);
      if (pool != graph_pools.end()) {
        all_blocks = get_private_pool_head_blocks(pool->second.get());
      }
    } else {
      // When snapshot is called with non-default mempool_id, we return
      // all the blocks in the CUDACachingAllocator (as returned by
      // get_all_blocks).
      all_blocks = get_all_blocks();
    }

    size_t total_active = 0;
    std::vector<SegmentInfo> result;

    for (const Block* const head_block : all_blocks) {
      // For expandable segments, we report one segment for each contiguous
      // mapped range of memory
      if (head_block->prev && head_block->prev->mapped) {
        continue;
      }
      result.emplace_back();
      SegmentInfo& segment_info = result.back();
      segment_info.device = head_block->device;
      segment_info.address = reinterpret_cast<size_t>(head_block->ptr);
      segment_info.stream = head_block->stream;
      segment_info.is_large = (!head_block->pool->is_small);
      segment_info.is_expandable = head_block->expandable_segment_;
      segment_info.context_when_allocated =
          head_block->context_when_segment_allocated;
      MempoolId_t id = head_block->pool->owner_MempoolId();
      if ((mempool_id.first == 0 && mempool_id.second == 0) ||
          id == mempool_id) {
        segment_info.owner_private_pool_id = id;
      }

      const Block* block = head_block;
      while (block != nullptr && block->mapped) {
        segment_info.blocks.emplace_back();
        BlockInfo& block_info = segment_info.blocks.back();

        block_info.size = block->size;
        block_info.requested_size = block->requested_size;
        block_info.allocated = block->allocated;
        block_info.active = block->allocated || (block->event_count > 0) ||
            !block->stream_uses.empty();

        segment_info.total_size += block_info.size;
        if (block_info.allocated) {
          segment_info.allocated_size += block_info.size;
        }
        if (block_info.active) {
          segment_info.active_size += block_info.size;
          segment_info.requested_size += block_info.requested_size;
        }
        block_info.context_when_allocated = block->context_when_allocated;
        block = block->next;
      }
      total_active += segment_info.active_size;
    }

    std::sort(
        result.begin(),
        result.end(),
        [](const SegmentInfo& a, const SegmentInfo& b) {
          return a.address < b.address;
        });

    record_trace(
        TraceEntry::SNAPSHOT, 0, total_active, nullptr, 0, mempool_id, nullptr);
    return result;
  }

  std::vector<TraceEntry> trace(
      const std::function<time_t(approx_time_t)>& tsc_to_us) {
    std::lock_guard<std::recursive_mutex> lock(mutex);
    std::vector<TraceEntry> result;
    alloc_buffer.getEntries(result);

    // Convert all the timestamps from tsc to epoch time in microseconds.
    for (auto& te : result) {
      te.time_.t_ = tsc_to_us(te.time_.approx_t_);
    }
    return result;
  }

  // This function takes the size and number of divisions argument and rounds
  // up the size argument for the nearest power-of-2 division.
  // For example, if we need to round-up 1200 and number of divisions is 4,
  // the size 1200 lies between 1024 and 2048 and if we do 4 divisions between
  // them, the values are 1024, 1280, 1536, and 1792. So the function will
  // return 1280 as the nearest ceiling of power-2 division.
  static size_t roundup_power2_next_division(size_t size, size_t divisions) {
    if (llvm::isPowerOf2_64(size)) {
      return size;
    }

    TORCH_CHECK(divisions >= 2, "Only 2 or more divisions are supported");

    // divide the space between these 2's power into equal divisions
    // If division is zero, return the power-of-2 ceiling.
    size_t power2_floor = llvm::PowerOf2Floor(size);
    size_t power2_divison =
        power2_floor >> (63 - llvm::countLeadingZeros(divisions));
    if (C10_UNLIKELY(power2_divison == 0)) {
      return (power2_floor << 1);
    }
    size_t round_size_floor = size & (~(power2_divison - 1));
    return (round_size_floor == size) ? size
                                      : round_size_floor + power2_divison;
  }

  static size_t round_size(size_t size) {
    if (size < kMinBlockSize) {
      return kMinBlockSize;
    } else {
      auto divisions = AllocatorConfig::roundup_power2_divisions(size);
      if (divisions > 1 && size > (kMinBlockSize * divisions)) {
        return roundup_power2_next_division(size, divisions);
      } else {
        return kMinBlockSize * ((size + kMinBlockSize - 1) / kMinBlockSize);
      }
    }
  }

  void createOrIncrefPool(MempoolId_t mempool_id, CUDAAllocator* allocator) {
    // Create a PrivatePool object if it does not exist yet
    // and increment its use_count
    std::lock_guard<std::recursive_mutex> lock(mutex);
    create_or_incref_pool(mempool_id, allocator);
  }

  void setUseOnOOM(MempoolId_t mempool_id) {
    // Choose if this pool should be used as a last resort before ooming
    std::lock_guard<std::recursive_mutex> lock(mutex);
    use_on_oom_pools.insert(mempool_id);
  }

  // See Note [Interaction with CUDA graph capture]

  // Called by CUDAGraph::capture_begin
  void beginAllocateToPool(
      MempoolId_t mempool_id,
      std::function<bool(cudaStream_t)> filter) {
    std::lock_guard<std::recursive_mutex> lock(mutex);
    create_or_incref_pool(mempool_id);
    for (auto it2 = captures_underway.begin(); it2 != captures_underway.end();
         ++it2) {
      TORCH_CHECK(
          it2->first != mempool_id,
          "beginAllocateToPool: already recording to mempool_id");
    }
    captures_underway.emplace_back(mempool_id, std::move(filter));
  }

  // Called by CUDAGraph::capture_end
  void endAllocateToPool(MempoolId_t mempool_id) {
    std::lock_guard<std::recursive_mutex> lock(mutex);
    for (auto it = captures_underway.begin(); it != captures_underway.end();
         ++it) {
      if (it->first == mempool_id) {
        captures_underway.erase(it);
        return;
      }
    }
    TORCH_CHECK(
        false, "endAllocatePool: not currently recording to mempool_id");
  }

  // Called by CUDAGraph::reset and MemPool::~MemPool()
  void releasePool(MempoolId_t mempool_id) {
    std::lock_guard<std::recursive_mutex> lock(mutex);
    // The instantiated cudaGraphExec_t has been destroyed. We can't blindly
    // delete and cudaFree the mempool its capture used, because
    //  1. other graph(s) might share the same pool
    //  2. the user might still hold references to output tensors allocated
    //  during capture.
    // To handle 1 and 2, we track the number of graphs using this particular
    // mempool. When the count reaches 0, we tell free_cached_blocks it may now
    // cudaFree blocks from this graph's pool when it discovers they're unused
    // (unsplit).
    auto pp = get_private_pool(mempool_id);
    auto uc = --(pp->use_count);
    TORCH_INTERNAL_ASSERT(uc >= 0);
    if (uc == 0) {
      // Allows free_cached_blocks to begin cudaFreeing this pool's memory,
      // and makes sure this pool wasn't somehow made freeable already.
      // NOLINTNEXTLINE(clang-analyzer-deadcode.DeadStores)
      bool inserted = graph_pools_freeable.insert({mempool_id, pp}).second;
      TORCH_INTERNAL_ASSERT(inserted);
    }
  }

  int getPoolUseCount(MempoolId_t mempool_id) {
    std::lock_guard<std::recursive_mutex> lock(mutex);
    auto pp = get_private_pool(mempool_id);
    return pp->use_count;
  }

  void addPeerAccess(c10::DeviceIndex dev_to_access) {
    std::lock_guard<std::recursive_mutex> lock(mutex);
    if (std::find(
            devices_with_peer_access_.begin(),
            devices_with_peer_access_.end(),
            dev_to_access) != devices_with_peer_access_.end()) {
      return;
    }
    devices_with_peer_access_.push_back(dev_to_access);
    for (auto& es : expandable_segments_) {
      es->addPeer(dev_to_access);
    }
  }
  std::vector<c10::DeviceIndex> peers() const {
    std::lock_guard<std::recursive_mutex> lock(mutex);
    return devices_with_peer_access_;
  }

  bool hasAllocatedExpandableSegments() const {
    return !expandable_segments_.empty();
  }

 private:
  // All private methods do not acquire the allocator mutex.

  std::vector<Block*> get_all_blocks() const {
    std::vector<Block*> blocks;
    blocks.insert(
        blocks.end(), small_blocks.blocks.begin(), small_blocks.blocks.end());
    blocks.insert(
        blocks.end(), large_blocks.blocks.begin(), large_blocks.blocks.end());
    for (const auto& gp : graph_pools) {
      blocks.insert(
          blocks.end(),
          gp.second->small_blocks.blocks.begin(),
          gp.second->small_blocks.blocks.end());
      blocks.insert(
          blocks.end(),
          gp.second->large_blocks.blocks.begin(),
          gp.second->large_blocks.blocks.end());
    }
    blocks.insert(blocks.end(), active_blocks.begin(), active_blocks.end());
    return blocks;
  }

  std::vector<Block*> get_private_pool_head_blocks(PrivatePool* pool) const {
    std::vector<Block*> blocks;
    for (Block* b : active_blocks) {
      if ((b->pool == &pool->small_blocks || b->pool == &pool->large_blocks) &&
          b->prev == nullptr) {
        blocks.push_back(b);
      }
    }

    for (Block* b : pool->small_blocks.blocks) {
      if (b->prev == nullptr) {
        blocks.push_back(b);
      }
    }
    for (Block* b : pool->large_blocks.blocks) {
      if (b->prev == nullptr) {
        blocks.push_back(b);
      }
    }

    return blocks;
  }

  void create_or_incref_pool(
      MempoolId_t mempool_id,
      CUDAAllocator* allocator = nullptr) {
    auto it = graph_pools.find(mempool_id);
    if (it == graph_pools.end()) {
      // mempool_id does not reference an existing pool.
      // Make a new pool for CUDAGraph capture or torch.cuda.use_mem_pool
      // usage. use_count is initially 1, which means the pool is
      // being used since somebody called createOrIncrefPool.
      graph_pools.emplace(
          mempool_id, std::make_unique<PrivatePool>(mempool_id, allocator));
    } else {
      // mempool_id references an existing pool, which the current CUDAGraph
      // capture or torch.cuda.use_mem_pool will
      // share. Check this pool is live (at least one other capture already
      // references it). Increment it to establish the usage.
      TORCH_INTERNAL_ASSERT(it->second->use_count > 0);
      TORCH_INTERNAL_ASSERT(allocator == nullptr);
      it->second->use_count++;
    }
  }

  PrivatePool* get_private_pool(MempoolId_t mempool_id) {
    auto it = graph_pools.find(mempool_id);
    TORCH_INTERNAL_ASSERT(it != graph_pools.end());
    return it->second.get();
  }

  // returns the smallest possible address in any segment
  // where there is enough free address space to fit size
  // may be composed of free and unmapped segments
  Block* find_expandable_block(
      c10::DeviceIndex device,
      cudaStream_t stream,
      BlockPool* pool,
      size_t size) {
    Block key(device, stream, 0);

    auto allocatable = [](Block* b) {
      return b && !b->allocated && b->event_count == 0 &&
          b->stream_uses.empty();
    };
    auto has_available_address_space = [&](Block* b) {
      size_t bytes = 0;
      while (bytes < size && allocatable(b)) {
        bytes += b->size;
        b = b->next;
      }
      return bytes >= size;
    };
    for (auto it = pool->unmapped.lower_bound(&key);
         it != pool->unmapped.end() && (*it)->stream == stream;
         ++it) {
      Block* c = *it;
      // we found the lowest address of an unmapped segment
      // but there might be a free segment we can also use
      // right before it
      if (allocatable(c->prev)) {
        c = c->prev;
      }
      if (has_available_address_space(c)) {
        return c;
      }
    }
    auto segment_size = pool->is_small ? kSmallBuffer : kLargeBuffer;
    cudaDeviceProp prop{};
    C10_CUDA_CHECK(cudaGetDeviceProperties(&prop, device));
    // we allocate enough address space for 1 1/8 the total memory on the GPU.
    // This allows for some cases where we have to unmap pages earlier in the
    // segment to put them at the end.
    size_t address_space_size = prop.totalGlobalMem + prop.totalGlobalMem / 8;

    expandable_segments_.emplace_back(new ExpandableSegment(
        device,
        stream,
        address_space_size,
        segment_size,
        devices_with_peer_access_));

    ExpandableSegment* es = expandable_segments_.back();
    Block* candidate = new Block(device, stream, es->size(), pool, es->ptr());
    candidate->mapped = false;
    candidate->expandable_segment_ = es;
    pool->unmapped.insert(candidate);
    return candidate;
  }

  bool map_block(
      Block* to_map,
      size_t size,
      const std::shared_ptr<GatheredContext>& ctx) {
    TORCH_INTERNAL_ASSERT(!to_map->mapped && size <= to_map->size);
    TORCH_INTERNAL_ASSERT(
        !to_map->context_when_allocated); // unmapped blocks should not keep
                                          // history
    auto mapped_range =
        to_map->expandable_segment_->map(SegmentRange{to_map->ptr, size});
    // failed to map the memory
    if (mapped_range.size == 0) {
      return false;
    }
    TORCH_INTERNAL_ASSERT(
        mapped_range.ptr == to_map->ptr && mapped_range.size >= size);

    BlockPool& pool = *to_map->pool;
    pool.unmapped.erase(to_map);
    to_map->mapped = true;

    if (mapped_range.size < to_map->size) {
      // to_map -> remaining -> to_map->next(?)
      Block* remaining = new Block(
          to_map->device,
          to_map->stream,
          to_map->size - mapped_range.size,
          &pool,
          static_cast<char*>(to_map->ptr) + mapped_range.size);
      remaining->mapped = false;
      remaining->expandable_segment_ = to_map->expandable_segment_;
      remaining->splice(to_map, to_map->next);
      pool.unmapped.insert(remaining);
      to_map->size = mapped_range.size;
    }

    try_merge_blocks(to_map, to_map->prev, pool);
    try_merge_blocks(to_map, to_map->next, pool);

    pool.insert_into_blocks(to_map);

    // update statistics
    total_allocated_memory += mapped_range.size;
    StatTypes stat_types = get_stat_types_for_pool(*to_map->pool);
    for_each_selected_stat_type(stat_types, [&](size_t stat_type) {
      stats.reserved_bytes[stat_type].increase(mapped_range.size);
    });
    auto reserved_bytes_gauge =
        STATIC_GAUGE(pytorch.CUDACachingAllocator.reserved_bytes);
    reserved_bytes_gauge.record(
        stats.reserved_bytes[static_cast<int64_t>(StatType::AGGREGATE)]
            .current);

    stats.num_device_alloc++;
    record_trace(
        TraceEntry::SEGMENT_MAP,
        int64_t(mapped_range.ptr),
        mapped_range.size,
        to_map->stream,
        to_map->device,
        to_map->pool->owner_MempoolId(),
        ctx);
    if (!to_map->prev && !to_map->context_when_segment_allocated) {
      to_map->context_when_segment_allocated = ctx;
    }

    return true;
  }

  Block* try_allocate_expandable_block(
      c10::DeviceIndex device,
      cudaStream_t stream,
      BlockPool* pool,
      size_t size,
      const std::shared_ptr<GatheredContext>& ctx) {
    Block* candidate = find_expandable_block(device, stream, pool, size);
    // Candidate is now a list free/unmapped blocks with at least size room:
    // unmapped -> null
    // unmapped -> free -> *
    // free -> unmapped -> *

    if (!candidate->mapped &&
        !map_block(candidate, std::min(candidate->size, size), ctx)) {
      return nullptr;
    }
    TORCH_INTERNAL_ASSERT(candidate->mapped);

    while (candidate->size < size) {
      // invariant: free -> unmapped -> *
      // map_block will map some of unmapped and merge with free
      auto remaining = size - candidate->size;
      auto new_candidate = candidate->next;
      if (!map_block(
              new_candidate, std::min(remaining, candidate->next->size), ctx)) {
        return nullptr;
      }
      candidate = new_candidate;
    }
    pool->blocks.erase(candidate);
    return candidate;
  }

  /** moves a block into a pool of cached free blocks */
  void free_block(
      Block* block,
      const std::shared_ptr<GatheredContext>& context) {
    TORCH_INTERNAL_ASSERT(
        !block->allocated && block->event_count == 0 &&
        block->stream_uses.empty());

    record_trace(
        TraceEntry::FREE_COMPLETED,
        int64_t(block->ptr),
        block->requested_size,
        block->stream,
        block->device,
        block->pool->owner_MempoolId(),
        context ? context : block->context_when_allocated);

    block->context_when_allocated = nullptr;
    size_t original_block_size = block->size;
    size_t requested_size = block->requested_size;

    auto& pool = *block->pool;
    int64_t net_change_inactive_split_blocks = 0;
    int64_t net_change_inactive_split_size = 0;

    const std::array<Block*, 2> merge_candidates = {block->prev, block->next};
    for (Block* merge_candidate : merge_candidates) {
      const auto subsumed_size = try_merge_blocks(block, merge_candidate, pool);
      if (subsumed_size > 0) {
        net_change_inactive_split_blocks -= 1;
        net_change_inactive_split_size -= static_cast<int64_t>(subsumed_size);
      }
    }

    active_blocks.erase(block);
    // Makes sure the Block* isn't already present in the pool we're freeing it
    // back into.
    // NOLINTNEXTLINE(clang-analyzer-deadcode.DeadStores)
    bool inserted = pool.insert_into_blocks(block).second;
    TORCH_INTERNAL_ASSERT(inserted);

    if (block->is_split()) {
      net_change_inactive_split_blocks += 1;
      net_change_inactive_split_size += static_cast<int64_t>(block->size);
    }

    StatTypes stat_types = get_stat_types_for_pool(pool);

    for_each_selected_stat_type(stat_types, [&](size_t stat_type) {
      // inactive_split tries to capture the idea that blocks
      // cannot be freed when requested, but fully free pages
      // of expandable blocks can always be freed.
      // The logic to track this as statistic is pretty involved,
      // so we simply just exclude expandable segments from
      // inactive_split
      if (!block->expandable_segment_) {
        if (net_change_inactive_split_blocks > 0) {
          stats.inactive_split[stat_type].increase(
              static_cast<size_t>(net_change_inactive_split_blocks));
        } else if (net_change_inactive_split_blocks < 0) {
          stats.inactive_split[stat_type].decrease(
              static_cast<size_t>(-net_change_inactive_split_blocks));
        }
        if (net_change_inactive_split_size > 0) {
          stats.inactive_split_bytes[stat_type].increase(
              static_cast<size_t>(net_change_inactive_split_size));
        } else if (net_change_inactive_split_size < 0) {
          stats.inactive_split_bytes[stat_type].decrease(
              static_cast<size_t>(-net_change_inactive_split_size));
        }
      }
      stats.active[stat_type].decrease(1);
      stats.active_bytes[stat_type].decrease(original_block_size);
      stats.requested_bytes[stat_type].decrease(requested_size);
    });
  }

  /** combine previously split blocks. returns the size of the subsumed block,
   * or 0 on failure. */
  size_t try_merge_blocks(Block* dst, Block* src, BlockPool& pool) {
    if (!src || src->allocated || src->event_count > 0 ||
        !src->stream_uses.empty() || dst->mapped != src->mapped) {
      return 0;
    }

    AT_ASSERT(dst->is_split() && src->is_split());

    if (dst->prev == src) { // [src dst]
      dst->ptr = src->ptr;
      dst->prev = src->prev;
      if (dst->prev) {
        dst->prev->next = dst;
      }
      dst->context_when_segment_allocated =
          std::move(src->context_when_segment_allocated);
    } else { // [dest src]
      dst->next = src->next;
      if (dst->next) {
        dst->next->prev = dst;
      }
    }
    const size_t subsumed_size = src->size;
    dst->size += subsumed_size;
    // NOLINTNEXTLINE(clang-analyzer-deadcode.DeadStores)
    auto erased =
        src->mapped ? pool.blocks.erase(src) : pool.unmapped.erase(src);
    TORCH_INTERNAL_ASSERT_DEBUG_ONLY(erased == 1);
    delete src;

    return subsumed_size;
  }

  BlockPool& get_pool(size_t size, cudaStream_t stream) {
    // captures_underway is a conservative guess that the current stream may be
    // capturing. It's only non-empty if some thread has begun and not yet ended
    // a capture, so it's usually 0, and we can short-circuit
    // cudaStreamCaptureStatus (which does a TLS lookup).
    if (C10_UNLIKELY(!captures_underway.empty())) {
      for (auto& entry : captures_underway) {
        if (entry.second(stream)) {
          auto it1 = graph_pools.find(entry.first);
          TORCH_INTERNAL_ASSERT(it1 != graph_pools.end());
          if (size <= kSmallSize) {
            return it1->second->small_blocks;
          } else {
            return it1->second->large_blocks;
          }
        }
      }
    }
    if (size <= kSmallSize) {
      return small_blocks;
    } else {
      return large_blocks;
    }
  }

  StatTypes get_stat_types_for_pool(const BlockPool& pool) {
    StatTypes stat_types = {false};
    stat_types[static_cast<size_t>(StatType::AGGREGATE)] = true;
    stat_types[static_cast<size_t>(
        pool.is_small ? StatType::SMALL_POOL : StatType::LARGE_POOL)] = true;
    return stat_types;
  }

  bool should_split(const Block* block, size_t size) {
    size_t remaining = block->size - size;
    if (block->pool->is_small || isExpandableSegmentEnabled()) {
      return remaining >= kMinBlockSize;
    } else {
      return (size < AllocatorConfig::max_split_size()) &&
          (remaining > kSmallSize);
    }
  }

  static size_t get_allocation_size(size_t size) {
    if (size <= kSmallSize) {
      return kSmallBuffer;
    } else if (size < kMinLargeAlloc) {
      return kLargeBuffer;
    } else {
      return kRoundLarge * ((size + kRoundLarge - 1) / kRoundLarge);
    }
  }

  bool get_free_block(AllocParams& p) {
    BlockPool& pool = *p.pool;

    if (C10_UNLIKELY(
            set_fraction &&
            AllocatorConfig::garbage_collection_threshold() > 0.0)) {
      // Track block reuse interval only when garbage collection is enabled.
      ++pool.get_free_blocks_call_count;
    }
    auto it = pool.blocks.lower_bound(&p.search_key);
    if (it == pool.blocks.end() || (*it)->stream != p.stream())
      return false;

    if ((*it)->expandable_segment_) {
      if (isExpandableSegmentEnabled()) {
        // if we are allocated to the part of the block that is expandable
        // for the purposes of "best fit" we consider its size to be the size it
        // can expand to, not the size it currently is. This means that we
        // sometimes have to search for blocks with bigger 'size' before
        // choosing this segment.
        auto expandable_size = [](Block* b) {
          return b->size + (b->next && !b->next->mapped ? b->next->size : 0);
        };
        auto next = it;
        next++;
        while ((*it)->expandable_segment_ && next != pool.blocks.end() &&
               (*next)->stream == p.stream() &&
               expandable_size(*next) < expandable_size(*it)) {
          it = next++;
        }
      } else {
        // Rarely expandable segments has been turned off after we have
        // already allocated some blocks as expandable. For instance,
        // since we cannot share expandable memory via IPC, someone might
        // temporarily disable it. In this case we need to honor this request
        // by only finding non-expandable blocks
        do {
          it++;
        } while (it != pool.blocks.end() && (*it)->expandable_segment_ &&
                 (*it)->stream == p.stream());
        if (it == pool.blocks.end() || (*it)->stream != p.stream()) {
          return false;
        }
      }
    }

    // Do not return an oversized block for a large request
    if ((p.size() < AllocatorConfig::max_split_size()) &&
        ((*it)->size >= AllocatorConfig::max_split_size()))
      return false;
    // Allow oversized block size to be rounded up but within a limit
    if ((p.size() >= AllocatorConfig::max_split_size()) &&
        ((*it)->size >=
         p.size() + AllocatorConfig::max_non_split_rounding_size()))
      return false;
    p.block = *it;
    pool.blocks.erase(it);
    return true;
  }

  bool trigger_free_memory_callbacks(AllocParams& p) {
    bool freed_memory = false;
    for (const auto& name : FreeCudaMemoryCallbacksRegistry()->Keys()) {
      freed_memory |=
          FreeCudaMemoryCallbacksRegistry()->Create(name)->Execute();
    }
    return freed_memory;
  }

  void garbage_collect_cached_blocks(
      const std::shared_ptr<GatheredContext>& context) {
    // Free unused cached blocks to reclaim GPU memory.
    // Unlike release_cached_blocks(), this does not enforce synchronization and
    // therefore should be of less overheads.

    size_t gc_threshold = static_cast<size_t>(
        AllocatorConfig::garbage_collection_threshold() *
        static_cast<double>(allowed_memory_maximum));
    // No need to trigger GC yet
    if (total_allocated_memory <= gc_threshold) {
      return;
    }
    const auto target_size = total_allocated_memory - gc_threshold;
    size_t gc_reclaimed = 0;

    // Calculate the total age of the free-able blocks. We'll use it later to
    // get "avg age" threshold.
    size_t total_age = 0.0;
    int freeable_block_count = 0;
    for (auto& b : large_blocks.blocks) {
      if (!b->is_split()) {
        total_age += b->gc_count();
        ++freeable_block_count;
      }
    }
    // No free-able blocks?
    if (freeable_block_count == 0) {
      return;
    }

    // Repeat GC until we reach reclaim > target size.
    bool block_freed = true;
    while (gc_reclaimed < target_size && block_freed == true &&
           freeable_block_count > 0) {
      // Free blocks exceeding this age threshold first.
      double age_threshold =
          static_cast<double>(total_age) / freeable_block_count;
      // Stop iteration if we can no longer free a block.
      block_freed = false;

      // Free blocks of > avg age. Don't stop upon reaching the target_size,
      // we don't want this GC to be triggered frequently.
      auto it = large_blocks.blocks.begin();
      while (it != large_blocks.blocks.end()) {
        Block* block = *it;
        ++it;
        if (!block->is_split() && !block->expandable_segment_ &&
            static_cast<double>(block->gc_count()) >= age_threshold) {
          block_freed = true;
          gc_reclaimed += block->size;
          total_age -= block->gc_count(); // Decrement the age
          freeable_block_count--; // One less block that can be freed
          release_block(block, context);
        }
      }
    }
  }

  // This function assumes that global lock has been taken while calling into
  // this function. We do cudaMalloc sync call in this function which
  // can be expensive while holding the lock. Hence, we pass-in the lock to the
  // function to temporarily release the lock before cudaMalloc call and acquire
  // it back again after the call so that other threads dont get blocked.
  bool alloc_block(
      AllocParams& p,
      bool isRetry,
      const std::shared_ptr<GatheredContext>& ctx,
      std::unique_lock<std::recursive_mutex>& lock) {
    // Defensively checks for preexisting CUDA error state.
    C10_CUDA_CHECK(cudaGetLastError());

    size_t size = p.alloc_size;
    void* ptr = nullptr;

    if (isRetry) {
      stats.num_alloc_retries += 1;
    }
#ifdef FBCODE_CAFFE2
    bool in_fbcode = true;
#else
    bool in_fbcode = false;
#endif

    bool active_pool =
        p.pool->owner_PrivatePool && p.pool->owner_PrivatePool->allocator();
    if (set_fraction &&
        total_allocated_memory + size > allowed_memory_maximum) {
      p.err = cudaErrorMemoryAllocation;
      return false;
      // Temporarily disable checkpointing & cudagraphs internally
    } else if (
        isExpandableSegmentEnabled() &&
        !(in_fbcode && p.pool->owner_PrivatePool)) {
      TORCH_CHECK(
          !active_pool,
          "torch.cuda.MemPool doesn't currently support expandable_segments.");
      p.block = try_allocate_expandable_block(
          p.device(), p.stream(), p.pool, p.size(), ctx);
      if (p.block) {
        p.err = cudaSuccess;
        if (p.pool->owner_PrivatePool) {
          // The block is for a CUDA graph's PrivatePool.
          p.pool->owner_PrivatePool->cudaMalloc_count++;
        }
      } else {
        p.err = cudaErrorMemoryAllocation;
      }
      return bool(p.block);
    } else {
      if (AllocatorConfig::use_release_lock_on_device_malloc()) {
        // At scope exit, acquire the lock again. This provides safety against
        // any potential exceptions in the cudaMallocMaybeCapturing function.
        auto sg = c10::make_scope_exit([&]() { lock.lock(); });
        lock.unlock();
        p.err = cudaMallocMaybeCapturing(&ptr, size, p);
      } else {
        p.err = cudaMallocMaybeCapturing(&ptr, size, p);
      }
      if (AllocatorConfig::use_release_lock_on_device_malloc()) {
        TORCH_CHECK(
            lock.owns_lock(), "Failed to acquire lock after cudaMalloc");
      }

      if (p.err != cudaSuccess) {
        if (p.err == cudaErrorMemoryAllocation) {
          // If this is the first attempt (!isRetry), we can forgive and clear
          // CUDA's internal error state.
          //
          // If this is the second attempt (isRetry), malloc's TORCH_CHECK_WITH
          // will take over to throw a helpful exception. The user can choose
          // to catch the exception, free some stuff in their script, and
          // attempt the allocation again. In this case, we can also forgive and
          // clear CUDA's internal error state.
          (void)cudaGetLastError();
        } else {
          // If the error's unrelated to memory allocation, we should throw
          // immediately.
          C10_CUDA_CHECK(p.err);
        }
        return false;
      }
    }

    if (p.pool->owner_PrivatePool) {
      // The block is for a CUDA graph's PrivatePool.
      p.pool->owner_PrivatePool->cudaMalloc_count++;
    }

    total_allocated_memory += size;
    p.block = new Block(p.device(), p.stream(), size, p.pool, (char*)ptr);
    for_each_selected_stat_type(p.stat_types, [&](size_t stat_type) {
      stats.segment[stat_type].increase(1);
      stats.reserved_bytes[stat_type].increase(size);
    });
    if (size >= AllocatorConfig::max_split_size())
      stats.oversize_segments.increase(1);
    auto reserved_bytes_gauge =
        STATIC_GAUGE(pytorch.CUDACachingAllocator.reserved_bytes);
    reserved_bytes_gauge.record(
        stats.reserved_bytes[static_cast<int64_t>(StatType::AGGREGATE)]
            .current);

    // p.block came from new, not cudaMalloc. It should not be nullptr here.
    TORCH_INTERNAL_ASSERT(p.block != nullptr && p.block->ptr != nullptr);
    stats.num_device_alloc++;
    record_trace(
        TraceEntry::SEGMENT_ALLOC,
        int64_t(p.block->ptr),
        p.block->size,
        p.stream(),
        p.device(),
        p.pool->owner_MempoolId(),
        ctx);
    p.block->context_when_segment_allocated = ctx;
    return true;
  }

  /** Free one or more oversize blocks to the system allocator.  But only enough
   * **/
  /** to satisfy the target size **/
  bool release_available_cached_blocks(
      const AllocParams& p,
      const std::shared_ptr<GatheredContext>& context) {
    if (AllocatorConfig::max_split_size() == std::numeric_limits<size_t>::max())
      return false;
    BlockPool& pool = *p.pool;

    // because of std::unique_ptr, block cannot be trivially copied
    // Use constructor for search key.
    Block key(p.search_key.device, p.search_key.stream, p.search_key.size);
    key.size = (key.size < AllocatorConfig::max_split_size())
        ? AllocatorConfig::max_split_size()
        : key.size;
    auto it = pool.blocks.lower_bound(&key);
    if (it == pool.blocks.end() || (*it)->stream != p.stream() ||
        (*it)->expandable_segment_) {
      // No single block is large enough; free multiple oversize blocks,
      // starting with the largest
      if (it == pool.blocks.begin())
        return false;
      size_t totalReleased = 0;
      --it; // Back up one item.  Now on the largest block for the correct
            // stream
      while ((totalReleased < key.size) &&
             ((*it)->size >= AllocatorConfig::max_split_size()) &&
             ((*it)->stream == p.stream())) {
        auto cur = it;
        bool is_first = cur == pool.blocks.begin();
        if (!is_first) {
          --it;
        }
        if (!(*cur)->expandable_segment_) {
          release_block(*cur, context);
          totalReleased += (*cur)->size;
        }
        if (is_first) {
          break;
        }
      }
      if (totalReleased < key.size)
        return false;
    } else {
      release_block(*it, context);
    }
    return true;
  }

  bool release_cached_blocks(
      const std::shared_ptr<GatheredContext>& context,
      MempoolId_t mempool_id) {
    if (mempool_id.first == 0 && mempool_id.second == 0) {
      // If there is no active mempool, we work on releasing *all* blocks.

      // First ensure that all blocks that can't currently be allocated due to
      // outstanding events are returned to the pool.
      synchronize_and_free_events(context);

      // Free all non-split cached blocks to system allocator
      release_blocks(large_blocks, context);
      release_blocks(small_blocks, context);
    }

    for (auto it = graph_pools_freeable.begin();
         it != graph_pools_freeable.end();) {
      if (mempool_id.first != 0 || mempool_id.second != 0) {
        if (it->first == mempool_id) {
          // If there is an active mempool, we sync only the events
          // associated with the pool
          synchronize_and_free_events(context, it->second);
        } else {
          // otherwise we move on
          ++it;
          continue;
        }
      }
      // See notifyCaptureDestroy for the strategy here.
      TORCH_INTERNAL_ASSERT(it->second->use_count == 0);
      release_blocks(it->second->small_blocks, context);
      release_blocks(it->second->large_blocks, context);
      if (it->second->cudaMalloc_count == 0) {
        auto erase_count = graph_pools.erase(it->first);
        TORCH_INTERNAL_ASSERT(erase_count == 1);
        it = graph_pools_freeable.erase(it);
      } else {
        ++it;
      }
    }

    return true;
  }

  void release_expandable_segment(Block* block) {
    TORCH_INTERNAL_ASSERT(
        block->size == block->expandable_segment_->size(),
        "block disagrees with segment");
    TORCH_INTERNAL_ASSERT(!block->mapped);
    auto it = std::find(
        expandable_segments_.begin(),
        expandable_segments_.end(),
        block->expandable_segment_);
    TORCH_INTERNAL_ASSERT(it != expandable_segments_.end());
    expandable_segments_.erase(it);
    block->pool->unmapped.erase(block);
    delete block->expandable_segment_;
    delete block;
  }

  void release_block(
      Block* block,
      const std::shared_ptr<GatheredContext>& context) {
    TORCH_INTERNAL_ASSERT(!block->expandable_segment_);
    stats.num_device_free++;
    record_trace(
        TraceEntry::SEGMENT_FREE,
        int64_t(block->ptr),
        block->size,
        block->stream,
        block->device,
        block->pool->owner_MempoolId(),
        context ? context : block->context_when_segment_allocated);

    auto* pool = block->pool;
    if (pool->owner_PrivatePool && pool->owner_PrivatePool->allocator()) {
      // If there is an active mempool with a given allocator,
      // we use the given allocator's delete function.
      pool->owner_PrivatePool->allocator()->raw_delete((void*)block->ptr);
    } else {
      C10_CUDA_CHECK(cudaFree((void*)block->ptr));
    }
    total_allocated_memory -= block->size;

    if (pool->owner_PrivatePool) {
      // The cudaFreed block belonged to a CUDA graph's PrivatePool.
      TORCH_INTERNAL_ASSERT(pool->owner_PrivatePool->cudaMalloc_count > 0);
      pool->owner_PrivatePool->cudaMalloc_count--;
    }

    StatTypes stat_types = get_stat_types_for_pool(*pool);
    for_each_selected_stat_type(stat_types, [&](size_t stat_type) {
      stats.segment[stat_type].decrease(1);
      stats.reserved_bytes[stat_type].decrease(block->size);
    });
    auto reserved_bytes_gauge =
        STATIC_GAUGE(pytorch.CUDACachingAllocator.reserved_bytes);
    reserved_bytes_gauge.record(
        stats.reserved_bytes[static_cast<int64_t>(StatType::AGGREGATE)]
            .current);

    if (block->size >= AllocatorConfig::max_split_size())
      stats.oversize_segments.decrease(1);
    pool->blocks.erase(block);
    delete block;
  }

  void unmap_block(
      Block* block,
      const std::shared_ptr<GatheredContext>& context) {
    auto unmapped = block->expandable_segment_->unmap(
        SegmentRange{block->ptr, block->size});
    if (unmapped.size == 0) {
      return;
    }
    block->pool->blocks.erase(block);

    ptrdiff_t before_size =
        static_cast<char*>(unmapped.ptr) - static_cast<char*>(block->ptr);
    if (before_size > 0) {
      // prev? -> before_free -> block
      Block* before_free = new Block(
          block->device, block->stream, before_size, block->pool, block->ptr);
      before_free->expandable_segment_ = block->expandable_segment_;
      before_free->splice(block->prev, block);
      block->pool->insert_into_blocks(before_free);
    }

    auto after_size = block->size - (before_size + unmapped.size);
    if (after_size > 0) {
      // block -> after_free -> next?
      Block* after_free = new Block(
          block->device,
          block->stream,
          after_size,
          block->pool,
          static_cast<char*>(unmapped.ptr) + unmapped.size);
      after_free->expandable_segment_ = block->expandable_segment_;
      after_free->splice(block, block->next);
      block->pool->insert_into_blocks(after_free);
    }

    block->ptr = unmapped.ptr;
    block->size = unmapped.size;
    block->mapped = false;

    try_merge_blocks(block, block->prev, *block->pool);
    try_merge_blocks(block, block->next, *block->pool);
    block->pool->unmapped.insert(block);

    // update statistics
    total_allocated_memory -= unmapped.size;
    StatTypes stat_types = get_stat_types_for_pool(*block->pool);
    for_each_selected_stat_type(stat_types, [&](size_t stat_type) {
      stats.reserved_bytes[stat_type].decrease(unmapped.size);
    });
    auto reserved_bytes_gauge =
        STATIC_GAUGE(pytorch.CUDACachingAllocator.reserved_bytes);
    reserved_bytes_gauge.record(
        stats.reserved_bytes[static_cast<int64_t>(StatType::AGGREGATE)]
            .current);

    if (block->pool->owner_PrivatePool) {
      // The cudaFreed block belonged to a CUDA graph's PrivatePool.
      TORCH_INTERNAL_ASSERT(
          block->pool->owner_PrivatePool->cudaMalloc_count > 0);
      block->pool->owner_PrivatePool->cudaMalloc_count--;
    }

    stats.num_device_free++;
    record_trace(
        TraceEntry::SEGMENT_UNMAP,
        int64_t(unmapped.ptr),
        unmapped.size,
        block->stream,
        block->device,
        block->pool->owner_MempoolId(),
        context ? context : block->context_when_segment_allocated);
  }
  void release_blocks(
      BlockPool& pool,
      const std::shared_ptr<GatheredContext>& context) {
    std::vector<Block*> to_unmap;
    // Frees all non-split blocks
    auto it = pool.blocks.begin();
    while (it != pool.blocks.end()) {
      Block* block = *it;
      ++it;
      if (block->expandable_segment_) {
        // unmapping will mutate the free pool
        // so just gather what needs to be freed
        // to avoid invalidating the iterator
        to_unmap.push_back(block);
      } else if (!block->prev && !block->next) {
        release_block(block, context);
      }
    }
    for (Block* block : to_unmap) {
      unmap_block(block, context);
      if (!block->prev && !block->next) {
        release_expandable_segment(block);
      }
    }
  }

  EventPool::Event create_event_internal(c10::DeviceIndex idx) {
    // Leak the event pool to avoid shutdown issues.
    static auto* event_pool = new EventPool();
    return event_pool->get(idx);
  }

  void synchronize_and_free_events(
      const std::shared_ptr<GatheredContext>& context,
      PrivatePool* pool = nullptr) {
    // Synchronize on outstanding events and then free associated blocks.
    stats.num_sync_all_streams++;

    // This function syncs, so capture should not be underway. Might as well
    // make sure capture-deferred end of life events get processed too.
    TORCH_INTERNAL_ASSERT(captures_underway.empty());
    insert_events_deferred_until_no_capture(context);

    for (auto it = cuda_events.begin(); it != cuda_events.end();) {
      for (auto e = it->second.begin(); e != it->second.end();) {
        Block* block = e->second;

        // If a pool was passed, only synchronize the events
        // that are associated with the pool, otherwise move on
        if (pool && block->pool->owner_PrivatePool != pool) {
          ++e;
          continue;
        }

        EventPool::Event event = std::move(e->first);

        C10_CUDA_CHECK(cudaEventSynchronize(*event));

        block->event_count--;
        if (block->event_count == 0) {
          free_block(block, context);
        }
        // We are done with the event, so erase it from the deque
        e = it->second.erase(e);
      }

      // If the events deque is empty, only then erase the
      // cuda event from the events map
      if (it->second.empty()) {
        it = cuda_events.erase(it);
      } else {
        it++;
      }
    }
  }

  void remove_cudagraph_stream_uses(Block* block) {
    // remove stream uses added during cudagraph capture
    // (i.e., block->stream_uses - block->cudagraph_stream_uses)
    if (C10_UNLIKELY(
            block_to_cudagraph_stream_uses.find(block) !=
            block_to_cudagraph_stream_uses.end())) {
      stream_set streams(std::move(block->stream_uses));
      AT_ASSERT(block->stream_uses.empty());
      for (auto& stream : streams) {
        if (block_to_cudagraph_stream_uses[block].find(stream) ==
            block_to_cudagraph_stream_uses[block].end()) {
          block->stream_uses.insert(stream);
        }
      }
      block_to_cudagraph_stream_uses.erase(block);
    }
  }

  void insert_events(Block* block) {
    c10::DeviceIndex prev_device = 0;
    C10_CUDA_CHECK(c10::cuda::GetDevice(&prev_device));

    stream_set streams(std::move(block->stream_uses));
    AT_ASSERT(block->stream_uses.empty());
    for (auto& stream : streams) {
      C10_CUDA_CHECK(c10::cuda::SetDevice(stream.device_index()));

      EventPool::Event event = create_event_internal(stream.device_index());
      C10_CUDA_CHECK(cudaEventRecord(*event, stream.stream()));

      block->event_count++;
      cuda_events[stream].emplace_back(std::move(event), block);
    }

    C10_CUDA_CHECK(c10::cuda::MaybeSetDevice(prev_device));
  }

  void insert_events_deferred_until_no_capture(
      const std::shared_ptr<GatheredContext>& context) {
    if (C10_UNLIKELY(!needs_events_deferred_until_no_capture.empty())) {
      for (auto* block : needs_events_deferred_until_no_capture) {
        TORCH_INTERNAL_ASSERT(!block->stream_uses.empty());
        // only streams recorded before cudagraph will be used to insert events
        // since we know all streams recorded during cudagraph must have
        // completed (refer to Section 3.2.8.7.3.1 Cross-stream Dependencies and
        // Events in CUDA Programming Guide).
        remove_cudagraph_stream_uses(block);
        insert_events(block);
        if (block->event_count == 0) {
          free_block(block, context);
        }
      }
      needs_events_deferred_until_no_capture.clear();
    }
  }

  void process_events(const std::shared_ptr<GatheredContext>& context) {
    insert_events_deferred_until_no_capture(context);

    // Process outstanding cudaEvents. Events that are completed are
    // removed from the queue, and the 'event_count' for the
    // corresponding allocation is decremented. We maintain a separate
    // list of events per stream to avoid head-of-line delays if one
    // or more streams has long-running operations.

    // Iterate over different streams.
    for (auto it = cuda_events.begin(); it != cuda_events.end();) {
      // Iterate over this stream's (event, block) pairs.
      while (!it->second.empty()) {
        auto& e = it->second.front();
        EventPool::Event event = std::move(e.first);
        Block* block = e.second;

        cudaError_t err = C10_CUDA_ERROR_HANDLED(cudaEventQuery(*event));
        if (err == cudaErrorNotReady) {
          // ignore and clear the error if not ready
          (void)cudaGetLastError();
          // Return the ownership of the Event (unique ptr)
          e.first = std::move(event);
          break;
        } else if (err != cudaSuccess) {
          C10_CUDA_CHECK(err);
        }

        block->event_count--;
        if (block->event_count == 0) {
          free_block(block, context);
        }
        it->second.pop_front();
      }

      if (it->second.empty()) {
        it = cuda_events.erase(it);
      } else {
        it++;
      }
    }
  }

  // Iterates over sizes of all memory blocks for given device in given pool
  void cache_info_aux(const BlockPool& pool, size_t* largest) {
    for (const auto& block : pool.blocks) {
      const auto blocksize = block->size;
      if (blocksize > *largest) {
        *largest = blocksize;
      }
    }
  }

  void record_trace(
      TraceEntry::Action action,
      size_t addr,
      size_t size,
      cudaStream_t stream,
      c10::DeviceIndex device,
      MempoolId_t mempool_id,
      std::shared_ptr<GatheredContext> context) {
    if (!record_history && trace_trackers_.empty())
      return;
    std::string compile_string = "N/A";
    if (!compile_context.empty()) {
      compile_string = compile_context.top();
    }
    auto te = TraceEntry(
        action,
        device,
        addr,
        size,
        stream,
        mempool_id,
        getApproximateTime(),
        record_context_ >= RecordContext::ALLOC ? std::move(context) : nullptr,
        compile_string);

    // Callbacks should not include any Pytorch call
    for (const auto& cb : trace_trackers_) {
      cb(te);
    }

    if (record_history) {
      alloc_buffer.insertEntries(te);
    }
  }
};

// Returns whether to force all allocations to bypass the caching allocator and
// go straight to cudaMalloc.  This setting is useful when debugging GPU memory
// errors, since the caching allocator foils cuda-memcheck.
static bool forceUncachedAllocator() {
  // Allow either CUDA or HIP name for env var for maximum user comfort
  // the CUDA env var avoids being hipified in cuda_to_hip_mappings.py
  static auto has_cuda_env =
      c10::utils::check_env("PYTORCH_NO_CUDA_MEMORY_CACHING") == true;
  static auto has_rocm_env =
      c10::utils::check_env("PYTORCH_NO_HIP_MEMORY_CACHING") == true;
  static bool force_uncached = has_cuda_env || has_rocm_env;
  return force_uncached;
}

static void* uncached_allocate(size_t size) {
  void* devPtr = nullptr;
  // Deliberately don't use cudaMallocMaybeCapturing here, to force an error
  // if someone tries to use forceUncachedAllocator while capturing.
  C10_CUDA_CHECK(cudaMalloc(&devPtr, size));
  const c10::impl::PyInterpreter* interp = c10::impl::GPUTrace::get_trace();
  if (C10_UNLIKELY(interp)) {
    (*interp)->trace_gpu_memory_allocation(
        c10::kCUDA, reinterpret_cast<uintptr_t>(devPtr));
  }
  return devPtr;
}

static void uncached_delete(void* ptr) {
  if (TORCH_SDT_IS_ENABLED(free)) {
    TORCH_SDT_WITH_SEMAPHORE(free, ptr);
  }

  const c10::impl::PyInterpreter* interp = c10::impl::GPUTrace::get_trace();
  if (C10_UNLIKELY(interp)) {
    (*interp)->trace_gpu_memory_deallocation(
        c10::kCUDA, reinterpret_cast<uintptr_t>(ptr));
  }
  C10_CUDA_CHECK(cudaFree(ptr));
}

static void local_raw_delete(void* ptr);
thread_local std::stack<std::string> DeviceCachingAllocator::compile_context;
#ifdef __cpp_lib_hardware_interference_size
using std::hardware_destructive_interference_size;
#else
static constexpr std::size_t hardware_destructive_interference_size = 64;
#endif

class NativeCachingAllocator : public CUDAAllocator {
 private:
  // allows this allocator to be turned on and off programmatically
  bool enable_ = true;

  // Shard allocation region to have independent mutexes to reduce contention.
  static constexpr size_t kNumMutexShard = 67;

  struct alignas(hardware_destructive_interference_size) AlignedMutex {
    std::mutex m;
  };

  std::array<AlignedMutex, kNumMutexShard> mutex;

  // allocated blocks by device pointer
  std::array<ska::flat_hash_map<void*, Block*>, kNumMutexShard>
      allocated_blocks;

  static size_t get_mutex_shard_id(void* ptr) {
    return twang_mix64((size_t)ptr) % kNumMutexShard;
  }

  void add_allocated_block(Block* block) {
    // NOLINTNEXTLINE(clang-analyzer-core.CallAndMessage)
    const auto mutex_shard_id = get_mutex_shard_id(block->ptr);
    std::lock_guard<std::mutex> lock(mutex[mutex_shard_id].m);
    allocated_blocks[mutex_shard_id][block->ptr] = block;
  }

  // Variables by memory snapshot
  c10::ApproximateClockToUnixTimeConverter clock_converter;
  bool record_history = false;
  RingBuffer<AnnotationEntry> annotation_buffer;

 public:
  std::vector<std::unique_ptr<DeviceCachingAllocator>> device_allocator;

  Block* get_allocated_block(void* ptr, bool remove = false) {
    const auto mutex_shard_id = get_mutex_shard_id(ptr);
    std::lock_guard<std::mutex> lock(mutex[mutex_shard_id].m);
    auto it = allocated_blocks[mutex_shard_id].find(ptr);
    if (it == allocated_blocks[mutex_shard_id].end()) {
      return nullptr;
    }
    Block* block = it->second;
    if (remove) {
      allocated_blocks[mutex_shard_id].erase(it);
    }
    return block;
  }

  void init(int device_count) override {
    const auto size = static_cast<int64_t>(device_allocator.size());
    if (size < device_count) {
      device_allocator.resize(device_count);
      for (const auto i : c10::irange(size, device_count)) {
        device_allocator[i] = std::make_unique<DeviceCachingAllocator>();
      }
    }
  }

  bool initialized() override {
    return !device_allocator.empty();
  }

  /** allocates a block which is safe to use from the provided stream */
  void malloc(
      void** devPtr,
      c10::DeviceIndex device,
      size_t size,
      cudaStream_t stream) {
    TORCH_INTERNAL_ASSERT(
        0 <= device && static_cast<size_t>(device) < device_allocator.size(),
        "Allocator not initialized for device ",
        device,
        ": did you call init?");
    Block* block = device_allocator[device]->malloc(device, size, stream);
    add_allocated_block(block);
    *devPtr = (void*)block->ptr;
    const c10::impl::PyInterpreter* interp = c10::impl::GPUTrace::get_trace();
    if (C10_UNLIKELY(interp)) {
      (*interp)->trace_gpu_memory_allocation(
          c10::kCUDA, reinterpret_cast<uintptr_t>(*devPtr));
    }
  }

  void free(void* ptr) {
    if (!ptr) {
      return;
    }
    Block* block = get_allocated_block(ptr, true /* remove */);
    if (!block) {
      TORCH_CHECK(false, "invalid device pointer: ", ptr);
    }
    const c10::impl::PyInterpreter* interp = c10::impl::GPUTrace::get_trace();
    if (C10_UNLIKELY(interp)) {
      (*interp)->trace_gpu_memory_deallocation(
          c10::kCUDA, reinterpret_cast<uintptr_t>(block->ptr));
    }
    device_allocator[block->device]->free(block);
  }

  double getMemoryFraction(c10::DeviceIndex device) override {
    TORCH_INTERNAL_ASSERT(
        0 <= device && static_cast<size_t>(device) < device_allocator.size(),
        "Allocator not initialized for device ",
        device,
        ": did you call init?");
    C10_CUDA_CHECK(c10::cuda::SetDevice(device));
    return device_allocator[device]->getMemoryFraction();
  }

  void setMemoryFraction(double fraction, c10::DeviceIndex device) override {
    TORCH_CHECK(
        0 <= device && static_cast<size_t>(device) < device_allocator.size(),
        "Allocator not initialized for device ",
        device,
        ": did you call init?");
    TORCH_CHECK(
        0 <= fraction && fraction <= 1,
        "invalid fraction:",
        fraction,
        ". Please set within [0, 1].");
    C10_CUDA_CHECK(c10::cuda::SetDevice(device));
    device_allocator[device]->setMemoryFraction(fraction);
  }

  void recordHistory(
      bool enabled,
      CreateContextFn context_recorder,
      size_t alloc_buffer_max_entries,
      RecordContext when,
      bool clearHistory) override {
    record_history = enabled;
    annotation_buffer.setMaxEntries(alloc_buffer_max_entries);
    annotation_buffer.clear();
    for (auto& allocator : device_allocator) {
      allocator->recordHistory(
          enabled,
          context_recorder,
          alloc_buffer_max_entries,
          when,
          clearHistory);
    }
  }

  void recordAnnotation(
      const std::vector<std::pair<std::string, std::string>>& md) override {
    if (!record_history) {
      return;
    }
    c10::DeviceIndex device = 0;
    C10_CUDA_CHECK(c10::cuda::GetDevice(&device));
    auto ae = AnnotationEntry(
        /*device=*/device,
        /*time=*/getApproximateTime());
    for (const auto& md_pair : md) {
      ae.recordUserMetadata(md_pair.first, md_pair.second);
    }
    annotation_buffer.insertEntries(ae);
  }

  void pushCompileContext(std::string& md) override {
    if (!record_history) {
      return;
    }
    c10::DeviceIndex device = 0;
    C10_CUDA_CHECK(c10::cuda::GetDevice(&device));
    device_allocator[device]->pushCompileContext(md);
  }

  void popCompileContext() override {
    if (!record_history) {
      return;
    }
    c10::DeviceIndex device = 0;
    C10_CUDA_CHECK(c10::cuda::GetDevice(&device));
    device_allocator[device]->popCompileContext();
  }

  bool isHistoryEnabled() override {
    c10::DeviceIndex device = 0;
    C10_CUDA_CHECK(c10::cuda::GetDevice(&device));
    return device_allocator[device]->isHistoryEnabled();
  }

  bool checkPoolLiveAllocations(
      c10::DeviceIndex device,
      MempoolId_t mempool_id,
      const std::unordered_set<void*>& expected_live_allocations) override {
    return device_allocator[device]->checkPoolLiveAllocations(
        mempool_id, expected_live_allocations);
  }

  void attachOutOfMemoryObserver(OutOfMemoryObserver observer) override {
    for (auto& allocator : device_allocator) {
      allocator->attachOutOfMemoryObserver(observer);
    }
  }

  void attachAllocatorTraceTracker(AllocatorTraceTracker tracker) override {
    for (auto& allocator : device_allocator) {
      allocator->attachAllocatorTraceTracker(tracker);
    }
  }

  void emptyCache(MempoolId_t mempool_id) override {
    for (auto& da : device_allocator)
      da->emptyCache(mempool_id);
  }

  void enable(bool value) override {
    enable_ = value;
  }

  bool isEnabled() const override {
    return enable_;
  }

  void* getBaseAllocation(void* ptr, size_t* outSize) override {
    Block* block = get_allocated_block(ptr);
    if (!block) {
      TORCH_CHECK(false, "invalid device pointer: ", ptr);
    }
    return device_allocator[block->device]->getBaseAllocation(block, outSize);
  }

  ShareableHandle shareIpcHandle(void* ptr) override {
    Block* block = get_allocated_block(ptr);
    if (!block) {
      TORCH_CHECK(false, "invalid device pointer: ", ptr);
    }
    return device_allocator[block->device]->shareIpcHandle(block);
  }

  void recordStream(const DataPtr& ptr, cuda::CUDAStream stream) override {
    // Empty tensor's storage().data() might be a null ptr. As there is no
    // blocks associated with those tensors, it is fine to do nothing here.
    if (!ptr.get()) {
      return;
    }

    // If a tensor is not allocated by this instance, simply skip
    // This usually happens when CUDA tensors are shared across processes,
    // we have implemented reference counting based sharing mechanism to
    // guarantee tensors won't be accidentally freed by one process while
    // they are still being used in another
    if (ptr.get_deleter() != &local_raw_delete)
      return;

    Block* block = get_allocated_block(ptr.get());
    // block must not be null reaching here
    TORCH_INTERNAL_ASSERT(block != nullptr, "No allocated block can be found");
    device_allocator[block->device]->recordStream(block, stream);
  }

  SnapshotInfo snapshot(MempoolId_t mempool_id) override {
    // Set-up converter to convert timestamps from tsc to microseconds.
    auto tsc_to_ns = clock_converter.makeConverter();
    auto tsc_to_us = [=](approx_time_t t_approx) {
      return tsc_to_ns(t_approx) / 1000;
    };

    SnapshotInfo result;

    // Get AnnotationEntry list and convert the timestamps.
    annotation_buffer.getEntries(result.external_annotations);
    for (auto& ae : result.external_annotations) {
      ae.time_.t_ = tsc_to_us(ae.time_.approx_t_);
    }

    // Get the device_traces' TraceEntry lists.
    for (auto& da : device_allocator) {
      result.device_traces.emplace_back(da->trace(tsc_to_us));
      auto snap = da->snapshot(mempool_id);
      result.segments.insert(result.segments.end(), snap.begin(), snap.end());
    }

    auto& md = result.config_metadata;
    md.garbage_collection_threshold =
        AllocatorConfig::garbage_collection_threshold();
    md.max_split_size = AllocatorConfig::max_split_size();
    md.pinned_num_register_threads =
        AllocatorConfig::pinned_num_register_threads();
    md.expandable_segments = AllocatorConfig::use_expandable_segments();
    md.release_lock_on_malloc =
        AllocatorConfig::use_release_lock_on_device_malloc();
    md.pinned_use_host_register =
        AllocatorConfig::pinned_use_device_host_register();
    md.last_allocator_settings = AllocatorConfig::last_allocator_settings();
    md.roundup_power2_divisions = AllocatorConfig::roundup_power2_divisions();

    return result;
  }

  std::shared_ptr<AllocatorState> getCheckpointState(
      c10::DeviceIndex device,
      MempoolId_t id) override {
    return device_allocator[device]->getCheckpointState(id);
  }

  /**
   * @brief Checkpoint the private pool state identified in `as` to its prior
   * state
   *
   * @param device - device of the pool to manipulate
   * @param as - allocator state
   * @param stale_live_storages - storages of tensors which are currently
   * allocated but which will be not be allocated after the checkpoint is set.
   * For these storages we will remove their deleter function.
   * @return CheckpointDelta - Freed Pointers and DataPtrs that contain deleter
   * functions for all allocated blocks in the new checkpoint state.
   */
  CheckpointDelta setCheckpointPoolState(
      c10::DeviceIndex device,
      std::shared_ptr<AllocatorState> as) override {
    std::shared_ptr<PrivatePoolState> pps =
        std::dynamic_pointer_cast<PrivatePoolState>(as);

    TORCH_CHECK(pps, "Expected PrivatePoolState");

    auto rr = device_allocator[device]->setCheckpointPoolState(*pps);

    CheckpointDelta cpd;
    for (void* ptr : rr.allocations_freed) {
      get_allocated_block(ptr, /*remove*/ true);
      cpd.ptrs_freed.push_back(ptr);
    }
    for (Block* block : rr.allocations_created) {
      add_allocated_block(block);
      cpd.dataptrs_allocd.emplace_back(
          block->ptr,
          block->ptr,
          &local_raw_delete,
          Device(DeviceType::CUDA, device));
    }

    return cpd;
  }

  DataPtr allocate(size_t size) override {
    constexpr size_t one_exa_bytes = 1152921504606846976ULL;
    TORCH_CHECK_WITH(
        OutOfMemoryError,
        size < one_exa_bytes,
        "CUDA out of memory. Tried to allocate more than 1EB memory.");
    c10::DeviceIndex device = 0;
    C10_CUDA_CHECK(c10::cuda::GetDevice(&device));
    void* devPtr = nullptr;
    void (*deleteFunc)(void*) = &local_raw_delete;
    CUDAStream stream = cuda::getCurrentCUDAStream(device);

    if (forceUncachedAllocator() || !isEnabled()) {
      deleteFunc = &uncached_delete;
      devPtr = uncached_allocate(size);
    } else {
      if (size != 0) {
        this->malloc(&devPtr, device, size, stream);
      }
    }

    if (size && TORCH_SDT_IS_ENABLED(malloc)) {
      TORCH_SDT_WITH_SEMAPHORE(malloc, devPtr, device, size, stream.id());
    }

    return {devPtr, devPtr, deleteFunc, Device(DeviceType::CUDA, device)};
  }
  DeleterFnPtr raw_deleter() const override {
    if (forceUncachedAllocator() || !isEnabled()) {
      return &uncached_delete;
    } else {
      return &local_raw_delete;
    }
  }
  void cacheInfo(c10::DeviceIndex device, size_t* largestBlock) override {
    device_allocator[device]->cacheInfo(largestBlock);
  }
  void assertValidDevice(c10::DeviceIndex device) {
    const auto device_num = device_allocator.size();
    TORCH_CHECK(
        0 <= device && device < static_cast<int64_t>(device_num),
        "Invalid device argument ",
        device,
        ": did you call init?");
  }

  DeviceStats getDeviceStats(c10::DeviceIndex device) override {
    assertValidDevice(device);
    return device_allocator[device]->getStats();
  }

  void resetAccumulatedStats(c10::DeviceIndex device) override {
    assertValidDevice(device);
    device_allocator[device]->resetAccumulatedStats();
  }

  void resetPeakStats(c10::DeviceIndex device) override {
    assertValidDevice(device);
    device_allocator[device]->resetPeakStats();
  }

  void createOrIncrefPool(
      c10::DeviceIndex device,
      MempoolId_t mempool_id,
      CUDAAllocator* allocator) override {
    assertValidDevice(device);
    device_allocator[device]->createOrIncrefPool(
        std::move(mempool_id), allocator);
  }

  void setUseOnOOM(c10::DeviceIndex device, MempoolId_t mempool_id) override {
    assertValidDevice(device);
    device_allocator[device]->setUseOnOOM(std::move(mempool_id));
  }

  // CUDAGraph interactions
  void beginAllocateToPool(
      c10::DeviceIndex device,
      MempoolId_t mempool_id,
      std::function<bool(cudaStream_t)> filter) override {
    assertValidDevice(device);
    device_allocator[device]->beginAllocateToPool(
        std::move(mempool_id), std::move(filter));
  }

  void endAllocateToPool(c10::DeviceIndex device, MempoolId_t mempool_id)
      override {
    assertValidDevice(device);
    device_allocator[device]->endAllocateToPool(mempool_id);
  }

  void releasePool(c10::DeviceIndex device, MempoolId_t mempool_id) override {
    assertValidDevice(device);
    device_allocator[device]->releasePool(std::move(mempool_id));
  }

  int getPoolUseCount(c10::DeviceIndex device, MempoolId_t mempool_id)
      override {
    assertValidDevice(device);
    return device_allocator[device]->getPoolUseCount(std::move(mempool_id));
  }

  void* raw_alloc(size_t nbytes) override {
    if (nbytes == 0) {
      return nullptr;
    }
    void* r = nullptr;
    if (forceUncachedAllocator() || !isEnabled()) {
      r = uncached_allocate(nbytes);
    } else {
      c10::DeviceIndex device = 0;
      C10_CUDA_CHECK(c10::cuda::GetDevice(&device));
      malloc(&r, device, nbytes, cuda::getCurrentCUDAStream(device));
    }
    return r;
  }

  void* raw_alloc_with_stream(size_t nbytes, cudaStream_t stream) override {
    if (nbytes == 0) {
      return nullptr;
    }
    void* r = nullptr;
    if (forceUncachedAllocator() || !isEnabled()) {
      r = uncached_allocate(nbytes);
    } else {
      c10::DeviceIndex device = 0;
      C10_CUDA_CHECK(c10::cuda::GetDevice(&device));
      malloc(&r, device, nbytes, stream);
    }
    return r;
  }

  void enablePeerAccess(c10::DeviceIndex dev, c10::DeviceIndex dev_to_access)
      override {
    c10::cuda::CUDAGuard device_guard(dev);
    cudaError_t err = cudaDeviceEnablePeerAccess(dev_to_access, 0);
    if (err == cudaErrorPeerAccessAlreadyEnabled) {
      // ignore and clear the error if access was already enabled
      (void)cudaGetLastError();
    } else {
      C10_CUDA_CHECK(err);
    }
    device_allocator[dev_to_access]->addPeerAccess(dev);
    std::lock_guard<std::mutex> lock(IpcMutex);
    for (auto& entry : ipcMemHandle_to_devptr) {
      if (entry.second.device_ == dev_to_access &&
          entry.second.expandable_segment_) {
        entry.second.expandable_segment_->addPeer(dev);
      }
    }
  }

  cudaError_t memcpyAsync(
      void* dst,
      int dstDevice,
      const void* src,
      int srcDevice,
      size_t count,
      cudaStream_t stream,
      bool p2p_enabled) override {
    if (p2p_enabled || // memcpy ok because memory is mapped in both devices
        srcDevice == dstDevice || // memcpy ok on a single device
        // memcpy ok because both dst and src must have come from cudaMalloc
        (!device_allocator[dstDevice]->hasAllocatedExpandableSegments() &&
         !device_allocator[srcDevice]->hasAllocatedExpandableSegments())) {
      return cudaMemcpyAsync(dst, src, count, cudaMemcpyDeviceToDevice, stream);
    }
    // when p2p is not enabled, only cudaMemcpyPeerAsync correctly handles
    // memory not allocated via cudaMalloc
    return cudaMemcpyPeerAsync(dst, dstDevice, src, srcDevice, count, stream);
  }

  void raw_delete(void* ptr) override {
    if (forceUncachedAllocator() || !isEnabled()) {
      uncached_delete(ptr);
    } else {
      this->free(ptr);
    }
  }

  // In CUDA IPC, sender sends a tensor to receiver via shareIPCHandle,
  // getIpcDevPtr is called by the receiving process to map the CUDA memory from
  // the sending process into its own address space.

  // When allocated with cudaMalloc we use the cudaIPCMemHandle_t APIs.
  // These APIs only allow sharing a big memory block associated with a
  // cudaIpcMemHandle_t and it can be opened only **once** per context per
  // process. There can be multiple types of storage in the same IPC mem block,
  // so we must cache the device ptr to construct typed storage as it comes.

  // When using cuMemCreate, via expandable segments, we use
  // cuMemExportToShareableHandle to create a file descriptor that can be sent
  // to the other process to sort the object. Then we recreate part of the
  // exandable segment necessary to load the allocation.

  // ipcMemHandle_to_devptr caches the mapping from shareable handle to
  // this process' memory mapping information for that share to ensure we do not
  // create it twice. When the shared_ptr is no longer in use we clean up the
  // cache.

  std::mutex IpcMutex;
  struct MemHandleCacheEntry {
    MemHandleCacheEntry(
        c10::DeviceIndex device,
        std::string& handle,
        const DeviceCachingAllocator& allocator)
        : device_(device) {
      int type = SHAREABLE_CUDA_MALLOC;
      std::istringstream ss(handle);
      if (handle.size() != CUDA_IPC_HANDLE_SIZE) {
        auto version = ss.get();
        TORCH_CHECK(
            version <= SHAREABLE_HANDLE_VERSION,
            "received sharable handle from a future version of torch that this version does not know how to handle")
        type = ss.get();
      } // otherwise this is coming from an old pytorch where it has to be a raw
        // SHARABLE_CUDA_MALLOC
      if (type == SHAREABLE_CUDA_MALLOC) {
        cudaIpcMemHandle_t cuda_handle;
        ss.read((char*)&cuda_handle, CUDA_IPC_HANDLE_SIZE);
        C10_CUDA_CHECK(cudaIpcOpenMemHandle(
            &cuda_ipc_ptr_, cuda_handle, cudaIpcMemLazyEnablePeerAccess));
      } else if (type == SHAREABLE_CUDA_EXPANDABLE_SEGMENT) {
        expandable_segment_ =
            ExpandableSegment::fromShared(device, allocator.peers(), ss)
                .release();
      } else {
        TORCH_INTERNAL_ASSERT(
            false, "unexpected or illformed shareable handle type");
      }
    }
    // this struct expects that clear is explicitly called to
    // free resources, because we only want this code running when
    // the shared pointer to this entry is destructed, not during
    // deinitialization when cuda may already have been shutdown.
    // This replicates the previous behavior of this map when it
    // stored raw cuda_ipc_ptr_ handles.
    void clear() {
      if (cuda_ipc_ptr_) {
        cuda::CUDAGuard device_guard(device_);
        C10_CUDA_CHECK(cudaIpcCloseMemHandle(cuda_ipc_ptr_));
        cuda_ipc_ptr_ = nullptr;
      }
      if (expandable_segment_) {
        delete expandable_segment_;
        expandable_segment_ = nullptr;
      }
    }
    void* ptr() {
      if (cuda_ipc_ptr_) {
        return cuda_ipc_ptr_;
      } else {
        return expandable_segment_->ptr();
      }
    }
    c10::DeviceIndex device_;
    ExpandableSegment* expandable_segment_{nullptr};
    void* cuda_ipc_ptr_{nullptr}; // nullptr if expandable_segment_ is not null
    std::weak_ptr<void> wp_;
  };

  ska::flat_hash_map<std::string, MemHandleCacheEntry> ipcMemHandle_to_devptr;
  std::shared_ptr<void> getIpcDevPtr(std::string handle) override {
    std::lock_guard<std::mutex> lock(IpcMutex);

    auto iter = ipcMemHandle_to_devptr.find(handle);
    if (iter != ipcMemHandle_to_devptr.end()) {
      auto devptr = iter->second.wp_.lock();
      // the weak_ptr should always be valid because we delete the entry from
      // the cache when the shared_ptr is destructed, so we should never get
      // here.
      TORCH_INTERNAL_ASSERT(devptr, "entry in cache has missing shared_ptr");
      return devptr;
    }
    c10::DeviceIndex curr_device = 0;
    C10_CUDA_CHECK(c10::cuda::GetDevice(&curr_device));
    auto inserted = ipcMemHandle_to_devptr.insert(
        iter,
        {handle,
         MemHandleCacheEntry(
             curr_device, handle, *device_allocator[curr_device])});
    auto sp = std::shared_ptr<void>(
        inserted->second.ptr(), [handle, this](void* ptr) {
          std::unique_lock<std::mutex> deleter_lock(IpcMutex);

          auto it = ipcMemHandle_to_devptr.find(handle);
          TORCH_INTERNAL_ASSERT(it != ipcMemHandle_to_devptr.end());
          auto entry = std::move(it->second);
          ipcMemHandle_to_devptr.erase(it);

          // ExpandableSegment synchronizes on destruction in unmapHandles, so
          // we need to release the lock first to minimize the performance hit.
          deleter_lock.unlock();
          entry.clear();
        });
    inserted->second.wp_ = sp;
    return sp;
  }

  std::string name() override {
    return "native";
  }
  void copy_data(void* dest, const void* src, std::size_t count) const final {
    C10_CUDA_CHECK(
        cudaMemcpy(dest, src, count, cudaMemcpyKind::cudaMemcpyDeviceToDevice));
  }
};

static NativeCachingAllocator allocator;

void local_raw_delete(void* ptr) {
  if (TORCH_SDT_IS_ENABLED(free)) {
    TORCH_SDT_WITH_SEMAPHORE(free, ptr);
  }

  allocator.free(ptr);
}

} // namespace Native

namespace CudaMallocAsync {
// If this is put in its own header file, it gets incorrectly renamed in HIPify.
// NOLINTNEXTLINE(misc-use-internal-linkage)
CUDAAllocator* allocator();

} // namespace CudaMallocAsync

struct BackendStaticInitializer {
  CUDAAllocator* parseEnvForBackend() {
    if (c10::CachingAllocator::AllocatorConfig::use_async_allocator()) {
      return CudaMallocAsync::allocator();
    }
    return &Native::allocator;
  }

  BackendStaticInitializer() {
    auto r = parseEnvForBackend();
    allocator.store(r);
    c10::CachingAllocator::AllocatorConfig::set_allocator_loaded();
  }
};

std::atomic<CUDAAllocator*> allocator;
static BackendStaticInitializer backend_static_initializer;
} // namespace cuda::CUDACachingAllocator
} // namespace c10

namespace c10::cuda {

// uid_ is incremented when a user creates a MemPool,
// for example: using graph_pool_handle() or c10::cuda::MemPool().
//
// uuid_ is incremented when CUDAGraph creates a MemPool
// as a result of a user not providing a pool.
//
// MempoolId_t of {0, 0} is used to denote when no MemPool has been
// passed to a function, either by user or CUDAGraphs. For example,
// default value of MempoolId_t for capture_begin function is {0, 0}.
// That's why uid_ and uuid_ start at 1.
std::atomic<CaptureId_t> MemPool::uid_{1};
std::atomic<CaptureId_t> MemPool::uuid_{1};

MemPool::MemPool(
    CUDACachingAllocator::CUDAAllocator* allocator,
    bool is_user_created,
    bool use_on_oom)
    : allocator_(allocator), is_user_created_(is_user_created) {
  if (is_user_created_) {
    id_ = {0, uid_++};
  } else {
    id_ = {uuid_++, 0};
  }
  device_ = c10::cuda::current_device();
  CUDACachingAllocator::createOrIncrefPool(device_, id_, allocator);
  if (use_on_oom) {
    CUDACachingAllocator::setUseOnOOM(device_, id_);
  }
}

MemPool::~MemPool() {
  TORCH_INTERNAL_ASSERT(use_count() == 1);
  CUDACachingAllocator::releasePool(device_, id_);
  c10::cuda::CUDACachingAllocator::emptyCache(id_);
}

MempoolId_t MemPool::id() {
  return id_;
}

CUDACachingAllocator::CUDAAllocator* MemPool::allocator() {
  return allocator_;
}

int MemPool::use_count() {
  return CUDACachingAllocator::getPoolUseCount(device_, id_);
}

c10::DeviceIndex MemPool::device() {
  return device_;
}

MempoolId_t MemPool::graph_pool_handle(bool is_user_created) {
  if (is_user_created) {
    return {0, uid_++};
  }
  return {uuid_++, 0};
}

} // namespace c10::cuda<|MERGE_RESOLUTION|>--- conflicted
+++ resolved
@@ -52,19 +52,12 @@
 using namespace c10::CachingAllocator;
 using namespace c10::CachingDeviceAllocator;
 
-<<<<<<< HEAD
-=======
 enum class Expandable_Segments_Handle_Type : int {
   UNSPECIFIED = 0,
   POSIX_FD = 1,
   FABRIC_HANDLE = 2,
 };
 
-// Included here as this is externally used in CUDAAllocatorConfig
-const size_t kLargeBuffer =
-    20971520; // "large" allocations may be packed in 20 MiB blocks
-
->>>>>>> 23339784
 namespace Native {
 
 //
