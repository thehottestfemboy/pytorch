#pragma once

#include <c10/core/AllocatorConfig.h>
#include <c10/cuda/CUDAException.h>
#include <c10/cuda/CUDAMacros.h>
#include <c10/util/Deprecated.h>
#include <c10/util/Exception.h>
#include <c10/util/env.h>

namespace c10::cuda::CUDACachingAllocator {

enum class Expandable_Segments_Handle_Type : int {
  UNSPECIFIED = 0,
  POSIX_FD = 1,
  FABRIC_HANDLE = 2,
};

// Environment config parser
class C10_CUDA_API CUDAAllocatorConfig {
 public:
  C10_DEPRECATED_MESSAGE(
      "c10::cuda::CUDACachingAllocator::CUDAAllocatorConfig::max_split_size() is deprecated. Please use c10::CachingAllocator::AcceleratorAllocatorConfig::max_split_size() instead.")
  static size_t max_split_size() {
    return c10::CachingAllocator::AcceleratorAllocatorConfig::max_split_size();
  }
  C10_DEPRECATED_MESSAGE(
      "c10::cuda::CUDACachingAllocator::CUDAAllocatorConfig::garbage_collection_threshold() is deprecated. Please use c10::CachingAllocator::AcceleratorAllocatorConfig::garbage_collection_threshold() instead.")
  static double garbage_collection_threshold() {
    return c10::CachingAllocator::AcceleratorAllocatorConfig::
        garbage_collection_threshold();
  }

  static bool expandable_segments() {
    bool enabled = c10::CachingAllocator::AcceleratorAllocatorConfig::
        use_expandable_segments();
#ifndef PYTORCH_C10_DRIVER_API_SUPPORTED
    if (enabled) {
      TORCH_WARN_ONCE("expandable_segments not supported on this platform")
    }
    return false;
#else
    return enabled;
#endif
  }

  static Expandable_Segments_Handle_Type expandable_segments_handle_type() {
    return instance().m_expandable_segments_handle_type;
  }

  static void set_expandable_segments_handle_type(
      Expandable_Segments_Handle_Type handle_type) {
    instance().m_expandable_segments_handle_type = handle_type;
  }

  static bool release_lock_on_cudamalloc() {
    return instance().m_release_lock_on_cudamalloc;
  }

  /** Pinned memory allocator settings */
  static bool pinned_use_cuda_host_register() {
    return instance().m_pinned_use_cuda_host_register;
  }

  static size_t pinned_num_register_threads() {
    return instance().m_pinned_num_register_threads;
  }

  C10_DEPRECATED_MESSAGE(
      "c10::cuda::CUDACachingAllocator::CUDAAllocatorConfig::pinned_use_background_threads() is deprecated. Please use c10::CachingAllocator::AcceleratorAllocatorConfig::pinned_use_background_threads() instead.")
  static bool pinned_use_background_threads() {
    return c10::CachingAllocator::AcceleratorAllocatorConfig::
        pinned_use_background_threads();
  }

  static size_t pinned_max_register_threads() {
    // Based on the benchmark results, we see better allocation performance
    // with 8 threads. However on future systems, we may need more threads
    // and limiting this to 128 threads.
    return 128;
  }

  C10_DEPRECATED_MESSAGE(
      "c10::cuda::CUDACachingAllocator::CUDAAllocatorConfig::roundup_power2_divisions() is deprecated. Please use c10::CachingAllocator::AcceleratorAllocatorConfig::roundup_power2_divisions() instead.")
  static size_t roundup_power2_divisions(size_t size) {
    return c10::CachingAllocator::AcceleratorAllocatorConfig::
        roundup_power2_divisions(size);
  }

  C10_DEPRECATED_MESSAGE(
      "c10::cuda::CUDACachingAllocator::CUDAAllocatorConfig::roundup_power2_divisions() is deprecated. Please use c10::CachingAllocator::AcceleratorAllocatorConfig::roundup_power2_divisions() instead.")
  static std::vector<size_t> roundup_power2_divisions() {
    return c10::CachingAllocator::AcceleratorAllocatorConfig::
        roundup_power2_divisions();
  }

  C10_DEPRECATED_MESSAGE(
      "c10::cuda::CUDACachingAllocator::CUDAAllocatorConfig::max_non_split_rounding_size() is deprecated. Please use c10::CachingAllocator::AcceleratorAllocatorConfig::max_non_split_rounding_size() instead.")
  static size_t max_non_split_rounding_size() {
    return c10::CachingAllocator::AcceleratorAllocatorConfig::
        max_non_split_rounding_size();
  }

  C10_DEPRECATED_MESSAGE(
      "c10::cuda::CUDACachingAllocator::CUDAAllocatorConfig::last_allocator_settings() is deprecated. Please use c10::CachingAllocator::AcceleratorAllocatorConfig::last_allocator_settings() instead.")
  static std::string last_allocator_settings() {
    return c10::CachingAllocator::getAllocatorSettings();
  }

  static bool use_async_allocator() {
    return instance().m_use_async_allocator;
  }

<<<<<<< HEAD
  static const std::unordered_set<std::string>& getKeys() {
    return keys_;
=======
  // Use `Construct On First Use Idiom` to avoid `Static Initialization Order`
  // issue.
  static const std::unordered_set<std::string>& getKeys() {
    static std::unordered_set<std::string> keys{
        "backend",
        // keep BC for Rocm: `cuda` -> `cud` `a`, to avoid hipify issues
        // NOLINTBEGIN(bugprone-suspicious-missing-comma,-warnings-as-errors)
        "release_lock_on_cud"
        "amalloc",
        "pinned_use_cud"
        "a_host_register",
        // NOLINTEND(bugprone-suspicious-missing-comma,-warnings-as-errors)
        "release_lock_on_hipmalloc",
        "pinned_use_hip_host_register",
        "pinned_num_register_threads"};
    return keys;
>>>>>>> 3eb3da9b
  }

  static CUDAAllocatorConfig& instance() {
    static CUDAAllocatorConfig* s_instance = ([]() {
      auto inst = new CUDAAllocatorConfig();
      auto env = c10::utils::get_env("PYTORCH_ALLOC_CONF");
      if (!env.has_value()) {
        // For backward compatibility, check for the old environment variable
        // PYTORCH_CUDA_ALLOC_CONF.
        env = c10::utils::get_env("PYTORCH_CUDA_ALLOC_CONF");
      }
#ifdef USE_ROCM
      // convenience for ROCm users, allow alternative HIP token
      if (!env.has_value()) {
        env = c10::utils::get_env("PYTORCH_HIP_ALLOC_CONF");
      }
#endif
      if (env.has_value()) {
        inst->parseArgs(env.value());
      }
      return inst;
    })();
    return *s_instance;
  }

  void parseArgs(const std::string& env);

 private:
  CUDAAllocatorConfig() = default;

  size_t parseAllocatorConfig(
      const c10::CachingAllocator::ConfigTokenizer& tokenizer,
      size_t i);
  size_t parsePinnedUseCudaHostRegister(
      const c10::CachingAllocator::ConfigTokenizer& tokenizer,
      size_t i);
  size_t parsePinnedNumRegisterThreads(
      const c10::CachingAllocator::ConfigTokenizer& tokenizer,
      size_t i);

  std::atomic<size_t> m_pinned_num_register_threads{1};
  std::atomic<Expandable_Segments_Handle_Type> m_expandable_segments_handle_type
#if CUDA_VERSION >= 12030
      {Expandable_Segments_Handle_Type::UNSPECIFIED};
#else
      {Expandable_Segments_Handle_Type::POSIX_FD};
#endif
  std::atomic<bool> m_release_lock_on_cudamalloc{false};
  std::atomic<bool> m_pinned_use_cuda_host_register{false};
  std::atomic<bool> m_use_async_allocator{false};
  std::atomic<bool> m_is_allocator_loaded{false};
<<<<<<< HEAD
  inline static std::unordered_set<std::string> keys_{
      "backend",
      // keep BC for Rocm: `cuda` -> `cud` `a`, to avoid hipify issues
      // NOLINTBEGIN(bugprone-suspicious-missing-comma,-warnings-as-errors)
      "release_lock_on_cud"
      "amalloc",
      "pinned_use_cud"
      "a_host_register",
      // NOLINTEND(bugprone-suspicious-missing-comma,-warnings-as-errors)
      "release_lock_on_hipmalloc",
      "pinned_use_hip_host_register",
      "pinned_num_register_threads"};
=======
>>>>>>> 3eb3da9b
};

// Keep this for backwards compatibility
using c10::CachingAllocator::setAllocatorSettings;

} // namespace c10::cuda::CUDACachingAllocator<|MERGE_RESOLUTION|>--- conflicted
+++ resolved
@@ -110,10 +110,6 @@
     return instance().m_use_async_allocator;
   }
 
-<<<<<<< HEAD
-  static const std::unordered_set<std::string>& getKeys() {
-    return keys_;
-=======
   // Use `Construct On First Use Idiom` to avoid `Static Initialization Order`
   // issue.
   static const std::unordered_set<std::string>& getKeys() {
@@ -130,7 +126,6 @@
         "pinned_use_hip_host_register",
         "pinned_num_register_threads"};
     return keys;
->>>>>>> 3eb3da9b
   }
 
   static CUDAAllocatorConfig& instance() {
@@ -182,21 +177,6 @@
   std::atomic<bool> m_pinned_use_cuda_host_register{false};
   std::atomic<bool> m_use_async_allocator{false};
   std::atomic<bool> m_is_allocator_loaded{false};
-<<<<<<< HEAD
-  inline static std::unordered_set<std::string> keys_{
-      "backend",
-      // keep BC for Rocm: `cuda` -> `cud` `a`, to avoid hipify issues
-      // NOLINTBEGIN(bugprone-suspicious-missing-comma,-warnings-as-errors)
-      "release_lock_on_cud"
-      "amalloc",
-      "pinned_use_cud"
-      "a_host_register",
-      // NOLINTEND(bugprone-suspicious-missing-comma,-warnings-as-errors)
-      "release_lock_on_hipmalloc",
-      "pinned_use_hip_host_register",
-      "pinned_num_register_threads"};
-=======
->>>>>>> 3eb3da9b
 };
 
 // Keep this for backwards compatibility
