--- conflicted
+++ resolved
@@ -7,27 +7,12 @@
 
 namespace c10::cuda::CUDACachingAllocator {
 
-enum class Expandable_Segments_Handle_Type : int {
-  UNSPECIFIED = 0,
-  POSIX_FD = 1,
-  FABRIC_HANDLE = 2,
-};
-
 // Keep this for backwards compatibility
 class C10_CUDA_API CUDAAllocatorConfig
     : public CachingAllocator::AllocatorConfig {
  public:
   static bool expandable_segments() {
     return CachingAllocator::AllocatorConfig::use_expandable_segments();
-  }
-
-  static Expandable_Segments_Handle_Type expandable_segments_handle_type() {
-    return instance().m_expandable_segments_handle_type;
-  }
-
-  static void set_expandable_segments_handle_type(
-      Expandable_Segments_Handle_Type handle_type) {
-    instance().m_expandable_segments_handle_type = handle_type;
   }
 
   static bool release_lock_on_cudamalloc() {
@@ -37,52 +22,9 @@
 
   /** Pinned memory allocator settings */
   static bool pinned_use_cuda_host_register() {
-<<<<<<< HEAD
     return CachingAllocator::AllocatorConfig::pinned_use_device_host_register();
-=======
-    return instance().m_pinned_use_cuda_host_register;
   }
 
-  static size_t pinned_num_register_threads() {
-    return instance().m_pinned_num_register_threads;
-  }
-
-  static bool pinned_use_background_threads() {
-    return instance().m_pinned_use_background_threads;
-  }
-
-  static size_t pinned_max_register_threads() {
-    // Based on the benchmark results, we see better allocation performance
-    // with 8 threads. However on future systems, we may need more threads
-    // and limiting this to 128 threads.
-    return 128;
-  }
-
-  // This is used to round-up allocation size to nearest power of 2 divisions.
-  // More description below in function roundup_power2_next_division
-  // As an example, if we want 4 divisions between 2's power, this can be done
-  // using env variable: PYTORCH_CUDA_ALLOC_CONF=roundup_power2_divisions:4
-  static size_t roundup_power2_divisions(size_t size);
-
-  static std::vector<size_t> roundup_power2_divisions() {
-    return instance().m_roundup_power2_divisions;
-  }
-
-  static size_t max_non_split_rounding_size() {
-    return instance().m_max_non_split_rounding_size;
-  }
-
-  static std::string last_allocator_settings() {
-    std::lock_guard<std::mutex> lock(
-        instance().m_last_allocator_settings_mutex);
-    return instance().m_last_allocator_settings;
->>>>>>> 402ae09e
-  }
-
- private:
-  std::atomic<Expandable_Segments_Handle_Type>
-      m_expandable_segments_handle_type{
-          Expandable_Segments_Handle_Type::UNSPECIFIED};
 };
 
 // Keep this for backwards compatibility
