#!/usr/bin/env bash

set -ex

SCRIPTPATH="$( cd "$(dirname "$0")" ; pwd -P ))"

export TORCH_NVCC_FLAGS="-Xfatbin -compress-all"
export NCCL_ROOT_DIR=/usr/local/cuda
export TH_BINARY_BUILD=1
export USE_STATIC_CUDNN=1
export USE_STATIC_NCCL=1
export ATEN_STATIC_CUDA=1
export USE_CUDA_STATIC_LINK=1
export INSTALL_TEST=0 # dont install test binaries into site-packages
export USE_CUPTI_SO=0
export USE_CUSPARSELT=${USE_CUSPARSELT:-1} # Enable if not disabled by libtorch build
export USE_CUFILE=${USE_CUFILE:-1}
export USE_SYSTEM_NCCL=1
export NCCL_INCLUDE_DIR="/usr/local/cuda/include/"
export NCCL_LIB_DIR="/usr/local/cuda/lib64/"

# Keep an array of cmake variables to add to
if [[ -z "$CMAKE_ARGS" ]]; then
    # These are passed to tools/build_pytorch_libs.sh::build()
    CMAKE_ARGS=()
fi
if [[ -z "$EXTRA_CAFFE2_CMAKE_FLAGS" ]]; then
    # These are passed to tools/build_pytorch_libs.sh::build_caffe2()
    EXTRA_CAFFE2_CMAKE_FLAGS=()
fi

# Determine CUDA version and architectures to build for
#
# NOTE: We should first check `DESIRED_CUDA` when determining `CUDA_VERSION`,
# because in some cases a single Docker image can have multiple CUDA versions
# on it, and `nvcc --version` might not show the CUDA version we want.
if [[ -n "$DESIRED_CUDA" ]]; then
    # If the DESIRED_CUDA already matches the format that we expect
    if [[ ${DESIRED_CUDA} =~ ^[0-9]+\.[0-9]+$ ]]; then
        CUDA_VERSION=${DESIRED_CUDA}
    else
        # cu126, cu128 etc...
        if [[ ${#DESIRED_CUDA} -eq 5 ]]; then
            CUDA_VERSION="${DESIRED_CUDA:2:2}.${DESIRED_CUDA:4:1}"
        fi
    fi
    echo "Using CUDA $CUDA_VERSION as determined by DESIRED_CUDA"
else
    CUDA_VERSION=$(nvcc --version|grep release|cut -f5 -d" "|cut -f1 -d",")
    echo "CUDA $CUDA_VERSION Detected"
fi

cuda_version_nodot=$(echo $CUDA_VERSION | tr -d '.')

TORCH_CUDA_ARCH_LIST="5.0;6.0;7.0;7.5;8.0;8.6"
case ${CUDA_VERSION} in
    12.8)
        TORCH_CUDA_ARCH_LIST="7.5;8.0;8.6;9.0;10.0;12.0+PTX" #removing sm_50-sm_70 as these architectures are deprecated in CUDA 12.8 and will be removed in future releases
        EXTRA_CAFFE2_CMAKE_FLAGS+=("-DATEN_NO_TEST=ON")
        ;;
    12.6)
        TORCH_CUDA_ARCH_LIST="${TORCH_CUDA_ARCH_LIST};9.0"
        EXTRA_CAFFE2_CMAKE_FLAGS+=("-DATEN_NO_TEST=ON")
        ;;
    11.8)
        TORCH_CUDA_ARCH_LIST="${TORCH_CUDA_ARCH_LIST};3.7;9.0"
        EXTRA_CAFFE2_CMAKE_FLAGS+=("-DATEN_NO_TEST=ON")
        ;;
    *)
        echo "unknown cuda version $CUDA_VERSION"
        exit 1
        ;;
esac

export TORCH_CUDA_ARCH_LIST=${TORCH_CUDA_ARCH_LIST}
echo "${TORCH_CUDA_ARCH_LIST}"

# Package directories
WHEELHOUSE_DIR="wheelhouse$cuda_version_nodot"
LIBTORCH_HOUSE_DIR="libtorch_house$cuda_version_nodot"
if [[ -z "$PYTORCH_FINAL_PACKAGE_DIR" ]]; then
    if [[ -z "$BUILD_PYTHONLESS" ]]; then
        PYTORCH_FINAL_PACKAGE_DIR="/remote/wheelhouse$cuda_version_nodot"
    else
        PYTORCH_FINAL_PACKAGE_DIR="/remote/libtorch_house$cuda_version_nodot"
    fi
fi
mkdir -p "$PYTORCH_FINAL_PACKAGE_DIR" || true

OS_NAME=$(awk -F= '/^NAME/{print $2}' /etc/os-release)
if [[ "$OS_NAME" == *"AlmaLinux"* ]]; then
    LIBGOMP_PATH="/usr/lib64/libgomp.so.1"
elif [[ "$OS_NAME" == *"Red Hat Enterprise Linux"* ]]; then
    LIBGOMP_PATH="/usr/lib64/libgomp.so.1"
elif [[ "$OS_NAME" == *"Ubuntu"* ]]; then
    LIBGOMP_PATH="/usr/lib/x86_64-linux-gnu/libgomp.so.1"
else
    echo "Unknown OS: '$OS_NAME'"
    exit 1
fi

DEPS_LIST=(
    "$LIBGOMP_PATH"
)
DEPS_SONAME=(
    "libgomp.so.1"
)


# CUDA_VERSION 12.6, 12.8
if [[ $CUDA_VERSION == 12* ]]; then
    export USE_STATIC_CUDNN=0
    # Try parallelizing nvcc as well
    export TORCH_NVCC_FLAGS="-Xfatbin -compress-all --threads 2"

    if [[ -z "$PYTORCH_EXTRA_INSTALL_REQUIREMENTS" ]]; then
        echo "Bundling with cudnn and cublas."
        DEPS_LIST+=(
            "/usr/local/cuda/lib64/libcudnn_adv.so.9"
            "/usr/local/cuda/lib64/libcudnn_cnn.so.9"
            "/usr/local/cuda/lib64/libcudnn_graph.so.9"
            "/usr/local/cuda/lib64/libcudnn_ops.so.9"
            "/usr/local/cuda/lib64/libcudnn_engines_runtime_compiled.so.9"
            "/usr/local/cuda/lib64/libcudnn_engines_precompiled.so.9"
            "/usr/local/cuda/lib64/libcudnn_heuristic.so.9"
            "/usr/local/cuda/lib64/libcudnn.so.9"
            "/usr/local/cuda/lib64/libcublas.so.12"
            "/usr/local/cuda/lib64/libcublasLt.so.12"
            "/usr/local/cuda/lib64/libcusparseLt.so.0"
            "/usr/local/cuda/lib64/libcudart.so.12"
            "/usr/local/cuda/lib64/libnvToolsExt.so.1"
            "/usr/local/cuda/lib64/libnvrtc.so.12"
            "/usr/local/cuda/lib64/libnvrtc-builtins.so"
            "/usr/local/cuda/lib64/libcufile.so.0"
            "/usr/local/cuda/lib64/libcufile_rdma.so.1"
<<<<<<< HEAD
=======
            "/usr/local/cuda/lib64/libnvshem_host.so.3"
            "/usr/local/cuda/extras/CUPTI/lib64/libcupti.so.12"
            "/usr/local/cuda/extras/CUPTI/lib64/libnvperf_host.so"
>>>>>>> eaa5d9d3
        )
        DEPS_SONAME+=(
            "libcudnn_adv.so.9"
            "libcudnn_cnn.so.9"
            "libcudnn_graph.so.9"
            "libcudnn_ops.so.9"
            "libcudnn_engines_runtime_compiled.so.9"
            "libcudnn_engines_precompiled.so.9"
            "libcudnn_heuristic.so.9"
            "libcudnn.so.9"
            "libcublas.so.12"
            "libcublasLt.so.12"
            "libcusparseLt.so.0"
            "libcudart.so.12"
            "libnvToolsExt.so.1"
            "libnvrtc.so.12"
            "libnvrtc-builtins.so"
            "libnvshmem_host.so.3"
            "libcufile.so.0"
            "libcufile_rdma.so.1"
        )
    else
        echo "Using nvidia libs from pypi."
        CUDA_RPATHS=(
            '$ORIGIN/../../nvidia/cublas/lib'
            '$ORIGIN/../../nvidia/cuda_cupti/lib'
            '$ORIGIN/../../nvidia/cuda_nvrtc/lib'
            '$ORIGIN/../../nvidia/cuda_runtime/lib'
            '$ORIGIN/../../nvidia/cudnn/lib'
            '$ORIGIN/../../nvidia/cufft/lib'
            '$ORIGIN/../../nvidia/curand/lib'
            '$ORIGIN/../../nvidia/cusolver/lib'
            '$ORIGIN/../../nvidia/cusparse/lib'
            '$ORIGIN/../../cusparselt/lib'
            '$ORIGIN/../../nvidia/nccl/lib'
            '$ORIGIN/../../nvidia/nvshmem/lib'
            '$ORIGIN/../../nvidia/nvtx/lib'
            '$ORIGIN/../../nvidia/cufile/lib'
        )
        CUDA_RPATHS=$(IFS=: ; echo "${CUDA_RPATHS[*]}")
        export C_SO_RPATH=$CUDA_RPATHS':$ORIGIN:$ORIGIN/lib'
        export LIB_SO_RPATH=$CUDA_RPATHS':$ORIGIN'
        export FORCE_RPATH="--force-rpath"
        export USE_STATIC_NCCL=0
        export ATEN_STATIC_CUDA=0
        export USE_CUDA_STATIC_LINK=0
        export USE_CUPTI_SO=1
    fi
elif [[ $CUDA_VERSION == "11.8" ]]; then
    export USE_STATIC_CUDNN=0
    # Turn USE_CUFILE off for CUDA 11.8 since nvidia-cufile-cu11 and 1.9.0.20 are
    # not available in PYPI
    export USE_CUFILE=0
    # Try parallelizing nvcc as well
    export TORCH_NVCC_FLAGS="-Xfatbin -compress-all --threads 2"
    # Bundle ptxas into the wheel, see https://github.com/pytorch/pytorch/pull/119750
    export BUILD_BUNDLE_PTXAS=1

    # CUDA 11.8 have to ship the libcusparseLt.so.0 with the binary
    # since nvidia-cusparselt-cu11 is not available in PYPI
    if [[ $USE_CUSPARSELT == "1" ]]; then
        DEPS_SONAME+=(
            "libcusparseLt.so.0"
        )
        DEPS_LIST+=(
            "/usr/local/cuda/lib64/libcusparseLt.so.0"
        )
    fi

    if [[ -z "$PYTORCH_EXTRA_INSTALL_REQUIREMENTS" ]]; then
        echo "Bundling with cudnn and cublas."
        DEPS_LIST+=(
            "/usr/local/cuda/lib64/libcudnn_adv.so.9"
            "/usr/local/cuda/lib64/libcudnn_cnn.so.9"
            "/usr/local/cuda/lib64/libcudnn_graph.so.9"
            "/usr/local/cuda/lib64/libcudnn_ops.so.9"
            "/usr/local/cuda/lib64/libcudnn_engines_runtime_compiled.so.9"
            "/usr/local/cuda/lib64/libcudnn_engines_precompiled.so.9"
            "/usr/local/cuda/lib64/libcudnn_heuristic.so.9"
            "/usr/local/cuda/lib64/libcudnn.so.9"
            "/usr/local/cuda/lib64/libcublas.so.11"
            "/usr/local/cuda/lib64/libcublasLt.so.11"
            "/usr/local/cuda/lib64/libcudart.so.11.0"
            "/usr/local/cuda/lib64/libnvToolsExt.so.1"
            "/usr/local/cuda/lib64/libnvrtc.so.11.2"    # this is not a mistake, it links to more specific cuda version
            "/usr/local/cuda/lib64/libnvrtc-builtins.so.11.8"
        )
        DEPS_SONAME+=(
            "libcudnn_adv.so.9"
            "libcudnn_cnn.so.9"
            "libcudnn_graph.so.9"
            "libcudnn_ops.so.9"
            "libcudnn_engines_runtime_compiled.so.9"
            "libcudnn_engines_precompiled.so.9"
            "libcudnn_heuristic.so.9"
            "libcudnn.so.9"
            "libcublas.so.11"
            "libcublasLt.so.11"
            "libcudart.so.11.0"
            "libnvToolsExt.so.1"
            "libnvrtc.so.11.2"
            "libnvrtc-builtins.so.11.8"
        )
    else
        echo "Using nvidia libs from pypi."
        CUDA_RPATHS=(
            '$ORIGIN/../../nvidia/cublas/lib'
            '$ORIGIN/../../nvidia/cuda_cupti/lib'
            '$ORIGIN/../../nvidia/cuda_nvrtc/lib'
            '$ORIGIN/../../nvidia/cuda_runtime/lib'
            '$ORIGIN/../../nvidia/cudnn/lib'
            '$ORIGIN/../../nvidia/cufft/lib'
            '$ORIGIN/../../nvidia/curand/lib'
            '$ORIGIN/../../nvidia/cusolver/lib'
            '$ORIGIN/../../nvidia/cusparse/lib'
            '$ORIGIN/../../nvidia/nccl/lib'
            '$ORIGIN/../../nvidia/nvtx/lib'
        )
        CUDA_RPATHS=$(IFS=: ; echo "${CUDA_RPATHS[*]}")
        export C_SO_RPATH=$CUDA_RPATHS':$ORIGIN:$ORIGIN/lib'
        export LIB_SO_RPATH=$CUDA_RPATHS':$ORIGIN'
        export FORCE_RPATH="--force-rpath"
        export USE_STATIC_NCCL=0
        export ATEN_STATIC_CUDA=0
        export USE_CUDA_STATIC_LINK=0
        export USE_CUPTI_SO=1
    fi
else
    echo "Unknown cuda version $CUDA_VERSION"
    exit 1
fi

# run_tests.sh requires DESIRED_CUDA to know what tests to exclude
export DESIRED_CUDA="$cuda_version_nodot"

# Switch `/usr/local/cuda` to the desired CUDA version
rm -rf /usr/local/cuda || true
ln -s "/usr/local/cuda-${CUDA_VERSION}" /usr/local/cuda

# Switch `/usr/local/magma` to the desired CUDA version
rm -rf /usr/local/magma || true
ln -s /usr/local/cuda-${CUDA_VERSION}/magma /usr/local/magma

export CUDA_VERSION=$(ls /usr/local/cuda/lib64/libcudart.so.*|sort|tac | head -1 | rev | cut -d"." -f -3 | rev) # 10.0.130
export CUDA_VERSION_SHORT=$(ls /usr/local/cuda/lib64/libcudart.so.*|sort|tac | head -1 | rev | cut -d"." -f -3 | rev | cut -f1,2 -d".") # 10.0
export CUDNN_VERSION=$(ls /usr/local/cuda/lib64/libcudnn.so.*|sort|tac | head -1 | rev | cut -d"." -f -3 | rev)

SCRIPTPATH="$( cd "$(dirname "$0")" ; pwd -P )"
if [[ -z "$BUILD_PYTHONLESS" ]]; then
    BUILD_SCRIPT=build_common.sh
else
    BUILD_SCRIPT=build_libtorch.sh
fi
source $SCRIPTPATH/${BUILD_SCRIPT}<|MERGE_RESOLUTION|>--- conflicted
+++ resolved
@@ -51,20 +51,23 @@
 fi
 
 cuda_version_nodot=$(echo $CUDA_VERSION | tr -d '.')
-
-TORCH_CUDA_ARCH_LIST="5.0;6.0;7.0;7.5;8.0;8.6"
+EXTRA_CAFFE2_CMAKE_FLAGS+=("-DATEN_NO_TEST=ON")
+
 case ${CUDA_VERSION} in
+    #removing sm_50-sm_60 as these architectures are deprecated in CUDA 12.8/9 and will be removed in future releases
+    #however we would like to keep sm_70 architecture see: https://github.com/pytorch/pytorch/issues/157517
     12.8)
-        TORCH_CUDA_ARCH_LIST="7.5;8.0;8.6;9.0;10.0;12.0+PTX" #removing sm_50-sm_70 as these architectures are deprecated in CUDA 12.8 and will be removed in future releases
-        EXTRA_CAFFE2_CMAKE_FLAGS+=("-DATEN_NO_TEST=ON")
+        TORCH_CUDA_ARCH_LIST="7.0;7.5;8.0;8.6;9.0;10.0;12.0"
+        ;;
+    12.9)
+        TORCH_CUDA_ARCH_LIST="7.0;7.5;8.0;8.6;9.0;10.0;12.0+PTX"
+        # WAR to resolve the ld error in libtorch build with CUDA 12.9
+        if [[ "$PACKAGE_TYPE" == "libtorch" ]]; then
+            TORCH_CUDA_ARCH_LIST="7.5;8.0;9.0;10.0;12.0+PTX"
+        fi
         ;;
     12.6)
-        TORCH_CUDA_ARCH_LIST="${TORCH_CUDA_ARCH_LIST};9.0"
-        EXTRA_CAFFE2_CMAKE_FLAGS+=("-DATEN_NO_TEST=ON")
-        ;;
-    11.8)
-        TORCH_CUDA_ARCH_LIST="${TORCH_CUDA_ARCH_LIST};3.7;9.0"
-        EXTRA_CAFFE2_CMAKE_FLAGS+=("-DATEN_NO_TEST=ON")
+        TORCH_CUDA_ARCH_LIST="5.0;6.0;7.0;7.5;8.0;8.6;9.0"
         ;;
     *)
         echo "unknown cuda version $CUDA_VERSION"
@@ -107,12 +110,11 @@
 )
 
 
-# CUDA_VERSION 12.6, 12.8
+# CUDA_VERSION 12.6, 12.8, 12.9
 if [[ $CUDA_VERSION == 12* ]]; then
     export USE_STATIC_CUDNN=0
     # Try parallelizing nvcc as well
     export TORCH_NVCC_FLAGS="-Xfatbin -compress-all --threads 2"
-
     if [[ -z "$PYTORCH_EXTRA_INSTALL_REQUIREMENTS" ]]; then
         echo "Bundling with cudnn and cublas."
         DEPS_LIST+=(
@@ -128,17 +130,13 @@
             "/usr/local/cuda/lib64/libcublasLt.so.12"
             "/usr/local/cuda/lib64/libcusparseLt.so.0"
             "/usr/local/cuda/lib64/libcudart.so.12"
-            "/usr/local/cuda/lib64/libnvToolsExt.so.1"
             "/usr/local/cuda/lib64/libnvrtc.so.12"
             "/usr/local/cuda/lib64/libnvrtc-builtins.so"
             "/usr/local/cuda/lib64/libcufile.so.0"
             "/usr/local/cuda/lib64/libcufile_rdma.so.1"
-<<<<<<< HEAD
-=======
             "/usr/local/cuda/lib64/libnvshem_host.so.3"
             "/usr/local/cuda/extras/CUPTI/lib64/libcupti.so.12"
             "/usr/local/cuda/extras/CUPTI/lib64/libnvperf_host.so"
->>>>>>> eaa5d9d3
         )
         DEPS_SONAME+=(
             "libcudnn_adv.so.9"
@@ -153,13 +151,19 @@
             "libcublasLt.so.12"
             "libcusparseLt.so.0"
             "libcudart.so.12"
-            "libnvToolsExt.so.1"
             "libnvrtc.so.12"
             "libnvrtc-builtins.so"
             "libnvshmem_host.so.3"
             "libcufile.so.0"
             "libcufile_rdma.so.1"
+            "libcupti.so.12"
+            "libnvperf_host.so"
         )
+        # Add libnvToolsExt only if CUDA version is not 12.9
+        if [[ $CUDA_VERSION != 12.9* ]]; then
+            DEPS_LIST+=("/usr/local/cuda/lib64/libnvToolsExt.so.1")
+            DEPS_SONAME+=("libnvToolsExt.so.1")
+        fi
     else
         echo "Using nvidia libs from pypi."
         CUDA_RPATHS=(
@@ -172,6 +176,7 @@
             '$ORIGIN/../../nvidia/curand/lib'
             '$ORIGIN/../../nvidia/cusolver/lib'
             '$ORIGIN/../../nvidia/cusparse/lib'
+            '$ORIGIN/../../nvidia/cusparselt/lib'
             '$ORIGIN/../../cusparselt/lib'
             '$ORIGIN/../../nvidia/nccl/lib'
             '$ORIGIN/../../nvidia/nvshmem/lib'
@@ -187,85 +192,6 @@
         export USE_CUDA_STATIC_LINK=0
         export USE_CUPTI_SO=1
     fi
-elif [[ $CUDA_VERSION == "11.8" ]]; then
-    export USE_STATIC_CUDNN=0
-    # Turn USE_CUFILE off for CUDA 11.8 since nvidia-cufile-cu11 and 1.9.0.20 are
-    # not available in PYPI
-    export USE_CUFILE=0
-    # Try parallelizing nvcc as well
-    export TORCH_NVCC_FLAGS="-Xfatbin -compress-all --threads 2"
-    # Bundle ptxas into the wheel, see https://github.com/pytorch/pytorch/pull/119750
-    export BUILD_BUNDLE_PTXAS=1
-
-    # CUDA 11.8 have to ship the libcusparseLt.so.0 with the binary
-    # since nvidia-cusparselt-cu11 is not available in PYPI
-    if [[ $USE_CUSPARSELT == "1" ]]; then
-        DEPS_SONAME+=(
-            "libcusparseLt.so.0"
-        )
-        DEPS_LIST+=(
-            "/usr/local/cuda/lib64/libcusparseLt.so.0"
-        )
-    fi
-
-    if [[ -z "$PYTORCH_EXTRA_INSTALL_REQUIREMENTS" ]]; then
-        echo "Bundling with cudnn and cublas."
-        DEPS_LIST+=(
-            "/usr/local/cuda/lib64/libcudnn_adv.so.9"
-            "/usr/local/cuda/lib64/libcudnn_cnn.so.9"
-            "/usr/local/cuda/lib64/libcudnn_graph.so.9"
-            "/usr/local/cuda/lib64/libcudnn_ops.so.9"
-            "/usr/local/cuda/lib64/libcudnn_engines_runtime_compiled.so.9"
-            "/usr/local/cuda/lib64/libcudnn_engines_precompiled.so.9"
-            "/usr/local/cuda/lib64/libcudnn_heuristic.so.9"
-            "/usr/local/cuda/lib64/libcudnn.so.9"
-            "/usr/local/cuda/lib64/libcublas.so.11"
-            "/usr/local/cuda/lib64/libcublasLt.so.11"
-            "/usr/local/cuda/lib64/libcudart.so.11.0"
-            "/usr/local/cuda/lib64/libnvToolsExt.so.1"
-            "/usr/local/cuda/lib64/libnvrtc.so.11.2"    # this is not a mistake, it links to more specific cuda version
-            "/usr/local/cuda/lib64/libnvrtc-builtins.so.11.8"
-        )
-        DEPS_SONAME+=(
-            "libcudnn_adv.so.9"
-            "libcudnn_cnn.so.9"
-            "libcudnn_graph.so.9"
-            "libcudnn_ops.so.9"
-            "libcudnn_engines_runtime_compiled.so.9"
-            "libcudnn_engines_precompiled.so.9"
-            "libcudnn_heuristic.so.9"
-            "libcudnn.so.9"
-            "libcublas.so.11"
-            "libcublasLt.so.11"
-            "libcudart.so.11.0"
-            "libnvToolsExt.so.1"
-            "libnvrtc.so.11.2"
-            "libnvrtc-builtins.so.11.8"
-        )
-    else
-        echo "Using nvidia libs from pypi."
-        CUDA_RPATHS=(
-            '$ORIGIN/../../nvidia/cublas/lib'
-            '$ORIGIN/../../nvidia/cuda_cupti/lib'
-            '$ORIGIN/../../nvidia/cuda_nvrtc/lib'
-            '$ORIGIN/../../nvidia/cuda_runtime/lib'
-            '$ORIGIN/../../nvidia/cudnn/lib'
-            '$ORIGIN/../../nvidia/cufft/lib'
-            '$ORIGIN/../../nvidia/curand/lib'
-            '$ORIGIN/../../nvidia/cusolver/lib'
-            '$ORIGIN/../../nvidia/cusparse/lib'
-            '$ORIGIN/../../nvidia/nccl/lib'
-            '$ORIGIN/../../nvidia/nvtx/lib'
-        )
-        CUDA_RPATHS=$(IFS=: ; echo "${CUDA_RPATHS[*]}")
-        export C_SO_RPATH=$CUDA_RPATHS':$ORIGIN:$ORIGIN/lib'
-        export LIB_SO_RPATH=$CUDA_RPATHS':$ORIGIN'
-        export FORCE_RPATH="--force-rpath"
-        export USE_STATIC_NCCL=0
-        export ATEN_STATIC_CUDA=0
-        export USE_CUDA_STATIC_LINK=0
-        export USE_CUPTI_SO=1
-    fi
 else
     echo "Unknown cuda version $CUDA_VERSION"
     exit 1
