--- conflicted
+++ resolved
@@ -59,11 +59,6 @@
 sphinx-design==0.4.0
 sphinxcontrib-mermaid==1.0.0
 myst-parser==0.18.1
-<<<<<<< HEAD
 
 # The following are required to build torch.compile programming model docs
-myst-nb
-torchvision
-=======
-myst-nb
->>>>>>> 15a50dcf
+myst-nb