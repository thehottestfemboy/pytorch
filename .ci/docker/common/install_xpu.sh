--- conflicted
+++ resolved
@@ -34,17 +34,6 @@
 
     # The xpu-smi packages
     apt-get install -y flex bison xpu-smi
-<<<<<<< HEAD
-    # Compute and Media Runtimes
-    apt install -y \
-        intel-opencl-icd libze-intel-gpu1 libze1 \
-        intel-media-va-driver-non-free libmfx-gen1 libvpl2 \
-        libegl-mesa0 libegl1-mesa libegl1-mesa-dev libgbm1 libgl1-mesa-dev libgl1-mesa-dri \
-        libglapi-mesa libglx-mesa0 libigdgmm12 libxatracker2 mesa-va-drivers \
-        mesa-vdpau-drivers mesa-vulkan-drivers va-driver-all vainfo hwinfo clinfo intel-ocloc
-    if [[ "${XPU_DRIVER_TYPE,,}" == "rolling" ]]; then
-        apt-get install -y intel-ocloc
-=======
 
     if [[ "${XPU_DRIVER_TYPE,,}" == "lts" ]]; then
         # Compute and Media Runtimes
@@ -64,7 +53,6 @@
             libglapi-mesa libglx-mesa0 libigdgmm12 libxatracker2 mesa-va-drivers \
             mesa-vdpau-drivers mesa-vulkan-drivers va-driver-all vainfo hwinfo clinfo intel-ocloc
         apt-get install -y libigc-dev intel-igc-cm libigdfcl-dev libigfxcmrt-dev libze-dev
->>>>>>> 03b254e4
     fi
 
     # Install Intel Support Packages
