--- conflicted
+++ resolved
@@ -5,11 +5,7 @@
     "pyyaml==6.0.2",
     "GitPython==3.1.45",
     "docker==7.1.0",
-<<<<<<< HEAD
-    "pytest==8.3.5",
-=======
     "pytest==7.3.2",
->>>>>>> 66dea6ba
 ]
 
 [tool.setuptools]
