#!/usr/bin/env bash
set -ex
SOURCE_DIR="$( cd "$( dirname "${BASH_SOURCE[0]}" )" >/dev/null && pwd )"

# Env variables that should be set:
#   DESIRED_PYTHON
#     Which Python version to build for in format 'Maj.min' e.g. '2.7' or '3.6'
#
#   PYTORCH_FINAL_PACKAGE_DIR
#     **absolute** path to folder where final whl packages will be stored. The
#     default should not be used when calling this from a script. The default
#     is 'whl', and corresponds to the default in the wheel/upload.sh script.
#
#   MAC_PACKAGE_WORK_DIR
#     absolute path to a workdir in which to clone an isolated conda
#     installation and pytorch checkout. If the pytorch checkout already exists
#     then it will not be overwritten.

# Function to retry functions that sometimes timeout or have flaky failures
retry () {
    $*  || (sleep 1 && $*) || (sleep 2 && $*) || (sleep 4 && $*) || (sleep 8 && $*)
}

# Parameters
if [[ -n "$DESIRED_PYTHON" && -n "$PYTORCH_BUILD_VERSION" && -n "$PYTORCH_BUILD_NUMBER" ]]; then
    desired_python="$DESIRED_PYTHON"
    build_version="$PYTORCH_BUILD_VERSION"
    build_number="$PYTORCH_BUILD_NUMBER"
else
    if [ "$#" -ne 3 ]; then
        echo "illegal number of parameters. Need PY_VERSION BUILD_VERSION BUILD_NUMBER"
        echo "for example: build_wheel.sh 2.7 0.1.6 20"
        echo "Python version should be in format 'M.m'"
        exit 1
    fi
    desired_python=$1
    build_version=$2
    build_number=$3
fi

echo "Building for Python: $desired_python Version: $build_version Build: $build_number"
python_nodot="$(echo $desired_python | tr -d m.u)"

# Version: setup.py uses $PYTORCH_BUILD_VERSION.post$PYTORCH_BUILD_NUMBER if
# PYTORCH_BUILD_NUMBER > 1
if [[ -n "$OVERRIDE_PACKAGE_VERSION" ]]; then
    # This will be the *exact* version, since build_number<1
    build_version="$OVERRIDE_PACKAGE_VERSION"
    build_number=0
    build_number_prefix=''
else
    if [[ $build_number -eq 1 ]]; then
        build_number_prefix=""
    else
        build_number_prefix=".post$build_number"
    fi
fi
export PYTORCH_BUILD_VERSION=$build_version
export PYTORCH_BUILD_NUMBER=$build_number

package_type="${PACKAGE_TYPE:-wheel}"
# Fill in empty parameters with defaults
if [[ -z "$TORCH_PACKAGE_NAME" ]]; then
    TORCH_PACKAGE_NAME='torch'
fi
TORCH_PACKAGE_NAME="$(echo $TORCH_PACKAGE_NAME | tr '-' '_')"
if [[ -z "$PYTORCH_REPO" ]]; then
    PYTORCH_REPO='pytorch'
fi
if [[ -z "$PYTORCH_BRANCH" ]]; then
    PYTORCH_BRANCH="v${build_version}"
fi
if [[ -z "$RUN_TEST_PARAMS" ]]; then
    RUN_TEST_PARAMS=()
fi
if [[ -z "$PYTORCH_FINAL_PACKAGE_DIR" ]]; then
    if [[ -n "$BUILD_PYTHONLESS" ]]; then
        PYTORCH_FINAL_PACKAGE_DIR='libtorch'
    else
        PYTORCH_FINAL_PACKAGE_DIR='whl'
    fi
fi
mkdir -p "$PYTORCH_FINAL_PACKAGE_DIR" || true

# Create an isolated directory to store this builds pytorch checkout and conda
# installation
if [[ -z "$MAC_PACKAGE_WORK_DIR" ]]; then
    MAC_PACKAGE_WORK_DIR="$(pwd)/tmp_wheel_conda_${DESIRED_PYTHON}_$(date +%H%M%S)"
fi
mkdir -p "$MAC_PACKAGE_WORK_DIR" || true
if [[ -n ${GITHUB_ACTIONS} ]]; then
    pytorch_rootdir="${PYTORCH_ROOT:-${MAC_PACKAGE_WORK_DIR}/pytorch}"
else
    pytorch_rootdir="${MAC_PACKAGE_WORK_DIR}/pytorch"
fi
whl_tmp_dir="${MAC_PACKAGE_WORK_DIR}/dist"
mkdir -p "$whl_tmp_dir"

mac_version='macosx_11_0_arm64'
libtorch_arch='arm64'

# Create a consistent wheel package name to rename the wheel to
wheel_filename_new="${TORCH_PACKAGE_NAME}-${build_version}${build_number_prefix}-cp${python_nodot}-none-${mac_version}.whl"

###########################################################

# Have a separate Pytorch repo clone
if [[ ! -d "$pytorch_rootdir" ]]; then
    git clone "https://github.com/${PYTORCH_REPO}/pytorch" "$pytorch_rootdir"
    pushd "$pytorch_rootdir"
    if ! git checkout "$PYTORCH_BRANCH" ; then
        echo "Could not checkout $PYTORCH_BRANCH, so trying tags/v${build_version}"
        git checkout tags/v${build_version}
    fi
    popd
fi
pushd "$pytorch_rootdir"
git submodule update --init --recursive
popd

##########################
# now build the binary


export TH_BINARY_BUILD=1
export INSTALL_TEST=0 # dont install test binaries into site-packages
export MACOSX_DEPLOYMENT_TARGET=10.15
export CMAKE_PREFIX_PATH=${CONDA_PREFIX:-"$(dirname $(which conda))/../"}

<<<<<<< HEAD
SETUPTOOLS_PINNED_VERSION="==62.3.0"
=======
SETUPTOOLS_PINNED_VERSION="==70.1.0"
>>>>>>> cccacaf6
PYYAML_PINNED_VERSION="=5.3"
EXTRA_CONDA_INSTALL_FLAGS=""
CONDA_ENV_CREATE_FLAGS=""
RENAME_WHEEL=true
case $desired_python in
    3.13t)
        echo "Using 3.13 deps"
        SETUPTOOLS_PINNED_VERSION=">=70.1.0"
        PYYAML_PINNED_VERSION=">=6.0.1"
        NUMPY_PINNED_VERSION="=2.1.0"
        CONDA_ENV_CREATE_FLAGS="python-freethreading"
        EXTRA_CONDA_INSTALL_FLAGS="-c conda-forge"
        desired_python="3.13"
        RENAME_WHEEL=false
        ;;
    3.13)
        echo "Using 3.13 deps"
        SETUPTOOLS_PINNED_VERSION=">=70.1.0"
        PYYAML_PINNED_VERSION=">=6.0.1"
        NUMPY_PINNED_VERSION="=2.1.0"
        ;;
    3.12)
        echo "Using 3.12 deps"
        SETUPTOOLS_PINNED_VERSION=">=70.1.0"
        PYYAML_PINNED_VERSION=">=6.0.1"
        NUMPY_PINNED_VERSION="=2.0.2"
        ;;
    3.11)
        echo "Using 3.11 deps"
<<<<<<< HEAD
        SETUPTOOLS_PINNED_VERSION=">=62.3.0"
=======
        SETUPTOOLS_PINNED_VERSION=">=70.1.0"
>>>>>>> cccacaf6
        PYYAML_PINNED_VERSION=">=5.3"
        NUMPY_PINNED_VERSION="=2.0.2"
        ;;
    3.10)
        echo "Using 3.10 deps"
<<<<<<< HEAD
        SETUPTOOLS_PINNED_VERSION=">=62.3.0"
=======
        SETUPTOOLS_PINNED_VERSION=">=70.1.0"
>>>>>>> cccacaf6
        PYYAML_PINNED_VERSION=">=5.3"
        NUMPY_PINNED_VERSION="=2.0.2"
        ;;
    3.9)
        echo "Using 3.9 deps"
<<<<<<< HEAD
        SETUPTOOLS_PINNED_VERSION=">=62.3.0"
=======
        SETUPTOOLS_PINNED_VERSION=">=70.1.0"
>>>>>>> cccacaf6
        PYYAML_PINNED_VERSION=">=5.3"
        NUMPY_PINNED_VERSION="=2.0.2"
        ;;
    *)
        echo "Using default deps"
        NUMPY_PINNED_VERSION="=1.11.3"
        ;;
esac

# Install into a fresh env
tmp_env_name="wheel_py$python_nodot"
conda create ${EXTRA_CONDA_INSTALL_FLAGS} -yn "$tmp_env_name" python="$desired_python" ${CONDA_ENV_CREATE_FLAGS}
source activate "$tmp_env_name"

pip install "numpy=${NUMPY_PINNED_VERSION}"  "pyyaml${PYYAML_PINNED_VERSION}" requests ninja "setuptools${SETUPTOOLS_PINNED_VERSION}" typing_extensions
retry pip install -r "${pytorch_rootdir}/requirements.txt" || true
retry brew install libomp

# For USE_DISTRIBUTED=1 on macOS, need libuv, which is build as part of tensorpipe submodule
export USE_DISTRIBUTED=1

if [[ -n "$CROSS_COMPILE_ARM64" ]]; then
    export CMAKE_OSX_ARCHITECTURES=arm64
fi
export USE_MKLDNN=OFF
export USE_QNNPACK=OFF
export BUILD_TEST=OFF

pushd "$pytorch_rootdir"
echo "Calling setup.py bdist_wheel at $(date)"

if [[ "$USE_SPLIT_BUILD" == "true" ]]; then
    echo "Calling setup.py bdist_wheel for split build (BUILD_LIBTORCH_WHL)"
    BUILD_LIBTORCH_WHL=1 BUILD_PYTHON_ONLY=0 python setup.py bdist_wheel -d "$whl_tmp_dir"
    echo "Finished setup.py bdist_wheel for split build (BUILD_LIBTORCH_WHL)"
    echo "Calling setup.py bdist_wheel for split build (BUILD_PYTHON_ONLY)"
    BUILD_LIBTORCH_WHL=0 BUILD_PYTHON_ONLY=1 CMAKE_FRESH=1 python setup.py bdist_wheel -d "$whl_tmp_dir"
    echo "Finished setup.py bdist_wheel for split build (BUILD_PYTHON_ONLY)"
else
    python setup.py bdist_wheel -d "$whl_tmp_dir"
fi

echo "Finished setup.py bdist_wheel at $(date)"

if [[ $package_type != 'libtorch' ]]; then
    echo "delocating wheel dependencies"
    retry pip install https://github.com/matthew-brett/delocate/archive/refs/tags/0.10.4.zip
    echo "found the following wheels:"
    find $whl_tmp_dir -name "*.whl"
    echo "running delocate"
    find $whl_tmp_dir -name "*.whl" | xargs -I {} delocate-wheel -v {}
    find $whl_tmp_dir -name "*.whl"
    find $whl_tmp_dir -name "*.whl" | xargs -I {} delocate-listdeps {}
    echo "Finished delocating wheels at $(date)"
fi

echo "The wheel is in $(find $whl_tmp_dir -name '*.whl')"

wheel_filename_gen=$(find $whl_tmp_dir -name '*.whl' | head -n1 | xargs -I {} basename {})
popd

if [[ -z "$BUILD_PYTHONLESS" && $RENAME_WHEEL == true  ]]; then
    # Copy the whl to a final destination before tests are run
    echo "Renaming Wheel file: $wheel_filename_gen to $wheel_filename_new"
    cp "$whl_tmp_dir/$wheel_filename_gen" "$PYTORCH_FINAL_PACKAGE_DIR/$wheel_filename_new"
elif [[ $RENAME_WHEEL == false ]]; then
    echo "Copying Wheel file: $wheel_filename_gen to $PYTORCH_FINAL_PACKAGE_DIR"
    cp "$whl_tmp_dir/$wheel_filename_gen" "$PYTORCH_FINAL_PACKAGE_DIR/$wheel_filename_gen"
else
    pushd "$pytorch_rootdir"

    mkdir -p libtorch/{lib,bin,include,share}
    cp -r "$(pwd)/build/lib" "$(pwd)/libtorch/"

    # for now, the headers for the libtorch package will just be
    # copied in from the wheel
    unzip -d any_wheel "$whl_tmp_dir/$wheel_filename_gen"
    if [[ -d $(pwd)/any_wheel/torch/include ]]; then
        cp -r "$(pwd)/any_wheel/torch/include" "$(pwd)/libtorch/"
    else
        cp -r "$(pwd)/any_wheel/torch/lib/include" "$(pwd)/libtorch/"
    fi
    cp -r "$(pwd)/any_wheel/torch/share/cmake" "$(pwd)/libtorch/share/"
    if [[ "${libtorch_arch}" == "x86_64" ]]; then
      if [[ -x "$(pwd)/any_wheel/torch/.dylibs/libiomp5.dylib" ]]; then
          cp -r "$(pwd)/any_wheel/torch/.dylibs/libiomp5.dylib" "$(pwd)/libtorch/lib/"
      else
          cp -r "$(pwd)/any_wheel/torch/lib/libiomp5.dylib" "$(pwd)/libtorch/lib/"
      fi
    else
      cp -r "$(pwd)/any_wheel/torch/lib/libomp.dylib" "$(pwd)/libtorch/lib/"
    fi
    rm -rf "$(pwd)/any_wheel"

    echo $PYTORCH_BUILD_VERSION > libtorch/build-version
    echo "$(pushd $pytorch_rootdir && git rev-parse HEAD)" > libtorch/build-hash

    zip -rq "$PYTORCH_FINAL_PACKAGE_DIR/libtorch-macos-${libtorch_arch}-$PYTORCH_BUILD_VERSION.zip" libtorch
    cp "$PYTORCH_FINAL_PACKAGE_DIR/libtorch-macos-${libtorch_arch}-$PYTORCH_BUILD_VERSION.zip"  \
       "$PYTORCH_FINAL_PACKAGE_DIR/libtorch-macos-${libtorch_arch}-latest.zip"
fi<|MERGE_RESOLUTION|>--- conflicted
+++ resolved
@@ -127,11 +127,7 @@
 export MACOSX_DEPLOYMENT_TARGET=10.15
 export CMAKE_PREFIX_PATH=${CONDA_PREFIX:-"$(dirname $(which conda))/../"}
 
-<<<<<<< HEAD
-SETUPTOOLS_PINNED_VERSION="==62.3.0"
-=======
 SETUPTOOLS_PINNED_VERSION="==70.1.0"
->>>>>>> cccacaf6
 PYYAML_PINNED_VERSION="=5.3"
 EXTRA_CONDA_INSTALL_FLAGS=""
 CONDA_ENV_CREATE_FLAGS=""
@@ -161,31 +157,19 @@
         ;;
     3.11)
         echo "Using 3.11 deps"
-<<<<<<< HEAD
-        SETUPTOOLS_PINNED_VERSION=">=62.3.0"
-=======
-        SETUPTOOLS_PINNED_VERSION=">=70.1.0"
->>>>>>> cccacaf6
+        SETUPTOOLS_PINNED_VERSION=">=70.1.0"
         PYYAML_PINNED_VERSION=">=5.3"
         NUMPY_PINNED_VERSION="=2.0.2"
         ;;
     3.10)
         echo "Using 3.10 deps"
-<<<<<<< HEAD
-        SETUPTOOLS_PINNED_VERSION=">=62.3.0"
-=======
-        SETUPTOOLS_PINNED_VERSION=">=70.1.0"
->>>>>>> cccacaf6
+        SETUPTOOLS_PINNED_VERSION=">=70.1.0"
         PYYAML_PINNED_VERSION=">=5.3"
         NUMPY_PINNED_VERSION="=2.0.2"
         ;;
     3.9)
         echo "Using 3.9 deps"
-<<<<<<< HEAD
-        SETUPTOOLS_PINNED_VERSION=">=62.3.0"
-=======
-        SETUPTOOLS_PINNED_VERSION=">=70.1.0"
->>>>>>> cccacaf6
+        SETUPTOOLS_PINNED_VERSION=">=70.1.0"
         PYYAML_PINNED_VERSION=">=5.3"
         NUMPY_PINNED_VERSION="=2.0.2"
         ;;
