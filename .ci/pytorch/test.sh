#!/bin/bash

# Required environment variable: $BUILD_ENVIRONMENT
# (This is set by default in the Docker images we build, so you don't
# need to set it yourself.

set -ex -o pipefail

# Suppress ANSI color escape sequences
export TERM=vt100

# shellcheck source=./common.sh
source "$(dirname "${BASH_SOURCE[0]}")/common.sh"
# shellcheck source=./common-build.sh
source "$(dirname "${BASH_SOURCE[0]}")/common-build.sh"

# Do not change workspace permissions for ROCm and s390x CI jobs
# as it can leave workspace with bad permissions for cancelled jobs
if [[ "$BUILD_ENVIRONMENT" != *rocm* && "$BUILD_ENVIRONMENT" != *s390x* && -d /var/lib/jenkins/workspace ]]; then
  # Workaround for dind-rootless userid mapping (https://github.com/pytorch/ci-infra/issues/96)
  WORKSPACE_ORIGINAL_OWNER_ID=$(stat -c '%u' "/var/lib/jenkins/workspace")
  cleanup_workspace() {
    echo "sudo may print the following warning message that can be ignored. The chown command will still run."
    echo "    sudo: setrlimit(RLIMIT_STACK): Operation not permitted"
    echo "For more details refer to https://github.com/sudo-project/sudo/issues/42"
    sudo chown -R "$WORKSPACE_ORIGINAL_OWNER_ID" /var/lib/jenkins/workspace
  }
  # Disable shellcheck SC2064 as we want to parse the original owner immediately.
  # shellcheck disable=SC2064
  trap_add cleanup_workspace EXIT
  sudo chown -R jenkins /var/lib/jenkins/workspace
  git config --global --add safe.directory /var/lib/jenkins/workspace
fi

echo "Environment variables:"
env

TORCH_INSTALL_DIR=$(python -c "import site; print(site.getsitepackages()[0])")/torch
TORCH_BIN_DIR="$TORCH_INSTALL_DIR"/bin
TORCH_LIB_DIR="$TORCH_INSTALL_DIR"/lib
TORCH_TEST_DIR="$TORCH_INSTALL_DIR"/test

BUILD_DIR="build"
BUILD_RENAMED_DIR="build_renamed"
BUILD_BIN_DIR="$BUILD_DIR"/bin

#Set Default values for these variables in case they are not set
SHARD_NUMBER="${SHARD_NUMBER:=1}"
NUM_TEST_SHARDS="${NUM_TEST_SHARDS:=1}"

# enable debug asserts in serialization
export TORCH_SERIALIZATION_DEBUG=1

export VALGRIND=ON
# export TORCH_INDUCTOR_INSTALL_GXX=ON
if [[ "$BUILD_ENVIRONMENT" == *clang9* || "$BUILD_ENVIRONMENT" == *xpu* ]]; then
  # clang9 appears to miscompile code involving std::optional<c10::SymInt>,
  # such that valgrind complains along these lines:
  #
  # Conditional jump or move depends on uninitialised value(s)
  #    at 0x40303A: ~optional_base (Optional.h:281)
  #    by 0x40303A: call (Dispatcher.h:448)
  #    by 0x40303A: call(at::Tensor const&, c10::ArrayRef<c10::SymInt>, c10::ArrayRef<c10::SymInt>, std::optional<c10::SymInt>) (basic.cpp:10)
  #    by 0x403700: main (basic.cpp:16)
  #  Uninitialised value was created by a stack allocation
  #    at 0x402AAA: call(at::Tensor const&, c10::ArrayRef<c10::SymInt>, c10::ArrayRef<c10::SymInt>, std::optional<c10::SymInt>) (basic.cpp:6)
  #
  # The problem does not appear with gcc or newer versions of clang (we tested
  # clang14).  So we suppress valgrind testing for clang9 specifically.
  # You may need to suppress it for other versions of clang if they still have
  # the bug.
  #
  # A minimal repro for the valgrind error is below:
  #
  # #include <ATen/ATen.h>
  # #include <ATen/core/dispatch/Dispatcher.h>
  #
  # using namespace at;
  #
  # Tensor call(const at::Tensor & self, c10::SymIntArrayRef size, c10::SymIntArrayRef stride, std::optional<c10::SymInt> storage_offset) {
  #   auto op = c10::Dispatcher::singleton()
  #       .findSchemaOrThrow(at::_ops::as_strided::name, at::_ops::as_strided::overload_name)
  #       .typed<at::_ops::as_strided::schema>();
  #   return op.call(self, size, stride, storage_offset);
  # }
  #
  # int main(int argv) {
  #   Tensor b = empty({3, 4});
  #   auto z = call(b, b.sym_sizes(), b.sym_strides(), std::nullopt);
  # }
  export VALGRIND=OFF
fi


if [[ "$BUILD_ENVIRONMENT" == *s390x* ]]; then
  # There are additional warnings on s390x, maybe due to newer gcc.
  # Skip this check for now
  export VALGRIND=OFF
fi

if [[ "${PYTORCH_TEST_RERUN_DISABLED_TESTS}" == "1" ]] || [[ "${CONTINUE_THROUGH_ERROR}" == "1" ]]; then
  # When rerunning disable tests, do not generate core dumps as it could consume
  # the runner disk space when crashed tests are run multiple times. Running out
  # of space is a nasty issue because there is no space left to even download the
  # GHA to clean up the disk
  #
  # We also want to turn off core dump when CONTINUE_THROUGH_ERROR is set as there
  # is a small risk of having multiple core files generated. Arguably, they are not
  # that useful in this case anyway and the test will still continue
  ulimit -c 0

  # Note that by piping the core dump to a script set in /proc/sys/kernel/core_pattern
  # as documented in https://man7.org/linux/man-pages/man5/core.5.html, we could
  # dynamically stop generating more core file when the disk space drops below a
  # certain threshold. However, this is not supported inside Docker container atm
fi

# Get fully qualified path using realpath
if [[ "$BUILD_ENVIRONMENT" != *bazel* ]]; then
  CUSTOM_TEST_ARTIFACT_BUILD_DIR=$(realpath "${CUSTOM_TEST_ARTIFACT_BUILD_DIR:-"build/custom_test_artifacts"}")
fi

# Reduce set of tests to include when running run_test.py
if [[ -n $TESTS_TO_INCLUDE ]]; then
  echo "Setting INCLUDE_CLAUSE"
  INCLUDE_CLAUSE="--include $TESTS_TO_INCLUDE"
fi

echo "Environment variables"
env

echo "Testing pytorch"

export LANG=C.UTF-8

PR_NUMBER=${PR_NUMBER:-${CIRCLE_PR_NUMBER:-}}

if [[ "$TEST_CONFIG" == 'default' ]]; then
  export CUDA_VISIBLE_DEVICES=0
  export HIP_VISIBLE_DEVICES=0
fi

if [[ "$TEST_CONFIG" == 'distributed' ]] && [[ "$BUILD_ENVIRONMENT" == *rocm* ]]; then
  export HIP_VISIBLE_DEVICES=0,1,2,3
fi

if [[ "$TEST_CONFIG" == 'slow' ]]; then
  export PYTORCH_TEST_WITH_SLOW=1
  export PYTORCH_TEST_SKIP_FAST=1
fi

if [[ "$BUILD_ENVIRONMENT" == *slow-gradcheck* ]]; then
  export PYTORCH_TEST_WITH_SLOW_GRADCHECK=1
  # TODO: slow gradcheck tests run out of memory a lot recently, so setting this
  # to run them sequentially with only one process to mitigate the issue
  export PYTORCH_TEST_CUDA_MEM_LEAK_CHECK=1
fi

if [[ "$BUILD_ENVIRONMENT" == *cuda* || "$BUILD_ENVIRONMENT" == *rocm* ]]; then
  # Used so that only cuda/rocm specific versions of tests are generated
  # mainly used so that we're not spending extra cycles testing cpu
  # devices on expensive gpu machines
  export PYTORCH_TESTING_DEVICE_ONLY_FOR="cuda"
elif [[ "$BUILD_ENVIRONMENT" == *xpu* ]]; then
  export PYTORCH_TESTING_DEVICE_ONLY_FOR="xpu"
  # setting PYTHON_TEST_EXTRA_OPTION
  export PYTHON_TEST_EXTRA_OPTION="--xpu"
fi

if [[ "$TEST_CONFIG" == *crossref* ]]; then
  export PYTORCH_TEST_WITH_CROSSREF=1
fi

if [[ "$BUILD_ENVIRONMENT" == *rocm* ]]; then
  # regression in ROCm 6.0 on MI50 CI runners due to hipblaslt; remove in 6.1
  export VALGRIND=OFF
  # Print GPU info
  rocminfo
  rocminfo | grep -E 'Name:.*\sgfx|Marketing'

  # for benchmarks/dynamo/check_accuracy.py, we need to put results in a rocm specific directory to avoid clashes with cuda
  MAYBE_ROCM="rocm/"
fi

if [[ "$BUILD_ENVIRONMENT" == *xpu* ]]; then
  # Source Intel oneAPI envrioment script to enable xpu runtime related libraries
  # refer to https://www.intel.com/content/www/us/en/developer/articles/tool/pytorch-prerequisites-for-intel-gpus.html
  # shellcheck disable=SC1091
  source /opt/intel/oneapi/compiler/latest/env/vars.sh
  if [ -f /opt/intel/oneapi/umf/latest/env/vars.sh ]; then
    # shellcheck disable=SC1091
    source /opt/intel/oneapi/umf/latest/env/vars.sh
  fi
  # shellcheck disable=SC1091
  source /opt/intel/oneapi/ccl/latest/env/vars.sh
  # shellcheck disable=SC1091
  source /opt/intel/oneapi/mpi/latest/env/vars.sh
  # Check XPU status before testing
  timeout 30 xpu-smi discovery || true
fi

if [[ "$BUILD_ENVIRONMENT" != *-bazel-* ]] ; then
  # JIT C++ extensions require ninja.
  pip_install "ninja==1.10.2"
  # ninja is installed in $HOME/.local/bin, e.g., /var/lib/jenkins/.local/bin for CI user jenkins
  # but this script should be runnable by any user, including root
  export PATH="$HOME/.local/bin:$PATH"
fi

if [[ "$BUILD_ENVIRONMENT" == *aarch64* ]]; then
  # TODO: revisit this once the CI is stabilized on aarch64 linux
  export VALGRIND=OFF
fi

# DANGER WILL ROBINSON.  The LD_PRELOAD here could cause you problems
# if you're not careful.  Check this if you made some changes and the
# ASAN test is not working
if [[ "$BUILD_ENVIRONMENT" == *asan* ]]; then
    export ASAN_OPTIONS=detect_leaks=0:symbolize=1:detect_stack_use_after_return=true:strict_init_order=true:detect_odr_violation=1:detect_container_overflow=0:check_initialization_order=true:debug=true
    if [[ "$BUILD_ENVIRONMENT" == *cuda* ]]; then
        export ASAN_OPTIONS="${ASAN_OPTIONS}:protect_shadow_gap=0"
    fi
    export UBSAN_OPTIONS=print_stacktrace=1:suppressions=$PWD/ubsan.supp
    export PYTORCH_TEST_WITH_ASAN=1
    export PYTORCH_TEST_WITH_UBSAN=1
    # TODO: Figure out how to avoid hard-coding these paths
    export ASAN_SYMBOLIZER_PATH=/usr/lib/llvm-18/bin/llvm-symbolizer
    export TORCH_USE_RTLD_GLOBAL=1
    # NB: We load libtorch.so with RTLD_GLOBAL for UBSAN, unlike our
    # default behavior.
    #
    # The reason for this is that without RTLD_GLOBAL, if we load multiple
    # libraries that depend on libtorch (as is the case with C++ extensions), we
    # will get multiple copies of libtorch in our address space.  When UBSAN is
    # turned on, it will do a bunch of virtual pointer consistency checks which
    # won't work correctly.  When this happens, you get a violation like:
    #
    #    member call on address XXXXXX which does not point to an object of
    #    type 'std::_Sp_counted_base<__gnu_cxx::_Lock_policy::_S_atomic>'
    #    XXXXXX note: object is of type
    #    'std::_Sp_counted_ptr<torch::nn::LinearImpl*, (__gnu_cxx::_Lock_policy)2>'
    #
    # (NB: the textual types of the objects here are misleading, because
    # they actually line up; it just so happens that there's two copies
    # of the type info floating around in the address space, so they
    # don't pointer compare equal.  See also
    #   https://github.com/google/sanitizers/issues/1175
    #
    # UBSAN is kind of right here: if we relied on RTTI across C++ extension
    # modules they would indeed do the wrong thing;  but in our codebase, we
    # don't use RTTI (because it doesn't work in mobile).  To appease
    # UBSAN, however, it's better if we ensure all the copies agree!
    #
    # By the way, an earlier version of this code attempted to load
    # libtorch_python.so with LD_PRELOAD, which has a similar effect of causing
    # it to be loaded globally.  This isn't really a good idea though, because
    # it depends on a ton of dynamic libraries that most programs aren't gonna
    # have, and it applies to child processes.

    LD_PRELOAD=$(clang --print-file-name=libclang_rt.asan-x86_64.so)
    export LD_PRELOAD
    # Disable valgrind for asan
    export VALGRIND=OFF

    (cd test && python -c "import torch; print(torch.__version__, torch.version.git_version)")
    echo "The next four invocations are expected to crash; if they don't that means ASAN/UBSAN is misconfigured"
    (cd test && ! get_exit_code python -c "import torch; torch._C._crash_if_csrc_asan(3)")
    #(cd test && ! get_exit_code python -c "import torch; torch._C._crash_if_csrc_ubsan(0)")
    (cd test && ! get_exit_code python -c "import torch; torch._C._crash_if_vptr_ubsan()")
    (cd test && ! get_exit_code python -c "import torch; torch._C._crash_if_aten_asan(3)")
fi

# The torch._C._crash_if_debug_asserts_fail() function should only fail if both of the following are true:
# 1. The build is in debug mode
# 2. The value 424242 is passed in
# This tests that the debug asserts are working correctly.
if [[ "$BUILD_ENVIRONMENT" == *-debug* ]]; then
    echo "We are in debug mode: $BUILD_ENVIRONMENT. Expect the python assertion to fail"
    (cd test && ! get_exit_code python -c "import torch; torch._C._crash_if_debug_asserts_fail(424242)")
elif [[ "$BUILD_ENVIRONMENT" != *-bazel-* ]]; then
    # Noop when debug is disabled. Skip bazel jobs because torch isn't available there yet.
    echo "We are not in debug mode: $BUILD_ENVIRONMENT. Expect the assertion to pass"
    (cd test && python -c "import torch; torch._C._crash_if_debug_asserts_fail(424242)")
fi

if [[ $TEST_CONFIG == 'nogpu_NO_AVX2' ]]; then
  export ATEN_CPU_CAPABILITY=default
elif [[ $TEST_CONFIG == 'nogpu_AVX512' ]]; then
  export ATEN_CPU_CAPABILITY=avx2
fi

if [[ "${TEST_CONFIG}" == "legacy_nvidia_driver" ]]; then
  # Make sure that CUDA can be initialized
  (cd test && python -c "import torch; torch.rand(2, 2, device='cuda')")
  export USE_LEGACY_DRIVER=1
fi

test_python_legacy_jit() {
  time python test/run_test.py --include test_jit_legacy test_jit_fuser_legacy --verbose
  assert_git_not_dirty
}

test_python_shard() {
  if [[ -z "$NUM_TEST_SHARDS" ]]; then
    echo "NUM_TEST_SHARDS must be defined to run a Python test shard"
    exit 1
  fi

  # Bare --include flag is not supported and quoting for lint ends up with flag not being interpreted correctly
  # shellcheck disable=SC2086

  # modify LD_LIBRARY_PATH to ensure it has the conda env.
  # This set of tests has been shown to be buggy without it for the split-build
  time python test/run_test.py --exclude-jit-executor --exclude-distributed-tests $INCLUDE_CLAUSE --shard "$1" "$NUM_TEST_SHARDS" --verbose $PYTHON_TEST_EXTRA_OPTION --upload-artifacts-while-running

  assert_git_not_dirty
}

test_python() {
  # shellcheck disable=SC2086
  time python test/run_test.py --exclude-jit-executor --exclude-distributed-tests $INCLUDE_CLAUSE --verbose $PYTHON_TEST_EXTRA_OPTION
  assert_git_not_dirty
}

test_python_smoke() {
  # Smoke tests for H100
  time python test/run_test.py --include test_matmul_cuda inductor/test_fp8 inductor/test_max_autotune $PYTHON_TEST_EXTRA_OPTION --upload-artifacts-while-running
  assert_git_not_dirty
}

test_h100_distributed() {
  # Distributed tests at H100
  time python test/run_test.py --include distributed/_composable/test_composability/test_pp_composability.py  $PYTHON_TEST_EXTRA_OPTION --upload-artifacts-while-running
  # This test requires multicast support
  time python test/run_test.py --include distributed/_composable/fsdp/test_fully_shard_comm.py -k TestFullyShardAllocFromPG $PYTHON_TEST_EXTRA_OPTION --upload-artifacts-while-running
  assert_git_not_dirty
}

test_h100_symm_mem() {
  # symmetric memory test
  time python test/run_test.py --include distributed/test_symmetric_memory.py  $PYTHON_TEST_EXTRA_OPTION --upload-artifacts-while-running
  time python test/run_test.py --include distributed/test_nvshmem.py $PYTHON_TEST_EXTRA_OPTION --upload-artifacts-while-running
  time python test/run_test.py --include distributed/test_nvshmem_triton.py $PYTHON_TEST_EXTRA_OPTION --upload-artifacts-while-running
  time python test/run_test.py --include distributed/test_nccl.py $PYTHON_TEST_EXTRA_OPTION --upload-artifacts-while-running
  assert_git_not_dirty
}

test_h100_cutlass_backend() {
  # cutlass backend tests for H100
  TORCHINDUCTOR_CUTLASS_DIR=$(realpath "./third_party/cutlass") python test/run_test.py --include inductor/test_cutlass_backend -k "not addmm" $PYTHON_TEST_EXTRA_OPTION --upload-artifacts-while-running
  TORCHINDUCTOR_CUTLASS_DIR=$(realpath "./third_party/cutlass") python test/run_test.py --include inductor/test_cutlass_evt $PYTHON_TEST_EXTRA_OPTION --upload-artifacts-while-running
}

test_lazy_tensor_meta_reference_disabled() {
  export TORCH_DISABLE_FUNCTIONALIZATION_META_REFERENCE=1
  echo "Testing lazy tensor operations without meta reference"
  time python test/run_test.py --include lazy/test_ts_opinfo.py --verbose
  export -n TORCH_DISABLE_FUNCTIONALIZATION_META_REFERENCE
}


test_dynamo_wrapped_shard() {
  if [[ -z "$NUM_TEST_SHARDS" ]]; then
    echo "NUM_TEST_SHARDS must be defined to run a Python test shard"
    exit 1
  fi
  python tools/dynamo/verify_dynamo.py
  # PLEASE DO NOT ADD ADDITIONAL EXCLUDES HERE.
  # Instead, use @skipIfTorchDynamo on your tests.
  time python test/run_test.py --dynamo \
    --exclude-inductor-tests \
    --exclude-jit-executor \
    --exclude-distributed-tests \
    --exclude-torch-export-tests \
    --exclude-aot-dispatch-tests \
    --shard "$1" "$NUM_TEST_SHARDS" \
    --verbose \
    --upload-artifacts-while-running
  assert_git_not_dirty
}

test_einops() {
  pip install einops==0.6.1
  time python test/run_test.py --einops --verbose --upload-artifacts-while-running
  pip install einops==0.7.0
  time python test/run_test.py --einops --verbose --upload-artifacts-while-running
  pip install einops==0.8.1
  time python test/run_test.py --einops --verbose --upload-artifacts-while-running
  assert_git_not_dirty
}


test_inductor_distributed() {
  # Smuggle a few multi-gpu tests here so that we don't have to request another large node
  echo "Testing multi_gpu tests in test_torchinductor"
  python test/run_test.py -i inductor/test_aot_inductor.py -k test_replicate_on_devices --verbose
  python test/run_test.py -i inductor/test_aot_inductor.py -k test_on_gpu_device1 --verbose
  python test/run_test.py -i inductor/test_aot_inductor.py -k test_non_default_gpu_device --verbose
  python test/run_test.py -i inductor/test_aot_inductor.py -k test_load_package_multiple_gpus --verbose
  python test/run_test.py -i distributed/test_c10d_functional_native.py --verbose
  python test/run_test.py -i distributed/tensor/test_dtensor_compile.py --verbose
  python test/run_test.py -i distributed/tensor/parallel/test_micro_pipeline_tp.py --verbose
  python test/run_test.py -i distributed/_composable/test_replicate_with_compiler.py --verbose
  python test/run_test.py -i distributed/_composable/fsdp/test_fully_shard_comm.py --verbose
  python test/run_test.py -i distributed/_composable/fsdp/test_fully_shard_training.py -k test_train_parity_multi_group --verbose
  python test/run_test.py -i distributed/_composable/fsdp/test_fully_shard_training.py -k test_train_parity_with_activation_checkpointing --verbose
  python test/run_test.py -i distributed/_composable/fsdp/test_fully_shard_training.py -k test_train_parity_hsdp --verbose
  python test/run_test.py -i distributed/_composable/fsdp/test_fully_shard_training.py -k test_train_parity_2d_transformer_checkpoint_resume --verbose
  python test/run_test.py -i distributed/_composable/fsdp/test_fully_shard_training.py -k test_gradient_accumulation --verbose
  python test/run_test.py -i distributed/_composable/fsdp/test_fully_shard_state_dict.py -k test_dp_state_dict_save_load --verbose
  python test/run_test.py -i distributed/_composable/fsdp/test_fully_shard_frozen.py --verbose
  python test/run_test.py -i distributed/_composable/fsdp/test_fully_shard_mixed_precision.py -k test_compute_dtype --verbose
  python test/run_test.py -i distributed/_composable/fsdp/test_fully_shard_mixed_precision.py -k test_reduce_dtype --verbose
  python test/run_test.py -i distributed/_composable/fsdp/test_fully_shard_clip_grad_norm_.py -k test_clip_grad_norm_2d --verbose
  python test/run_test.py -i distributed/_composable/fsdp/test_fully_shard_compile.py --verbose
  python test/run_test.py -i distributed/fsdp/test_fsdp_tp_integration.py -k test_fsdp_tp_integration --verbose

  # this runs on both single-gpu and multi-gpu instance. It should be smart about skipping tests that aren't supported
  # with if required # gpus aren't available
  python test/run_test.py --include distributed/test_dynamo_distributed distributed/test_inductor_collectives distributed/test_compute_comm_reordering --verbose
  assert_git_not_dirty
}

test_inductor_shard() {
  if [[ -z "$NUM_TEST_SHARDS" ]]; then
    echo "NUM_TEST_SHARDS must be defined to run a Python test shard"
    exit 1
  fi

  python tools/dynamo/verify_dynamo.py
  python test/run_test.py --inductor \
    --include test_modules test_ops test_ops_gradients test_torch \
    --shard "$1" "$NUM_TEST_SHARDS" \
    --verbose

  # Do not add --inductor for the following inductor unit tests, otherwise we will fail because of nested dynamo state
  python test/run_test.py \
    --include inductor/test_torchinductor inductor/test_torchinductor_opinfo inductor/test_aot_inductor \
    --shard "$1" "$NUM_TEST_SHARDS" \
    --verbose
}

test_inductor_aoti() {
  # docker build uses bdist_wheel which does not work with test_aot_inductor
  # TODO: need a faster way to build
  if [[ "$BUILD_ENVIRONMENT" == *rocm* ]]; then
    # We need to hipify before building again
    python3 tools/amd_build/build_amd.py
  fi
  if [[ "$BUILD_ENVIRONMENT" == *sm86* ]]; then
    BUILD_COMMAND=(TORCH_CUDA_ARCH_LIST=8.6 USE_FLASH_ATTENTION=OFF python -m pip install --no-build-isolation -v -e .)
    # TODO: Replace me completely, as one should not use conda libstdc++, nor need special path to TORCH_LIB
    TEST_ENVS=(CPP_TESTS_DIR="${BUILD_BIN_DIR}" LD_LIBRARY_PATH="/opt/conda/envs/py_3.10/lib:${TORCH_LIB_DIR}:${LD_LIBRARY_PATH}")
  else
    BUILD_COMMAND=(python -m pip install --no-build-isolation -v -e .)
    TEST_ENVS=(CPP_TESTS_DIR="${BUILD_BIN_DIR}" LD_LIBRARY_PATH="${TORCH_LIB_DIR}")
  fi

  # aoti cmake custom command requires `torch` to be installed
  # initialize the cmake build cache and install torch
  /usr/bin/env "${BUILD_COMMAND[@]}"
  # rebuild with the build cache with `BUILD_AOT_INDUCTOR_TEST` enabled
  /usr/bin/env CMAKE_FRESH=1 BUILD_AOT_INDUCTOR_TEST=1 "${BUILD_COMMAND[@]}"

  /usr/bin/env "${TEST_ENVS[@]}" python test/run_test.py --cpp --verbose -i cpp/test_aoti_abi_check cpp/test_aoti_inference cpp/test_vec_half_AVX2 -dist=loadfile
}

test_inductor_cpp_wrapper_shard() {
  if [[ -z "$NUM_TEST_SHARDS" ]]; then
    echo "NUM_TEST_SHARDS must be defined to run a Python test shard"
    exit 1
  fi

  export TORCHINDUCTOR_CPP_WRAPPER=1
  TEST_REPORTS_DIR=$(pwd)/test/test-reports
  mkdir -p "$TEST_REPORTS_DIR"

  # Run certain inductor unit tests with cpp wrapper. In the end state, we
  # should be able to run all the inductor unit tests with cpp_wrapper.
  #
  # TODO: I'm pretty sure that "TestInductorOpInfoCPU" is not a valid filter,
  # but change that in another PR to more accurately monitor the increased CI
  # usage.
  python test/run_test.py \
    --include inductor/test_torchinductor_opinfo \
    -k 'linalg or to_sparse or TestInductorOpInfoCPU' \
    --shard "$1" "$NUM_TEST_SHARDS" \
    --verbose
  python test/run_test.py \
    --include inductor/test_torchinductor inductor/test_max_autotune inductor/test_cpu_repro \
    --shard "$1" "$NUM_TEST_SHARDS" \
    --verbose
  python test/run_test.py --inductor \
    --include test_torch \
    -k 'take' \
    --shard "$1" "$NUM_TEST_SHARDS" \
    --verbose
}

# "Global" flags for inductor benchmarking controlled by TEST_CONFIG
# For example 'dynamic_aot_eager_torchbench' TEST_CONFIG means we run
# the benchmark script with '--dynamic-shapes --backend aot_eager --device cuda'
# The matrix of test options is specified in .github/workflows/inductor.yml,
# .github/workflows/inductor-periodic.yml, and
# .github/workflows/inductor-perf-test-nightly.yml
DYNAMO_BENCHMARK_FLAGS=()

pr_time_benchmarks() {

  pip_install "fbscribelogger"

  TEST_REPORTS_DIR=$(pwd)/test/test-reports
  mkdir -p "$TEST_REPORTS_DIR"
  PYTHONPATH=$(pwd)/benchmarks/dynamo/pr_time_benchmarks source benchmarks/dynamo/pr_time_benchmarks/benchmark_runner.sh "$TEST_REPORTS_DIR/pr_time_benchmarks_results.csv" "benchmarks/dynamo/pr_time_benchmarks/benchmarks"
  echo "benchmark results on current PR: "
  cat  "$TEST_REPORTS_DIR/pr_time_benchmarks_results.csv"
  PYTHONPATH=$(pwd)/benchmarks/dynamo/pr_time_benchmarks python benchmarks/dynamo/pr_time_benchmarks/check_results.py "benchmarks/dynamo/pr_time_benchmarks/expected_results.csv" "$TEST_REPORTS_DIR/pr_time_benchmarks_results.csv" "$TEST_REPORTS_DIR/new_expected_results.csv"
}

if [[ "${TEST_CONFIG}" == *pr_time_benchmarks* ]]; then
  pr_time_benchmarks
  exit 0
elif [[ "${TEST_CONFIG}" == *dynamo_eager* ]]; then
  DYNAMO_BENCHMARK_FLAGS+=(--backend eager)
elif [[ "${TEST_CONFIG}" == *aot_eager* ]]; then
  DYNAMO_BENCHMARK_FLAGS+=(--backend aot_eager)
elif [[ "${TEST_CONFIG}" == *aot_inductor* ]]; then
  DYNAMO_BENCHMARK_FLAGS+=(--export-aot-inductor)
elif [[ "${TEST_CONFIG}" == *max_autotune_inductor* ]]; then
  DYNAMO_BENCHMARK_FLAGS+=(--inductor --inductor-compile-mode max-autotune)
elif [[ "${TEST_CONFIG}" == *inductor* && "${TEST_CONFIG}" != *perf* ]]; then
  DYNAMO_BENCHMARK_FLAGS+=(--inductor)
fi

if [[ "${TEST_CONFIG}" == *dynamic* ]]; then
  DYNAMO_BENCHMARK_FLAGS+=(--dynamic-shapes --dynamic-batch-only)
fi

if [[ "${TEST_CONFIG}" == *cpu* ]]; then
  DYNAMO_BENCHMARK_FLAGS+=(--device cpu)
else
  DYNAMO_BENCHMARK_FLAGS+=(--device cuda)
fi

test_cachebench() {
  TEST_REPORTS_DIR=$(pwd)/test/test-reports
  mkdir -p "$TEST_REPORTS_DIR"

  local BENCHMARK
  if [[ "${SHARD_NUMBER}" == 1 ]]; then
    local BENCHMARK=torchbench
  elif [[ "${SHARD_NUMBER}" == 2 ]]; then
    local BENCHMARK=huggingface
  else
    echo "invalid SHARD_NUMBER: ${SHARD_NUMBER}"
    exit 1
  fi

  local mode_options=("training" "inference")

  for mode in "${mode_options[@]}"; do
    $TASKSET python "benchmarks/dynamo/cachebench.py" \
        --mode "$mode" \
        --device cuda \
        --benchmark "$BENCHMARK" \
        --repeat 3 \
        --output "$TEST_REPORTS_DIR/cachebench_${BENCHMARK}_${mode}.json"

    $TASKSET python "benchmarks/dynamo/cachebench.py" \
        --mode "$mode" \
        --dynamic \
        --device cuda \
        --benchmark "$BENCHMARK" \
        --repeat 3 \
        --output "$TEST_REPORTS_DIR/cachebench_${BENCHMARK}_${mode}_dynamic.json"
  done
}

test_verify_cachebench() {
  TMP_TEST_REPORTS_DIR=$(mktemp -d)
  TEST_OUTPUT="$TMP_TEST_REPORTS_DIR/test.json"

  $TASKSET python "benchmarks/dynamo/cachebench.py" \
      --mode training \
      --device cpu \
      --model nanogpt \
      --benchmark torchbench \
      --output "$TEST_OUTPUT"

  # -s checks file exists and is non empty
  if [[ ! -s "$TEST_OUTPUT" ]]; then
    echo "Cachebench failed to produce an output."
    echo "Run 'python benchmarks/dynamo/cachebench.py' to make sure it works"
    exit 1
  fi
}

test_perf_for_dashboard() {
  TEST_REPORTS_DIR=$(pwd)/test/test-reports
  mkdir -p "$TEST_REPORTS_DIR"

  local suite="$1"
  shift

  local backend=inductor
  local modes=()
  if [[ "$DASHBOARD_TAG" == *training-true* ]]; then
    modes+=(training)
  fi
  if [[ "$DASHBOARD_TAG" == *inference-true* ]]; then
    modes+=(inference)
  fi
  # TODO: All the accuracy tests can be skipped once the CI accuracy checking is stable enough
  local targets=(accuracy performance)

  local device=cuda
  if [[ "${TEST_CONFIG}" == *cpu* ]]; then
    if [[ "${TEST_CONFIG}" == *cpu_x86_zen* ]]; then
      device=cpu_x86_zen
    elif [[ "${TEST_CONFIG}" == *cpu_x86* ]]; then
      device=cpu_x86
    elif [[ "${TEST_CONFIG}" == *cpu_aarch64* ]]; then
      device=cpu_aarch64
    fi
    test_inductor_set_cpu_affinity
  elif [[ "${TEST_CONFIG}" == *cuda_a10g* ]]; then
    device=cuda_a10g
  elif [[ "${TEST_CONFIG}" == *h100* ]]; then
    device=cuda_h100
  elif [[ "${TEST_CONFIG}" == *b200* ]]; then
    device=cuda_b200
  elif [[ "${TEST_CONFIG}" == *rocm* ]]; then
    device=rocm
  fi

  for mode in "${modes[@]}"; do
    if [[ "$mode" == "inference" ]]; then
      if [[ "$device" == "cpu_x86" ]]; then
        dtype=amp
      else
        dtype=bfloat16
      fi
    elif [[ "$mode" == "training" ]]; then
      dtype=amp
    fi
    for target in "${targets[@]}"; do
      local target_flag=("--${target}")
      if [[ "$target" == "performance" ]]; then
        target_flag+=( --cold-start-latency)
      elif [[ "$target" == "accuracy" ]]; then
        target_flag+=( --no-translation-validation)
      fi

      if [[ "$DASHBOARD_TAG" == *freezing-true* ]]; then
        target_flag+=( --freezing)
      fi

      if [[ "$DASHBOARD_TAG" == *default-true* ]]; then
        $TASKSET python "benchmarks/dynamo/$suite.py" \
            "${target_flag[@]}" --"$mode" --"$dtype" --backend "$backend" --disable-cudagraphs "$@" \
            --output "$TEST_REPORTS_DIR/${backend}_no_cudagraphs_${suite}_${dtype}_${mode}_${device}_${target}.csv"
      fi
      if [[ "$DASHBOARD_TAG" == *cudagraphs-true* ]]; then
        $TASKSET python "benchmarks/dynamo/$suite.py" \
            "${target_flag[@]}" --"$mode" --"$dtype" --backend "$backend" "$@" \
            --output "$TEST_REPORTS_DIR/${backend}_with_cudagraphs_${suite}_${dtype}_${mode}_${device}_${target}.csv"
      fi
      if [[ "$DASHBOARD_TAG" == *dynamic-true* ]]; then
        $TASKSET python "benchmarks/dynamo/$suite.py" \
            "${target_flag[@]}" --"$mode" --"$dtype" --backend "$backend" --dynamic-shapes \
            --dynamic-batch-only "$@" \
            --output "$TEST_REPORTS_DIR/${backend}_dynamic_${suite}_${dtype}_${mode}_${device}_${target}.csv"
      fi
      if [[ "$DASHBOARD_TAG" == *cppwrapper-true* ]]; then
        TORCHINDUCTOR_CPP_WRAPPER=1 $TASKSET python "benchmarks/dynamo/$suite.py" \
            "${target_flag[@]}" --"$mode" --"$dtype" --backend "$backend" --disable-cudagraphs "$@" \
            --output "$TEST_REPORTS_DIR/${backend}_cpp_wrapper_${suite}_${dtype}_${mode}_${device}_${target}.csv"
      fi
      if [[ "$DASHBOARD_TAG" == *freezing_cudagraphs-true* ]] && [[ "$mode" == "inference" ]]; then
        $TASKSET python "benchmarks/dynamo/$suite.py" \
            "${target_flag[@]}" --"$mode" --"$dtype" --backend "$backend" "$@" --freezing \
            --output "$TEST_REPORTS_DIR/${backend}_with_cudagraphs_freezing_${suite}_${dtype}_${mode}_${device}_${target}.csv"
      fi
      if [[ "$DASHBOARD_TAG" == *freeze_autotune_cudagraphs-true* ]] && [[ "$mode" == "inference" ]]; then
        TORCHINDUCTOR_MAX_AUTOTUNE=1 $TASKSET python "benchmarks/dynamo/$suite.py" \
            "${target_flag[@]}" --"$mode" --"$dtype" --backend "$backend" "$@" --freezing \
            --output "$TEST_REPORTS_DIR/${backend}_with_cudagraphs_freezing_autotune_${suite}_${dtype}_${mode}_${device}_${target}.csv"
      fi
      if [[ "$DASHBOARD_TAG" == *aotinductor-true* ]] && [[ "$mode" == "inference" ]]; then
        if [[ "$target" == "accuracy" ]]; then
          # Also collect Export pass rate and display as a separate row
          $TASKSET python "benchmarks/dynamo/$suite.py" \
              "${target_flag[@]}" --"$mode" --"$dtype" --export --disable-cudagraphs "$@" \
              --output "$TEST_REPORTS_DIR/${backend}_export_${suite}_${dtype}_${mode}_${device}_${target}.csv"
        fi
        $TASKSET python "benchmarks/dynamo/$suite.py" \
            "${target_flag[@]}" --"$mode" --"$dtype" --export-aot-inductor --disable-cudagraphs "$@" \
            --output "$TEST_REPORTS_DIR/${backend}_aot_inductor_${suite}_${dtype}_${mode}_${device}_${target}.csv"
      fi
      if [[ "$DASHBOARD_TAG" == *maxautotune-true* ]]; then
        TORCHINDUCTOR_MAX_AUTOTUNE=1 $TASKSET python "benchmarks/dynamo/$suite.py" \
            "${target_flag[@]}" --"$mode" --"$dtype" --backend "$backend" "$@" \
            --output "$TEST_REPORTS_DIR/${backend}_max_autotune_${suite}_${dtype}_${mode}_${device}_${target}.csv"
      fi
      if [[ "$DASHBOARD_TAG" == *cudagraphs_low_precision-true* ]] && [[ "$mode" == "inference" ]]; then
        # TODO: This has a new dtype called quant and the benchmarks script needs to be updated to support this.
        # The tentative command is as follows. It doesn't work now, but it's ok because we only need mock data
        # to fill the dashboard.
        $TASKSET python "benchmarks/dynamo/$suite.py" \
          "${target_flag[@]}" --"$mode" --quant --backend "$backend" "$@" \
          --output "$TEST_REPORTS_DIR/${backend}_cudagraphs_low_precision_${suite}_quant_${mode}_${device}_${target}.csv" || true
        # Copy cudagraph results as mock data, easiest choice?
        cp "$TEST_REPORTS_DIR/${backend}_with_cudagraphs_${suite}_${dtype}_${mode}_${device}_${target}.csv" \
          "$TEST_REPORTS_DIR/${backend}_cudagraphs_low_precision_${suite}_quant_${mode}_${device}_${target}.csv"
      fi
    done
  done
}

test_single_dynamo_benchmark() {
  # Usage: test_single_dynamo_benchmark inductor_inference huggingface 0 --args-for-script

  # Use test-reports directory under test folder will allow the CI to automatically pick up
  # the test reports and upload them to S3. Need to use full path here otherwise the script
  # will bark about file not found later on
  TEST_REPORTS_DIR=$(pwd)/test/test-reports
  mkdir -p "$TEST_REPORTS_DIR"

  local name="$1"
  shift
  local suite="$1"
  shift
  # shard id is mandatory, even if it is not passed
  local shard_id="$1"
  shift

  local partition_flags=()
  if [[ -n "$NUM_TEST_SHARDS" && -n "$shard_id" ]]; then
    partition_flags=( --total-partitions "$NUM_TEST_SHARDS" --partition-id "$shard_id" )
  fi

  if [[ "${TEST_CONFIG}" == *perf_compare* ]]; then
    python "benchmarks/dynamo/$suite.py" \
      --ci --performance --disable-cudagraphs --inductor \
      "${DYNAMO_BENCHMARK_FLAGS[@]}" "$@" "${partition_flags[@]}" \
      --output "$TEST_REPORTS_DIR/${name}_${suite}.csv"
  elif [[ "${TEST_CONFIG}" == *perf* ]]; then
    test_perf_for_dashboard "$suite" \
      "${DYNAMO_BENCHMARK_FLAGS[@]}" "$@" "${partition_flags[@]}"
  else
    if [[ "${TEST_CONFIG}" == *_avx2* ]]; then
      TEST_CONFIG=${TEST_CONFIG//_avx2/}
    fi
    if [[ "${TEST_CONFIG}" == *_avx512* ]]; then
      TEST_CONFIG=${TEST_CONFIG//_avx512/}
    fi
    python "benchmarks/dynamo/$suite.py" \
      --ci --accuracy --timing --explain --print-compilation-time \
      "${DYNAMO_BENCHMARK_FLAGS[@]}" \
      "$@" "${partition_flags[@]}" \
      --output "$TEST_REPORTS_DIR/${name}_${suite}.csv"
    python benchmarks/dynamo/check_accuracy.py \
      --actual "$TEST_REPORTS_DIR/${name}_$suite.csv" \
      --expected "benchmarks/dynamo/ci_expected_accuracy/${MAYBE_ROCM}${TEST_CONFIG}_${name}.csv"
    python benchmarks/dynamo/check_graph_breaks.py \
      --actual "$TEST_REPORTS_DIR/${name}_$suite.csv" \
      --expected "benchmarks/dynamo/ci_expected_accuracy/${MAYBE_ROCM}${TEST_CONFIG}_${name}.csv"
  fi
}

test_inductor_micro_benchmark() {
  # torchao requires cuda 8.0 or above for bfloat16 support
  if [[ "$BUILD_ENVIRONMENT" == *cuda* ]]; then
    export TORCH_CUDA_ARCH_LIST="8.0;8.6"
  fi
  install_torchao
  TEST_REPORTS_DIR=$(pwd)/test/test-reports
  if [[ "${TEST_CONFIG}" == *cpu* ]]; then
    test_inductor_set_cpu_affinity
  fi
  python benchmarks/gpt_fast/benchmark.py --output "${TEST_REPORTS_DIR}/gpt_fast_benchmark.csv"
}

test_inductor_halide() {
  python test/run_test.py --include inductor/test_halide.py --verbose
  assert_git_not_dirty
}

test_inductor_triton_cpu() {
  python test/run_test.py --include inductor/test_triton_cpu_backend.py inductor/test_torchinductor_strided_blocks.py --verbose
  assert_git_not_dirty
}

test_dynamo_benchmark() {
  # Usage: test_dynamo_benchmark huggingface 0
  TEST_REPORTS_DIR=$(pwd)/test/test-reports

  local suite="$1"
  shift
  local shard_id="$1"
  shift

  if [[ "${TEST_CONFIG}" == *perf_compare* ]]; then
    test_single_dynamo_benchmark "training" "$suite" "$shard_id" --training --amp "$@"
  elif [[ "${TEST_CONFIG}" == *perf* ]]; then
    # TODO (huydhn): Just smoke test some sample models
    if [[ "${TEST_CONFIG}" == *b200* ]]; then
      if [[ "${suite}" == "huggingface" ]]; then
        export TORCHBENCH_ONLY_MODELS="DistillGPT2"
      elif [[ "${suite}" == "timm_models" ]]; then
        export TORCHBENCH_ONLY_MODELS="inception_v3"
      elif [[ "${suite}" == "torchbench" ]]; then
        export TORCHBENCH_ONLY_MODELS="hf_Bert"
      fi
    fi
    test_single_dynamo_benchmark "dashboard" "$suite" "$shard_id" "$@"
  else
    if [[ "${TEST_CONFIG}" == *cpu* ]]; then
      local dt="float32"
      if [[ "${TEST_CONFIG}" == *amp* ]]; then
        dt="amp"
      fi
      if [[ "${TEST_CONFIG}" == *freezing* ]]; then
        test_single_dynamo_benchmark "inference" "$suite" "$shard_id" --inference --"$dt" --freezing "$@"
      else
        test_single_dynamo_benchmark "inference" "$suite" "$shard_id" --inference --"$dt" "$@"
      fi
    elif [[ "${TEST_CONFIG}" == *aot_inductor* ]]; then
      test_single_dynamo_benchmark "inference" "$suite" "$shard_id" --inference --bfloat16 "$@"
    elif [[ "${TEST_CONFIG}" == *max_autotune_inductor* ]]; then
      test_single_dynamo_benchmark "inference" "$suite" "$shard_id" --inference --bfloat16 "$@"
    else
      test_single_dynamo_benchmark "inference" "$suite" "$shard_id" --inference --bfloat16 "$@"
      test_single_dynamo_benchmark "training" "$suite" "$shard_id" --training --amp "$@"
    fi
  fi
}

test_inductor_torchbench_smoketest_perf() {
  TEST_REPORTS_DIR=$(pwd)/test/test-reports
  mkdir -p "$TEST_REPORTS_DIR"

  python benchmarks/dynamo/torchbench.py --device cuda --performance --backend inductor --float16 --training \
    --batch-size-file "$(realpath benchmarks/dynamo/torchbench_models_list.txt)" --only hf_Bert \
    --output "$TEST_REPORTS_DIR/inductor_training_smoketest.csv"
  # The threshold value needs to be actively maintained to make this check useful
  python benchmarks/dynamo/check_perf_csv.py -f "$TEST_REPORTS_DIR/inductor_training_smoketest.csv" -t 1.4

  # Check memory compression ratio for a few models
  for test in hf_Albert timm_vision_transformer; do
    python benchmarks/dynamo/torchbench.py --device cuda --performance --backend inductor --amp --training \
      --disable-cudagraphs --batch-size-file "$(realpath benchmarks/dynamo/torchbench_models_list.txt)" \
      --only $test --output "$TEST_REPORTS_DIR/inductor_training_smoketest_$test.csv"
    cat "$TEST_REPORTS_DIR/inductor_training_smoketest_$test.csv"
    python benchmarks/dynamo/check_memory_compression_ratio.py --actual \
      "$TEST_REPORTS_DIR/inductor_training_smoketest_$test.csv" \
      --expected benchmarks/dynamo/expected_ci_perf_inductor_torchbench.csv
  done

  # Perform some "warm-start" runs for a few huggingface models.
  for test in AlbertForQuestionAnswering AllenaiLongformerBase DistilBertForMaskedLM DistillGPT2 GoogleFnet YituTechConvBert; do
    python benchmarks/dynamo/huggingface.py --accuracy --training --amp --inductor --device cuda --warm-start-latency \
      --only $test --output "$TEST_REPORTS_DIR/inductor_warm_start_smoketest_$test.csv"
    python benchmarks/dynamo/check_accuracy.py \
      --actual "$TEST_REPORTS_DIR/inductor_warm_start_smoketest_$test.csv" \
      --expected "benchmarks/dynamo/ci_expected_accuracy/${MAYBE_ROCM}inductor_huggingface_training.csv"
  done
}

test_inductor_set_cpu_affinity(){
  JEMALLOC_LIB="$(find /usr/lib -name libjemalloc.so.2)"
  export LD_PRELOAD="$JEMALLOC_LIB":"$LD_PRELOAD"
  export MALLOC_CONF="oversize_threshold:1,background_thread:true,metadata_thp:auto,dirty_decay_ms:-1,muzzy_decay_ms:-1"

  if [[ "${TEST_CONFIG}" != *aarch64* ]]; then
    # Use Intel OpenMP for x86
    IOMP_LIB="$(dirname "$(which python)")/../lib/libiomp5.so"
    export LD_PRELOAD="$IOMP_LIB":"$LD_PRELOAD"
    export KMP_AFFINITY=granularity=fine,compact,1,0
    export KMP_BLOCKTIME=1
  fi

  # Use nproc here instead of lscpu because it takes into account cgroups slice
  cpus=$(nproc)
  thread_per_core=$(lscpu | grep 'Thread(s) per core:' | awk '{print $4}')
  cores=$((cpus / thread_per_core))

  # Set number of cores to 16 on aarch64 for performance runs
  if [[ "${TEST_CONFIG}" == *aarch64* && $cores -gt 16 ]]; then
    cores=16
  fi
  export OMP_NUM_THREADS=$cores

  # Handle cgroups slice start and end CPU
  start_cpu=$(python -c 'import os; print(min(os.sched_getaffinity(0)))')
  # Leaving one physical CPU for other tasks
  end_cpu=$(($(python -c 'import os; print(max(os.sched_getaffinity(0)))') - thread_per_core))
  export TASKSET="taskset -c $start_cpu-$end_cpu"
}

test_inductor_torchbench_cpu_smoketest_perf(){
  TEST_REPORTS_DIR=$(pwd)/test/test-reports
  mkdir -p "$TEST_REPORTS_DIR"

  test_inductor_set_cpu_affinity
  MODELS_SPEEDUP_TARGET=benchmarks/dynamo/expected_ci_speedup_inductor_torchbench_cpu.csv

  grep -v '^ *#' < "$MODELS_SPEEDUP_TARGET" | while IFS=',' read -r -a model_cfg
  do
    local model_name=${model_cfg[0]}
    local data_type=${model_cfg[2]}
    local speedup_target=${model_cfg[5]}
    local backend=${model_cfg[1]}
    if [[ ${model_cfg[4]} == "cpp" ]]; then
      export TORCHINDUCTOR_CPP_WRAPPER=1
    else
      unset TORCHINDUCTOR_CPP_WRAPPER
    fi
    local output_name="$TEST_REPORTS_DIR/inductor_inference_${model_cfg[0]}_${model_cfg[1]}_${model_cfg[2]}_${model_cfg[3]}_cpu_smoketest.csv"

    if [[ ${model_cfg[3]} == "dynamic" ]]; then
      $TASKSET python benchmarks/dynamo/torchbench.py \
        --inference --performance --"$data_type" -dcpu -n50 --only "$model_name" --dynamic-shapes \
        --dynamic-batch-only --freezing --timeout 9000 --"$backend" --output "$output_name"
    else
      $TASKSET python benchmarks/dynamo/torchbench.py \
        --inference --performance --"$data_type" -dcpu -n50 --only "$model_name" \
        --freezing --timeout 9000 --"$backend" --output "$output_name"
    fi
    cat "$output_name"
    # The threshold value needs to be actively maintained to make this check useful.
    # Allow 1% variance for CPU perf to accommodate perf fluctuation
    python benchmarks/dynamo/check_perf_csv.py -f "$output_name" -t "$speedup_target" -s 0.99
  done
}

test_torchbench_gcp_smoketest(){
  pushd "${TORCHBENCHPATH}"
  python test.py -v
  popd
}

test_aten() {
  # Test ATen
  # The following test(s) of ATen have already been skipped by caffe2 in rocm environment:
  # scalar_tensor_test, basic, native_test
  echo "Running ATen tests with pytorch lib"

  if [[ -n "$IN_WHEEL_TEST" ]]; then
    echo "Running test with the install folder"
    # Rename the build folder when running test to ensure it
    # is not depended on the folder
    mv "$BUILD_DIR" "$BUILD_RENAMED_DIR"
    TEST_BASE_DIR="$TORCH_TEST_DIR"
  else
    echo "Running test with the build folder"
    TEST_BASE_DIR="$BUILD_BIN_DIR"
  fi

  # NB: the ATen test binaries don't have RPATH set, so it's necessary to
  # put the dynamic libraries somewhere were the dynamic linker can find them.
  # This is a bit of a hack.
  ${SUDO} ln -sf "$TORCH_LIB_DIR"/libc10* "$TEST_BASE_DIR"
  ${SUDO} ln -sf "$TORCH_LIB_DIR"/libcaffe2* "$TEST_BASE_DIR"
  ${SUDO} ln -sf "$TORCH_LIB_DIR"/libmkldnn* "$TEST_BASE_DIR"
  ${SUDO} ln -sf "$TORCH_LIB_DIR"/libnccl* "$TEST_BASE_DIR"
  ${SUDO} ln -sf "$TORCH_LIB_DIR"/libtorch* "$TEST_BASE_DIR"

  ls "$TEST_BASE_DIR"
  aten/tools/run_tests.sh "$TEST_BASE_DIR"

  if [[ -n "$IN_WHEEL_TEST" ]]; then
    # Restore the build folder to avoid any impact on other tests
    mv "$BUILD_RENAMED_DIR" "$BUILD_DIR"
  fi

  assert_git_not_dirty
}

test_without_numpy() {
  pushd "$(dirname "${BASH_SOURCE[0]}")"
  python -c "import sys;sys.path.insert(0, 'fake_numpy');from unittest import TestCase;import torch;x=torch.randn(3,3);TestCase().assertRaises(RuntimeError, lambda: x.numpy())"
  # Regression test for https://github.com/pytorch/pytorch/issues/66353
  python -c "import sys;sys.path.insert(0, 'fake_numpy');import torch;print(torch.tensor([torch.tensor(0.), torch.tensor(1.)]))"
  # Regression test for https://github.com/pytorch/pytorch/issues/109387
  if [[ "${TEST_CONFIG}" == *dynamo_wrapped* ]]; then
    python -c "import sys;sys.path.insert(0, 'fake_numpy');import torch;torch.compile(lambda x:print(x))('Hello World')"
  fi
  # Regression test for https://github.com/pytorch/pytorch/pull/157734 (torch.onnx should be importable without numpy)
  python -c "import sys;sys.path.insert(0, 'fake_numpy');import torch; import torch.onnx"
  popd
}

test_libtorch() {
  local SHARD="$1"

  # The slow test config corresponds to a default test config that should run
  # the libtorch tests instead.
  if [[ "$TEST_CONFIG" != "slow" ]]; then
    echo "Testing libtorch"
    ln -sf "$TORCH_LIB_DIR"/libbackend_with_compiler.so "$TORCH_BIN_DIR"
    ln -sf "$TORCH_LIB_DIR"/libjitbackend_test.so "$TORCH_BIN_DIR"
    ln -sf "$TORCH_LIB_DIR"/libcaffe2_nvrtc.so "$TORCH_BIN_DIR"
    ln -sf "$TORCH_LIB_DIR"/libc10* "$TORCH_BIN_DIR"
    ln -sf "$TORCH_LIB_DIR"/libshm* "$TORCH_BIN_DIR"
    ln -sf "$TORCH_LIB_DIR"/libtorch* "$TORCH_BIN_DIR"
    ln -sf "$TORCH_LIB_DIR"/libnvfuser* "$TORCH_BIN_DIR"

    export CPP_TESTS_DIR="${TORCH_BIN_DIR}"

    if [[ -z "${SHARD}" || "${SHARD}" == "1" ]]; then
      test_libtorch_api
    fi

    if [[ -z "${SHARD}" || "${SHARD}" == "2" ]]; then
      test_libtorch_jit
    fi

    assert_git_not_dirty
  fi
}

test_libtorch_jit() {
  # Prepare the model used by test_jit, the model needs to be in the test directory
  # to get picked up by run_test
  pushd test
  python cpp/jit/tests_setup.py setup
  popd

  # Run jit and lazy tensor cpp tests together to finish them faster
  if [[ "$BUILD_ENVIRONMENT" == *cuda* && "$TEST_CONFIG" != *nogpu* ]]; then
    LTC_TS_CUDA=1 python test/run_test.py --cpp --verbose -i cpp/test_jit cpp/test_lazy
  else
    # CUDA tests have already been skipped when CUDA is not available
    python test/run_test.py --cpp --verbose -i cpp/test_jit cpp/test_lazy -k "not CUDA"
  fi

  # Cleaning up test artifacts in the test folder
  pushd test
  python cpp/jit/tests_setup.py shutdown
  popd
}

test_libtorch_api() {
  # Start background download
  MNIST_DIR="${PWD}/test/cpp/api/mnist"
  python tools/download_mnist.py --quiet -d "${MNIST_DIR}"

  if [[ "$BUILD_ENVIRONMENT" == *asan* || "$BUILD_ENVIRONMENT" == *slow-gradcheck* ]]; then
    TEST_REPORTS_DIR=test/test-reports/cpp-unittest/test_libtorch
    mkdir -p $TEST_REPORTS_DIR

    OMP_NUM_THREADS=2 TORCH_CPP_TEST_MNIST_PATH="${MNIST_DIR}" "$TORCH_BIN_DIR"/test_api --gtest_filter='-IMethodTest.*' --gtest_output=xml:$TEST_REPORTS_DIR/test_api.xml
  else
    # Exclude IMethodTest that relies on torch::deploy, which will instead be ran in test_deploy
    OMP_NUM_THREADS=2 TORCH_CPP_TEST_MNIST_PATH="${MNIST_DIR}" python test/run_test.py --cpp --verbose -i cpp/test_api -k "not IMethodTest"

  fi

  # quantization is not fully supported on s390x yet
  if [[ "${BUILD_ENVIRONMENT}" != *android* && "${BUILD_ENVIRONMENT}" != *cuda* && "${BUILD_ENVIRONMENT}" != *asan* && "${BUILD_ENVIRONMENT}" != *s390x* ]]; then
    # NB: This test is not under TORCH_BIN_DIR but under BUILD_BIN_DIR
    export CPP_TESTS_DIR="${BUILD_BIN_DIR}"
    python test/run_test.py --cpp --verbose -i cpp/static_runtime_test
  fi
}

test_xpu_bin(){
  TEST_REPORTS_DIR=$(pwd)/test/test-reports
  mkdir -p "$TEST_REPORTS_DIR"

  for xpu_case in "${BUILD_BIN_DIR}"/*{xpu,sycl}*; do
    if [[ "$xpu_case" != *"*"* && "$xpu_case" != *.so && "$xpu_case" != *.a ]]; then
      case_name=$(basename "$xpu_case")
      echo "Testing ${case_name} ..."
      "$xpu_case" --gtest_output=xml:"$TEST_REPORTS_DIR"/"$case_name".xml
    fi
  done
}

test_aot_compilation() {
  echo "Testing Ahead of Time compilation"
  ln -sf "$TORCH_LIB_DIR"/libc10* "$TORCH_BIN_DIR"
  ln -sf "$TORCH_LIB_DIR"/libtorch* "$TORCH_BIN_DIR"

  if [ -f "$TORCH_BIN_DIR"/test_mobile_nnc ]; then
    CPP_TESTS_DIR="${TORCH_BIN_DIR}" python test/run_test.py --cpp --verbose -i cpp/test_mobile_nnc
  fi

  if [ -f "$TORCH_BIN_DIR"/aot_model_compiler_test ]; then
    source test/mobile/nnc/test_aot_compile.sh
  fi
}

test_vulkan() {
  if [[ "$BUILD_ENVIRONMENT" == *vulkan* ]]; then
    ln -sf "$TORCH_LIB_DIR"/libtorch* "$TORCH_TEST_DIR"
    ln -sf "$TORCH_LIB_DIR"/libc10* "$TORCH_TEST_DIR"
    export VK_ICD_FILENAMES=/var/lib/jenkins/swiftshader/swiftshader/build/Linux/vk_swiftshader_icd.json
    CPP_TESTS_DIR="${TORCH_TEST_DIR}" LD_LIBRARY_PATH=/var/lib/jenkins/swiftshader/swiftshader/build/Linux/ python test/run_test.py --cpp --verbose -i cpp/vulkan_api_test
  fi
}

test_distributed() {
  echo "Testing distributed python tests"
  # shellcheck disable=SC2086
  time python test/run_test.py --distributed-tests --shard "$SHARD_NUMBER" "$NUM_TEST_SHARDS" $INCLUDE_CLAUSE --verbose
  assert_git_not_dirty

  if [[ ("$BUILD_ENVIRONMENT" == *cuda* || "$BUILD_ENVIRONMENT" == *rocm*) && "$SHARD_NUMBER" == 1 ]]; then
    echo "Testing distributed C++ tests"
    ln -sf "$TORCH_LIB_DIR"/libtorch* "$TORCH_BIN_DIR"
    ln -sf "$TORCH_LIB_DIR"/libc10* "$TORCH_BIN_DIR"

    export CPP_TESTS_DIR="${TORCH_BIN_DIR}"
    # These are distributed tests, so let's continue running them sequentially here to avoid
    # any surprise
    python test/run_test.py --cpp --verbose -i cpp/FileStoreTest
    python test/run_test.py --cpp --verbose -i cpp/HashStoreTest
    python test/run_test.py --cpp --verbose -i cpp/TCPStoreTest

    echo "Testing multi-GPU linalg tests"
    python test/run_test.py -i test_linalg.py -k test_matmul_offline_mgpu_tunable --verbose

    if [[ "$BUILD_ENVIRONMENT" == *cuda* ]]; then
      MPIEXEC=$(command -v mpiexec)
      if [[ -n "$MPIEXEC" ]]; then
        # NB: mpiexec only works directly with the C++ test binary here
        MPICMD="${MPIEXEC} -np 2 $TORCH_BIN_DIR/ProcessGroupMPITest"
        eval "$MPICMD"
      fi

      python test/run_test.py --cpp --verbose -i cpp/ProcessGroupGlooTest
      python test/run_test.py --cpp --verbose -i cpp/ProcessGroupNCCLTest
      python test/run_test.py --cpp --verbose -i cpp/ProcessGroupNCCLErrorsTest
    fi
  fi
}

test_rpc() {
  echo "Testing RPC C++ tests"
  # NB: the ending test_rpc must match the current function name for the current
  # test reporting process to function as expected.
  ln -sf "$TORCH_LIB_DIR"/libtorch* "$TORCH_BIN_DIR"
  ln -sf "$TORCH_LIB_DIR"/libc10* "$TORCH_BIN_DIR"

  CPP_TESTS_DIR="${TORCH_BIN_DIR}" python test/run_test.py --cpp --verbose -i cpp/test_cpp_rpc
}

test_custom_backend() {
  echo "Testing custom backends"
  CUSTOM_BACKEND_BUILD="${CUSTOM_TEST_ARTIFACT_BUILD_DIR}/custom-backend-build"
  pushd test/custom_backend
  cp -a "$CUSTOM_BACKEND_BUILD" build
  # Run tests Python-side and export a lowered module.
  python test_custom_backend.py -v
  python backend.py --export-module-to=model.pt
  # Run tests C++-side and load the exported lowered module.
  build/test_custom_backend ./model.pt
  rm -f ./model.pt
  popd
  assert_git_not_dirty
}

test_custom_script_ops() {
  echo "Testing custom script operators"

  if [[ "$BUILD_ENVIRONMENT" == *s390x* ]]; then
    echo "Skipping custom script operators until it's fixed"
    return 0
  fi

  CUSTOM_OP_BUILD="${CUSTOM_TEST_ARTIFACT_BUILD_DIR}/custom-op-build"
  pushd test/custom_operator
  cp -a "$CUSTOM_OP_BUILD" build
  # Run tests Python-side and export a script module.
  python test_custom_ops.py -v
  python model.py --export-script-module=model.pt
  # Run tests C++-side and load the exported script module.
  build/test_custom_ops ./model.pt
  popd
  assert_git_not_dirty
}

test_jit_hooks() {
  echo "Testing jit hooks in cpp"
  HOOK_BUILD="${CUSTOM_TEST_ARTIFACT_BUILD_DIR}/jit-hook-build"
  pushd test/jit_hooks
  cp -a "$HOOK_BUILD" build
  # Run tests Python-side and export the script modules with hooks
  python model.py --export-script-module=model
  # Run tests C++-side and load the exported script modules
  build/test_jit_hooks ./model
  popd
  assert_git_not_dirty
}

test_torch_function_benchmark() {
  echo "Testing __torch_function__ benchmarks"
  pushd benchmarks/overrides_benchmark
  python bench.py -n 1 -m 2
  python pyspybench.py Tensor -n 1
  python pyspybench.py SubTensor -n 1
  python pyspybench.py WithTorchFunction -n 1
  python pyspybench.py SubWithTorchFunction -n 1
  popd
  assert_git_not_dirty
}

build_xla() {
  # xla test needs pytorch headers in torch/include
  pushd ..
  python -c "import os, torch, shutil; shutil.copytree(os.path.join(os.path.dirname(torch.__file__), 'include'), 'workspace/torch/include', dirs_exist_ok=True)"
  popd

  # xla test needs sccache setup.
  # shellcheck source=./common-build.sh
  source "$(dirname "${BASH_SOURCE[0]}")/common-build.sh"

  XLA_DIR=xla
  USE_CACHE=1
  clone_pytorch_xla
  # shellcheck disable=SC1091
  source "xla/.circleci/common.sh"

  # TODO: The torch pin #73164 is involved in the sev https://github.com/pytorch/pytorch/issues/86093
  # so this is temporarily removed until XLA fixes the weird logic in https://github.com/pytorch/xla/blob/master/scripts/apply_patches.sh#L17-L18
  rm "${XLA_DIR}/torch_patches/.torch_pin" || true

  apply_patches
  SITE_PACKAGES="$(python -c 'from distutils.sysconfig import get_python_lib; print(get_python_lib())')"
  # These functions are defined in .circleci/common.sh in pytorch/xla repo
  retry install_pre_deps_pytorch_xla $XLA_DIR $USE_CACHE
  CMAKE_PREFIX_PATH="${SITE_PACKAGES}/torch:${CMAKE_PREFIX_PATH}" XLA_SANDBOX_BUILD=1 build_torch_xla $XLA_DIR
  assert_git_not_dirty
}

test_xla() {
  # xla test needs sccache setup.
  # shellcheck source=./common-build.sh
  source "$(dirname "${BASH_SOURCE[0]}")/common-build.sh"

  clone_pytorch_xla
  # shellcheck disable=SC1091
  source "./xla/.circleci/common.sh"
  SITE_PACKAGES="$(python -c 'from distutils.sysconfig import get_python_lib; print(get_python_lib())')"
  # Set LD_LIBRARY_PATH for C++ tests
  export LD_LIBRARY_PATH="/opt/conda/lib/:${LD_LIBRARY_PATH}"
  CMAKE_PREFIX_PATH="${SITE_PACKAGES}/torch:${CMAKE_PREFIX_PATH}" XLA_SKIP_MP_OP_TESTS=1 run_torch_xla_tests "$(pwd)" "$(pwd)/xla"
  assert_git_not_dirty
}

function check_public_api_test_fails {
    test_name=$1
    invalid_item_name=$2
    invalid_item_desc=$3

    echo "Running public API test '${test_name}'..."
    test_output=$(python test/test_public_bindings.py -k "${test_name}" 2>&1) && ret=$? || ret=$?

    # Ensure test fails correctly.
    if [ "$ret" -eq 0 ]; then
        cat << EOF
Expected the public API test '${test_name}' to fail after introducing
${invalid_item_desc}, but it succeeded! Check test/test_public_bindings.py
for any changes that may have broken the test.
EOF
        return 1
    fi

    # Ensure invalid item is in the test output.
    echo "${test_output}" | grep -q "${invalid_item_name}" && ret=$? || ret=$?

    if [ $ret -ne 0 ]; then
        cat << EOF
Expected the public API test '${test_name}' to identify ${invalid_item_desc}, but
it didn't! It's possible the test may not have run. Check test/test_public_bindings.py
for any changes that may have broken the test.
EOF
        return 1
    fi

    echo "Success! '${test_name}' identified ${invalid_item_desc} ${invalid_item_name}."
    return 0
}

# Do NOT run this test before any other tests, like test_python_shard, etc.
# Because this function uninstalls the torch built from branch and installs
# the torch built on its base commit.
test_forward_backward_compatibility() {
  set -x

  # First, validate public API tests in the torch built from branch.
  # Step 1. Make sure the public API test "test_correct_module_names" fails when a new file
  # introduces an invalid public API function.
  new_filename=$(mktemp XXXXXXXX.py -p "${TORCH_INSTALL_DIR}")

  BAD_PUBLIC_FUNC=$(
  cat << 'EOF'
def new_public_func():
  pass

# valid public API functions have __module__ set correctly
new_public_func.__module__ = None
EOF
  )

  echo "${BAD_PUBLIC_FUNC}" >> "${new_filename}"
  invalid_api="torch.$(basename -s '.py' "${new_filename}").new_public_func"
  echo "Created an invalid public API function ${invalid_api}..."

  check_public_api_test_fails \
      "test_correct_module_names" \
      "${invalid_api}" \
      "an invalid public API function" && ret=$? || ret=$?

  rm -v "${new_filename}"

  if [ "$ret" -ne 0 ]; then
      exit 1
  fi

  # Step 2. Make sure that the public API test "test_correct_module_names" fails when an existing
  # file is modified to introduce an invalid public API function.
  # The filepath here must not have __all__ defined in it, otherwise the test will pass.
  # If your PR introduces __all__ to torch/cuda/streams.py please point this to another file
  # that does not have __all__ defined.
  EXISTING_FILEPATH="${TORCH_INSTALL_DIR}/cuda/streams.py"
  cp -v "${EXISTING_FILEPATH}" "${EXISTING_FILEPATH}.orig"
  echo "${BAD_PUBLIC_FUNC}" >> "${EXISTING_FILEPATH}"
  invalid_api="torch.cuda.streams.new_public_func"
  echo "Appended an invalid public API function to existing file ${EXISTING_FILEPATH}..."

  check_public_api_test_fails \
      "test_correct_module_names" \
      "${invalid_api}" \
      "an invalid public API function" && ret=$? || ret=$?

  mv -v "${EXISTING_FILEPATH}.orig" "${EXISTING_FILEPATH}"

  if [ "$ret" -ne 0 ]; then
      exit 1
  fi

  # Step 3. Make sure that the public API test "test_modules_can_be_imported" fails when a module
  # cannot be imported.
  new_module_dir=$(mktemp XXXXXXXX -d -p "${TORCH_INSTALL_DIR}")
  echo "invalid syntax garbage" > "${new_module_dir}/__init__.py"
  invalid_module_name="torch.$(basename "${new_module_dir}")"

  check_public_api_test_fails \
      "test_modules_can_be_imported" \
      "${invalid_module_name}" \
      "a non-importable module" && ret=$? || ret=$?

  rm -rv "${new_module_dir}"

  if [ "$ret" -ne 0 ]; then
      exit 1
  fi

  # Next, build torch from the merge base.
  REPO_DIR=$(pwd)
  if [[ "${BASE_SHA}" == "${SHA1}" ]]; then
    echo "On trunk, we should compare schemas with torch built from the parent commit"
    SHA_TO_COMPARE=$(git rev-parse "${SHA1}"^)
  else
    echo "On pull, we should compare schemas with torch built from the merge base"
    SHA_TO_COMPARE=$(git merge-base "${SHA1}" "${BASE_SHA}")
  fi
  export SHA_TO_COMPARE

  # create a dummy ts model at this version
  python test/create_dummy_torchscript_model.py /tmp/model_new.pt
  python -m venv venv
  # shellcheck disable=SC1091
  . venv/bin/activate

  # build torch at the base commit to generate a base function schema for comparison
  git reset --hard "${SHA_TO_COMPARE}"
  git submodule sync && git submodule update --init --recursive
  echo "::group::Installing Torch From Base Commit"
  pip3 install -r requirements.txt
  # shellcheck source=./common-build.sh
  source "$(dirname "${BASH_SOURCE[0]}")/common-build.sh"
  python setup.py bdist_wheel --bdist-dir="base_bdist_tmp" --dist-dir="base_dist"
  python -mpip install base_dist/*.whl
  echo "::endgroup::"

  pushd test/forward_backward_compatibility
  pip show torch
  python dump_all_function_schemas.py --filename nightly_schemas.txt

  git reset --hard "${SHA1}"
  git submodule sync && git submodule update --init --recursive
  # FC: verify new model can be load with old code.
  if ! python ../load_torchscript_model.py /tmp/model_new.pt; then
      echo "FC check failed: new model cannot be load in old code"
      return 1
  fi
  python ../create_dummy_torchscript_model.py /tmp/model_old.pt
  deactivate
  rm -r "${REPO_DIR}/venv" "${REPO_DIR}/base_dist"
  pip show torch
  python check_forward_backward_compatibility.py --existing-schemas nightly_schemas.txt
  # BC: verify old model can be load with new code
  if ! python ../load_torchscript_model.py /tmp/model_old.pt; then
      echo "BC check failed: old model cannot be load in new code"
      return 1
  fi
  popd
  set +x
  assert_git_not_dirty
}

test_bazel() {
  set -e -o pipefail

  # bazel test needs sccache setup.
  # shellcheck source=./common-build.sh
  source "$(dirname "${BASH_SOURCE[0]}")/common-build.sh"

  get_bazel

  if [[ "$CUDA_VERSION" == "cpu" ]]; then
    # Test //c10/... without Google flags and logging libraries. The
    # :all_tests target in the subsequent Bazel invocation tests
    # //c10/... with the Google libraries.
    tools/bazel test --config=cpu-only --test_timeout=480 --test_output=all --test_tag_filters=-gpu-required --test_filter=-*CUDA \
      --no//c10:use_gflags --no//c10:use_glog //c10/...

    tools/bazel test --config=cpu-only --test_timeout=480 --test_output=all --test_tag_filters=-gpu-required --test_filter=-*CUDA :all_tests
  else
    # Increase the test timeout to 480 like CPU tests because modules_test frequently timeout
    tools/bazel test --test_timeout=480 --test_output=errors \
      //:any_test \
      //:autograd_test \
      //:dataloader_test \
      //:dispatch_test \
      //:enum_test \
      //:expanding_array_test \
      //:fft_test \
      //:functional_test \
      //:grad_mode_test \
      //:inference_mode_test \
      //:init_test \
      //:jit_test \
      //:memory_test \
      //:meta_tensor_test \
      //:misc_test \
      //:moduledict_test \
      //:modulelist_test \
      //:modules_test \
      //:namespace_test \
      //:nested_test \
      //:nn_utils_test \
      //:operations_test \
      //:ordered_dict_test \
      //:parallel_benchmark_test \
      //:parameterdict_test \
      //:parameterlist_test \
      //:sequential_test \
      //:serialize_test \
      //:special_test \
      //:static_test \
      //:support_test \
      //:tensor_flatten_test \
      //:tensor_indexing_test \
      //:tensor_options_cuda_test \
      //:tensor_options_test \
      //:tensor_test \
      //:torch_dist_autograd_test \
      //:torch_include_test \
      //:transformer_test \
      //:test_bazel \
      //c10/cuda/test:test \
      //c10/test:core_tests \
      //c10/test:typeid_test \
      //c10/test:util/ssize_test \
      //c10/test:util_base_tests
  fi
}

test_benchmarks() {
  if [[ "$BUILD_ENVIRONMENT" == *cuda* && $TEST_CONFIG != *nogpu* ]]; then
    pip_install "pytest-benchmark==3.2.3"
    pip_install "requests"
    BENCHMARK_DATA="benchmarks/.data"
    mkdir -p ${BENCHMARK_DATA}
    pytest benchmarks/fastrnns/test_bench.py --benchmark-sort=Name --benchmark-json=${BENCHMARK_DATA}/fastrnns_default.json --fuser=default --executor=default
    pytest benchmarks/fastrnns/test_bench.py --benchmark-sort=Name --benchmark-json=${BENCHMARK_DATA}/fastrnns_legacy_old.json --fuser=old --executor=legacy
    pytest benchmarks/fastrnns/test_bench.py --benchmark-sort=Name --benchmark-json=${BENCHMARK_DATA}/fastrnns_profiling_te.json --fuser=te --executor=profiling
    # TODO: Enable these for GHA once we have credentials for forked pull requests
    if [[ -z "${GITHUB_ACTIONS}" ]]; then
      python benchmarks/upload_scribe.py --pytest_bench_json ${BENCHMARK_DATA}/fastrnns_default.json
      python benchmarks/upload_scribe.py --pytest_bench_json ${BENCHMARK_DATA}/fastrnns_legacy_old.json
      python benchmarks/upload_scribe.py --pytest_bench_json ${BENCHMARK_DATA}/fastrnns_profiling_te.json
    fi
    assert_git_not_dirty
  fi
}

test_cpp_extensions() {
  # This is to test whether cpp extension build is compatible with current env. No need to test both ninja and no-ninja build
  time python test/run_test.py --include test_cpp_extensions_aot_ninja --verbose
  assert_git_not_dirty
}

test_vec256() {
  # This is to test vec256 instructions DEFAULT/AVX/AVX2 (platform dependent, some platforms might not support AVX/AVX2)
  if [[ "$BUILD_ENVIRONMENT" != *rocm* ]]; then
    echo "Testing vec256 instructions"
    mkdir -p test/test-reports/vec256
    pushd build/bin
    vec256_tests=$(find . -maxdepth 1 -executable -name 'vec256_test*')
    for vec256_exec in $vec256_tests
    do
      $vec256_exec --gtest_output=xml:test/test-reports/vec256/"$vec256_exec".xml
    done
    popd
    assert_git_not_dirty
  fi
}

test_docs_test() {
  .ci/pytorch/docs-test.sh
}

test_executorch() {
  echo "Install torchvision and torchaudio"
  install_torchvision
  install_torchaudio

  pushd /executorch

  export PYTHON_EXECUTABLE=python
  export CMAKE_ARGS="-DEXECUTORCH_BUILD_PYBIND=ON -DEXECUTORCH_BUILD_XNNPACK=ON -DEXECUTORCH_BUILD_KERNELS_QUANTIZED=ON"

  # NB: We need to rebuild ExecuTorch runner here because it depends on PyTorch
  # from the PR
  bash .ci/scripts/setup-linux.sh --build-tool cmake

  echo "Run ExecuTorch unit tests"
  pytest -v -n auto
  # shellcheck disable=SC1091
  LLVM_PROFDATA=llvm-profdata-12 LLVM_COV=llvm-cov-12 bash test/run_oss_cpp_tests.sh

  echo "Run ExecuTorch regression tests for some models"
  # TODO(huydhn): Add more coverage here using ExecuTorch's gather models script
  # shellcheck disable=SC1091
  source .ci/scripts/test_model.sh mv3 cmake xnnpack-quantization-delegation ''

  popd

  # Test torchgen generated code for Executorch.
  echo "Testing ExecuTorch op registration"
  "$BUILD_BIN_DIR"/test_edge_op_registration

  assert_git_not_dirty
}

test_linux_aarch64() {
  python test/run_test.py --include test_modules test_mkldnn test_mkldnn_fusion test_openmp test_torch test_dynamic_shapes \
        test_transformers test_multiprocessing test_numpy_interop test_autograd test_binary_ufuncs test_complex test_spectral_ops \
        test_foreach test_reductions test_unary_ufuncs test_tensor_creation_ops test_ops \
        --shard "$SHARD_NUMBER" "$NUM_TEST_SHARDS" --verbose

  # Dynamo tests
  python test/run_test.py --include dynamo/test_compile dynamo/test_backends dynamo/test_comptime dynamo/test_config \
       dynamo/test_functions dynamo/test_fx_passes_pre_grad dynamo/test_interop dynamo/test_model_output dynamo/test_modules \
       dynamo/test_optimizers dynamo/test_recompile_ux dynamo/test_recompiles \
       --shard "$SHARD_NUMBER" "$NUM_TEST_SHARDS" --verbose

  # Inductor tests
  python test/run_test.py --include inductor/test_torchinductor inductor/test_benchmark_fusion inductor/test_codecache \
       inductor/test_config inductor/test_control_flow inductor/test_coordinate_descent_tuner inductor/test_fx_fusion \
       inductor/test_group_batch_fusion inductor/test_inductor_freezing inductor/test_inductor_utils \
       inductor/test_inplacing_pass inductor/test_kernel_benchmark inductor/test_layout_optim \
       inductor/test_max_autotune inductor/test_memory_planning inductor/test_metrics inductor/test_multi_kernel inductor/test_pad_mm \
       inductor/test_pattern_matcher inductor/test_perf inductor/test_profiler inductor/test_select_algorithm inductor/test_smoke \
       inductor/test_split_cat_fx_passes inductor/test_compile inductor/test_torchinductor \
       inductor/test_torchinductor_codegen_dynamic_shapes inductor/test_torchinductor_dynamic_shapes inductor/test_memory \
       inductor/test_triton_cpu_backend inductor/test_triton_extension_backend inductor/test_mkldnn_pattern_matcher inductor/test_cpu_cpp_wrapper \
       --shard "$SHARD_NUMBER" "$NUM_TEST_SHARDS" --verbose
}

test_operator_benchmark() {
  TEST_REPORTS_DIR=$(pwd)/test/test-reports
  mkdir -p "$TEST_REPORTS_DIR"
  TEST_DIR=$(pwd)

  test_inductor_set_cpu_affinity

  cd benchmarks/operator_benchmark/pt_extension
<<<<<<< HEAD
  python -m pip install . -v --no-build-isolation
=======
  python -m pip install .
>>>>>>> 2d717c21

  cd "${TEST_DIR}"/benchmarks/operator_benchmark
  $TASKSET python -m benchmark_all_test --device "$1" --tag-filter "$2" \
      --output-csv "${TEST_REPORTS_DIR}/operator_benchmark_eager_float32_cpu.csv" \
      --output-json-for-dashboard "${TEST_REPORTS_DIR}/operator_benchmark_eager_float32_cpu.json" \

  pip_install pandas
  python check_perf_csv.py \
      --actual "${TEST_REPORTS_DIR}/operator_benchmark_eager_float32_cpu.csv" \
      --expected "expected_ci_operator_benchmark_eager_float32_cpu.csv"
}


if ! [[ "${BUILD_ENVIRONMENT}" == *libtorch* || "${BUILD_ENVIRONMENT}" == *-bazel-* ]]; then
  (cd test && python -c "import torch; print(torch.__config__.show())")
  (cd test && python -c "import torch; print(torch.__config__.parallel_info())")
fi
if [[ "${TEST_CONFIG}" == *numpy_2* ]]; then
  # Install numpy-2.0.2 and compatible scipy & numba versions
  # Force re-install of pandas to avoid error where pandas checks numpy version from initial install and fails upon import
  TMP_PANDAS_VERSION=$(python -c "import pandas; print(pandas.__version__)" 2>/dev/null)
  if [ -n "$TMP_PANDAS_VERSION" ]; then
    python -m pip install --pre numpy==2.0.2 scipy==1.13.1 numba==0.60.0 pandas=="$TMP_PANDAS_VERSION" --force-reinstall
  else
    python -m pip install --pre numpy==2.0.2 scipy==1.13.1 numba==0.60.0
  fi
  python test/run_test.py --include dynamo/test_functions.py dynamo/test_unspec.py test_binary_ufuncs.py test_fake_tensor.py test_linalg.py test_numpy_interop.py test_tensor_creation_ops.py test_torch.py torch_np/test_basic.py
elif [[ "${BUILD_ENVIRONMENT}" == *aarch64* && "${TEST_CONFIG}" != *perf_cpu_aarch64* ]]; then
  test_linux_aarch64
elif [[ "${TEST_CONFIG}" == *backward* ]]; then
  test_forward_backward_compatibility
  # Do NOT add tests after bc check tests, see its comment.
elif [[ "${TEST_CONFIG}" == *xla* ]]; then
  install_torchvision
  build_xla
  test_xla
elif [[ "${TEST_CONFIG}" == *executorch* ]]; then
  test_executorch
elif [[ "$TEST_CONFIG" == 'jit_legacy' ]]; then
  test_python_legacy_jit
elif [[ "${BUILD_ENVIRONMENT}" == *libtorch* ]]; then
  # TODO: run some C++ tests
  echo "no-op at the moment"
elif [[ "$TEST_CONFIG" == distributed ]]; then
  test_distributed
  # Only run RPC C++ tests on the first shard
  if [[ "${SHARD_NUMBER}" == 1 ]]; then
    test_rpc
  fi
elif [[ "${TEST_CONFIG}" == *operator_benchmark* ]]; then
  TEST_MODE="short"

  if [[ "${TEST_CONFIG}" == *cpu* ]]; then
    if [[ "${TEST_CONFIG}" == *long* ]]; then
      TEST_MODE="long"
    elif [[ "${TEST_CONFIG}" == *all* ]]; then
      TEST_MODE="all"
    fi

    test_operator_benchmark cpu ${TEST_MODE}

  fi
elif [[ "${TEST_CONFIG}" == *inductor_distributed* ]]; then
  test_inductor_distributed
elif [[ "${TEST_CONFIG}" == *inductor-halide* ]]; then
  test_inductor_halide
elif [[ "${TEST_CONFIG}" == *inductor-triton-cpu* ]]; then
  test_inductor_triton_cpu
elif [[ "${TEST_CONFIG}" == *inductor-micro-benchmark* ]]; then
  test_inductor_micro_benchmark
elif [[ "${TEST_CONFIG}" == *huggingface* ]]; then
  install_torchvision
  id=$((SHARD_NUMBER-1))
  test_dynamo_benchmark huggingface "$id"
elif [[ "${TEST_CONFIG}" == *timm* ]]; then
  install_torchvision
  id=$((SHARD_NUMBER-1))
  test_dynamo_benchmark timm_models "$id"
elif [[ "${TEST_CONFIG}" == cachebench ]]; then
  install_torchaudio
  install_torchvision
  PYTHONPATH=/torchbench test_cachebench
elif [[ "${TEST_CONFIG}" == verify_cachebench ]]; then
  install_torchaudio
  install_torchvision
  PYTHONPATH=/torchbench test_verify_cachebench
elif [[ "${TEST_CONFIG}" == *torchbench* ]]; then
  install_torchaudio
  install_torchvision
  install_torchao
  id=$((SHARD_NUMBER-1))
  # https://github.com/opencv/opencv-python/issues/885
  pip_install opencv-python==4.8.0.74
  if [[ "${TEST_CONFIG}" == *inductor_torchbench_smoketest_perf* ]]; then
    PYTHONPATH=/torchbench test_inductor_torchbench_smoketest_perf
  elif [[ "${TEST_CONFIG}" == *inductor_torchbench_cpu_smoketest_perf* ]]; then
    PYTHONPATH=/torchbench test_inductor_torchbench_cpu_smoketest_perf
  elif [[ "${TEST_CONFIG}" == *torchbench_gcp_smoketest* ]]; then
    TORCHBENCHPATH=/torchbench test_torchbench_gcp_smoketest
  else
    # Do this after checkout_install_torchbench to ensure we clobber any
    # nightlies that torchbench may pull in
    if [[ "${TEST_CONFIG}" != *cpu* ]]; then
      install_torchrec_and_fbgemm
    fi
    PYTHONPATH=/torchbench test_dynamo_benchmark torchbench "$id"
  fi
elif [[ "${TEST_CONFIG}" == *inductor_cpp_wrapper* ]]; then
  install_torchvision
  PYTHONPATH=/torchbench test_inductor_cpp_wrapper_shard "$SHARD_NUMBER"
  if [[ "$SHARD_NUMBER" -eq "1" ]]; then
    test_inductor_aoti
  fi
elif [[ "${TEST_CONFIG}" == *inductor* ]]; then
  install_torchvision
  test_inductor_shard "${SHARD_NUMBER}"
  if [[ "${SHARD_NUMBER}" == 1 ]]; then
    if [[ "${BUILD_ENVIRONMENT}" != linux-jammy-py3.9-gcc11-build ]]; then
      test_inductor_distributed
    fi
  fi
elif [[ "${TEST_CONFIG}" == *einops* ]]; then
  test_einops
elif [[ "${TEST_CONFIG}" == *dynamo_wrapped* ]]; then
  install_torchvision
  test_dynamo_wrapped_shard "${SHARD_NUMBER}"
  if [[ "${SHARD_NUMBER}" == 1 ]]; then
    test_aten
  fi
elif [[ "${BUILD_ENVIRONMENT}" == *rocm* && -n "$TESTS_TO_INCLUDE" ]]; then
  install_torchvision
  test_python_shard "$SHARD_NUMBER"
  test_aten
elif [[ "${SHARD_NUMBER}" == 1 && $NUM_TEST_SHARDS -gt 1 ]]; then
  test_lazy_tensor_meta_reference_disabled
  test_without_numpy
  install_torchvision
  test_python_shard 1
  test_aten
  test_libtorch 1
  if [[ "${BUILD_ENVIRONMENT}" == *xpu* ]]; then
    test_xpu_bin
  fi
elif [[ "${SHARD_NUMBER}" == 2 && $NUM_TEST_SHARDS -gt 1 ]]; then
  install_torchvision
  test_python_shard 2
  test_libtorch 2
  test_aot_compilation
  test_custom_script_ops
  test_custom_backend
  test_torch_function_benchmark
elif [[ "${SHARD_NUMBER}" -gt 2 ]]; then
  # Handle arbitrary number of shards
  install_torchvision
  test_python_shard "$SHARD_NUMBER"
elif [[ "${BUILD_ENVIRONMENT}" == *vulkan* ]]; then
  test_vulkan
elif [[ "${BUILD_ENVIRONMENT}" == *-bazel-* ]]; then
  test_bazel
elif [[ "${BUILD_ENVIRONMENT}" == *-mobile-lightweight-dispatch* ]]; then
  test_libtorch
elif [[ "${TEST_CONFIG}" = docs_test ]]; then
  test_docs_test
elif [[ "${BUILD_ENVIRONMENT}" == *xpu* ]]; then
  install_torchvision
  test_python
  test_aten
  test_xpu_bin
elif [[ "${TEST_CONFIG}" == smoke ]]; then
  test_python_smoke
elif [[ "${TEST_CONFIG}" == h100_distributed ]]; then
  test_h100_distributed
elif [[ "${TEST_CONFIG}" == "h100-symm-mem" ]]; then
  test_h100_symm_mem
elif [[ "${TEST_CONFIG}" == h100_cutlass_backend ]]; then
  test_h100_cutlass_backend
else
  install_torchvision
  install_monkeytype
  test_python
  test_aten
  test_vec256
  test_libtorch
  test_aot_compilation
  test_custom_script_ops
  test_custom_backend
  test_torch_function_benchmark
  test_benchmarks
fi<|MERGE_RESOLUTION|>--- conflicted
+++ resolved
@@ -1592,11 +1592,7 @@
   test_inductor_set_cpu_affinity
 
   cd benchmarks/operator_benchmark/pt_extension
-<<<<<<< HEAD
   python -m pip install . -v --no-build-isolation
-=======
-  python -m pip install .
->>>>>>> 2d717c21
 
   cd "${TEST_DIR}"/benchmarks/operator_benchmark
   $TASKSET python -m benchmark_all_test --device "$1" --tag-filter "$2" \
