--- conflicted
+++ resolved
@@ -42,120 +42,7 @@
       issue_owner: ${{ github.event.pull_request.user.login || github.event.issue.user.login }}
       curr_branch: ${{ github.head_ref || github.ref_name }}
       curr_ref_type: ${{ github.ref_type }}
-<<<<<<< HEAD
-  manywheel-py3_9-cuda11_8-build:
-    if: ${{ github.repository_owner == 'pytorch' }}
-    uses: ./.github/workflows/_binary-build-linux.yml
-    needs: get-label-type
-    with:
-      PYTORCH_ROOT: /pytorch
-      PACKAGE_TYPE: manywheel
-      # TODO: This is a legacy variable that we eventually want to get rid of in
-      #       favor of GPU_ARCH_VERSION
-      DESIRED_CUDA: cu118
-      GPU_ARCH_VERSION: 11.8
-      GPU_ARCH_TYPE: cuda
-      DOCKER_IMAGE: manylinux2_28-builder
-      DOCKER_IMAGE_TAG_PREFIX: cuda11.8
-      use_split_build: False
-      DESIRED_PYTHON: "3.9"
-      runner_prefix: "${{ needs.get-label-type.outputs.label-type }}"
-      build_name: manywheel-py3_9-cuda11_8
-      build_environment: linux-binary-manywheel
-      PYTORCH_EXTRA_INSTALL_REQUIREMENTS: nvidia-cuda-nvrtc-cu11==11.8.89; platform_system == 'Linux' and platform_machine == 'x86_64' | nvidia-cuda-runtime-cu11==11.8.89; platform_system == 'Linux' and platform_machine == 'x86_64' | nvidia-cuda-cupti-cu11==11.8.87; platform_system == 'Linux' and platform_machine == 'x86_64' | nvidia-cudnn-cu11==9.1.0.70; platform_system == 'Linux' and platform_machine == 'x86_64' | nvidia-cublas-cu11==11.11.3.6; platform_system == 'Linux' and platform_machine == 'x86_64' | nvidia-cufft-cu11==10.9.0.58; platform_system == 'Linux' and platform_machine == 'x86_64' | nvidia-curand-cu11==10.3.0.86; platform_system == 'Linux' and platform_machine == 'x86_64' | nvidia-cusolver-cu11==11.4.1.48; platform_system == 'Linux' and platform_machine == 'x86_64' | nvidia-cusparse-cu11==11.7.5.86; platform_system == 'Linux' and platform_machine == 'x86_64' | nvidia-nccl-cu11==2.21.5; platform_system == 'Linux' and platform_machine == 'x86_64' | nvidia-nvtx-cu11==11.8.86; platform_system == 'Linux' and platform_machine == 'x86_64'
-    secrets:
-      github-token: ${{ secrets.GITHUB_TOKEN }}
-  manywheel-py3_9-cuda11_8-test:  # Testing
-    if: ${{ github.repository_owner == 'pytorch' }}
-    needs:
-      - manywheel-py3_9-cuda11_8-build
-      - get-label-type
-    uses: ./.github/workflows/_binary-test-linux.yml
-    with:
-      PYTORCH_ROOT: /pytorch
-      PACKAGE_TYPE: manywheel
-      # TODO: This is a legacy variable that we eventually want to get rid of in
-      #       favor of GPU_ARCH_VERSION
-      DESIRED_CUDA: cu118
-      GPU_ARCH_VERSION: 11.8
-      GPU_ARCH_TYPE: cuda
-      DOCKER_IMAGE: manylinux2_28-builder
-      DOCKER_IMAGE_TAG_PREFIX: cuda11.8
-      use_split_build: False
-      DESIRED_PYTHON: "3.9"
-      build_name: manywheel-py3_9-cuda11_8
-      build_environment: linux-binary-manywheel
-      runner_prefix: "${{ needs.get-label-type.outputs.label-type }}"
-      runs_on: linux.4xlarge.nvidia.gpu
-    secrets:
-      github-token: ${{ secrets.GITHUB_TOKEN }}
-
-  manywheel-py3_9-cuda12_6-build:
-=======
   manywheel-py3_12-cuda12_8-build:
->>>>>>> eaa5d9d3
-    if: ${{ github.repository_owner == 'pytorch' }}
-    uses: ./.github/workflows/_binary-build-linux.yml
-    needs: get-label-type
-    with:
-      PYTORCH_ROOT: /pytorch
-      PACKAGE_TYPE: manywheel
-      # TODO: This is a legacy variable that we eventually want to get rid of in
-      #       favor of GPU_ARCH_VERSION
-      DESIRED_CUDA: cu126
-      GPU_ARCH_VERSION: 12.6
-      GPU_ARCH_TYPE: cuda
-      DOCKER_IMAGE: manylinux2_28-builder
-<<<<<<< HEAD
-      DOCKER_IMAGE_TAG_PREFIX: cuda12.6
-      use_split_build: False
-      DESIRED_PYTHON: "3.9"
-      runner_prefix: "${{ needs.get-label-type.outputs.label-type }}"
-      build_name: manywheel-py3_9-cuda12_6
-=======
-      DOCKER_IMAGE_TAG_PREFIX: cuda12.8
-      DESIRED_PYTHON: "3.12"
-      runner_prefix: "${{ needs.get-label-type.outputs.label-type }}"
-      build_name: manywheel-py3_12-cuda12_8
->>>>>>> eaa5d9d3
-      build_environment: linux-binary-manywheel
-      PYTORCH_EXTRA_INSTALL_REQUIREMENTS: nvidia-cuda-nvrtc-cu12==12.6.77; platform_system == 'Linux' and platform_machine == 'x86_64' | nvidia-cuda-runtime-cu12==12.6.77; platform_system == 'Linux' and platform_machine == 'x86_64' | nvidia-cuda-cupti-cu12==12.6.80; platform_system == 'Linux' and platform_machine == 'x86_64' | nvidia-cudnn-cu12==9.5.1.17; platform_system == 'Linux' and platform_machine == 'x86_64' | nvidia-cublas-cu12==12.6.4.1; platform_system == 'Linux' and platform_machine == 'x86_64' | nvidia-cufft-cu12==11.3.0.4; platform_system == 'Linux' and platform_machine == 'x86_64' | nvidia-curand-cu12==10.3.7.77; platform_system == 'Linux' and platform_machine == 'x86_64' | nvidia-cusolver-cu12==11.7.1.2; platform_system == 'Linux' and platform_machine == 'x86_64' | nvidia-cusparse-cu12==12.5.4.2; platform_system == 'Linux' and platform_machine == 'x86_64' | nvidia-cusparselt-cu12==0.6.3; platform_system == 'Linux' and platform_machine == 'x86_64' | nvidia-nccl-cu12==2.26.5; platform_system == 'Linux' and platform_machine == 'x86_64' | nvidia-nvshmem-cu12==3.2.5; platform_system == 'Linux' and platform_machine == 'x86_64' | nvidia-nvtx-cu12==12.6.77; platform_system == 'Linux' and platform_machine == 'x86_64' | nvidia-nvjitlink-cu12==12.6.85; platform_system == 'Linux' and platform_machine == 'x86_64' | nvidia-cufile-cu12==1.11.1.6; platform_system == 'Linux' and platform_machine == 'x86_64'
-    secrets:
-      github-token: ${{ secrets.GITHUB_TOKEN }}
-<<<<<<< HEAD
-  manywheel-py3_9-cuda12_6-test:  # Testing
-    if: ${{ github.repository_owner == 'pytorch' }}
-    needs:
-      - manywheel-py3_9-cuda12_6-build
-=======
-  manywheel-py3_12-cuda12_8-test:  # Testing
-    if: ${{ github.repository_owner == 'pytorch' }}
-    needs:
-      - manywheel-py3_12-cuda12_8-build
->>>>>>> eaa5d9d3
-      - get-label-type
-    uses: ./.github/workflows/_binary-test-linux.yml
-    with:
-      PYTORCH_ROOT: /pytorch
-      PACKAGE_TYPE: manywheel
-      # TODO: This is a legacy variable that we eventually want to get rid of in
-      #       favor of GPU_ARCH_VERSION
-      DESIRED_CUDA: cu126
-      GPU_ARCH_VERSION: 12.6
-      GPU_ARCH_TYPE: cuda
-      DOCKER_IMAGE: manylinux2_28-builder
-<<<<<<< HEAD
-      DOCKER_IMAGE_TAG_PREFIX: cuda12.6
-      use_split_build: False
-      DESIRED_PYTHON: "3.9"
-      build_name: manywheel-py3_9-cuda12_6
-      build_environment: linux-binary-manywheel
-      runner_prefix: "${{ needs.get-label-type.outputs.label-type }}"
-      runs_on: linux.4xlarge.nvidia.gpu
-    secrets:
-      github-token: ${{ secrets.GITHUB_TOKEN }}
-
-  manywheel-py3_9-cuda12_8-build:
     if: ${{ github.repository_owner == 'pytorch' }}
     uses: ./.github/workflows/_binary-build-linux.yml
     needs: get-label-type
@@ -169,18 +56,17 @@
       GPU_ARCH_TYPE: cuda
       DOCKER_IMAGE: manylinux2_28-builder
       DOCKER_IMAGE_TAG_PREFIX: cuda12.8
-      use_split_build: False
-      DESIRED_PYTHON: "3.9"
+      DESIRED_PYTHON: "3.12"
       runner_prefix: "${{ needs.get-label-type.outputs.label-type }}"
-      build_name: manywheel-py3_9-cuda12_8
+      build_name: manywheel-py3_12-cuda12_8
       build_environment: linux-binary-manywheel
-      PYTORCH_EXTRA_INSTALL_REQUIREMENTS: nvidia-cuda-nvrtc-cu12==12.8.93; platform_system == 'Linux' and platform_machine == 'x86_64' | nvidia-cuda-runtime-cu12==12.8.90; platform_system == 'Linux' and platform_machine == 'x86_64' | nvidia-cuda-cupti-cu12==12.8.90; platform_system == 'Linux' and platform_machine == 'x86_64' | nvidia-cudnn-cu12==9.8.0.87; platform_system == 'Linux' and platform_machine == 'x86_64' | nvidia-cublas-cu12==12.8.4.1; platform_system == 'Linux' and platform_machine == 'x86_64' | nvidia-cufft-cu12==11.3.3.83; platform_system == 'Linux' and platform_machine == 'x86_64' | nvidia-curand-cu12==10.3.9.90; platform_system == 'Linux' and platform_machine == 'x86_64' | nvidia-cusolver-cu12==11.7.3.90; platform_system == 'Linux' and platform_machine == 'x86_64' | nvidia-cusparse-cu12==12.5.8.93; platform_system == 'Linux' and platform_machine == 'x86_64' | nvidia-cusparselt-cu12==0.6.3; platform_system == 'Linux' and platform_machine == 'x86_64' | nvidia-nccl-cu12==2.26.5; platform_system == 'Linux' and platform_machine == 'x86_64' | nvidia-nvshmem-cu12==3.2.5; platform_system == 'Linux' and platform_machine == 'x86_64' | nvidia-nvtx-cu12==12.8.90; platform_system == 'Linux' and platform_machine == 'x86_64' | nvidia-nvjitlink-cu12==12.8.93; platform_system == 'Linux' and platform_machine == 'x86_64' | nvidia-cufile-cu12==1.13.1.3; platform_system == 'Linux' and platform_machine == 'x86_64'
+      PYTORCH_EXTRA_INSTALL_REQUIREMENTS: nvidia-cuda-nvrtc-cu12==12.8.93; platform_system == 'Linux' and platform_machine == 'x86_64' | nvidia-cuda-runtime-cu12==12.8.90; platform_system == 'Linux' and platform_machine == 'x86_64' | nvidia-cuda-cupti-cu12==12.8.90; platform_system == 'Linux' and platform_machine == 'x86_64' | nvidia-cudnn-cu12==9.10.2.21; platform_system == 'Linux' and platform_machine == 'x86_64' | nvidia-cublas-cu12==12.8.4.1; platform_system == 'Linux' and platform_machine == 'x86_64' | nvidia-cufft-cu12==11.3.3.83; platform_system == 'Linux' and platform_machine == 'x86_64' | nvidia-curand-cu12==10.3.9.90; platform_system == 'Linux' and platform_machine == 'x86_64' | nvidia-cusolver-cu12==11.7.3.90; platform_system == 'Linux' and platform_machine == 'x86_64' | nvidia-cusparse-cu12==12.5.8.93; platform_system == 'Linux' and platform_machine == 'x86_64' | nvidia-cusparselt-cu12==0.7.1; platform_system == 'Linux' and platform_machine == 'x86_64' | nvidia-nccl-cu12==2.27.5; platform_system == 'Linux' and platform_machine == 'x86_64' | nvidia-nvshmem-cu12==3.3.9; platform_system == 'Linux' and platform_machine == 'x86_64' | nvidia-nvtx-cu12==12.8.90; platform_system == 'Linux' and platform_machine == 'x86_64' | nvidia-nvjitlink-cu12==12.8.93; platform_system == 'Linux' and platform_machine == 'x86_64' | nvidia-cufile-cu12==1.13.1.3; platform_system == 'Linux' and platform_machine == 'x86_64'
     secrets:
       github-token: ${{ secrets.GITHUB_TOKEN }}
-  manywheel-py3_9-cuda12_8-test:  # Testing
+  manywheel-py3_12-cuda12_8-test:  # Testing
     if: ${{ github.repository_owner == 'pytorch' }}
     needs:
-      - manywheel-py3_9-cuda12_8-build
+      - manywheel-py3_12-cuda12_8-build
       - get-label-type
     uses: ./.github/workflows/_binary-test-linux.yml
     with:
@@ -193,16 +79,10 @@
       GPU_ARCH_TYPE: cuda
       DOCKER_IMAGE: manylinux2_28-builder
       DOCKER_IMAGE_TAG_PREFIX: cuda12.8
-      use_split_build: False
-      DESIRED_PYTHON: "3.9"
-      build_name: manywheel-py3_9-cuda12_8
-=======
-      DOCKER_IMAGE_TAG_PREFIX: cuda12.8
       DESIRED_PYTHON: "3.12"
       build_name: manywheel-py3_12-cuda12_8
->>>>>>> eaa5d9d3
       build_environment: linux-binary-manywheel
       runner_prefix: "${{ needs.get-label-type.outputs.label-type }}"
-      runs_on: linux.g4dn.4xlarge.nvidia.gpu  # 12.8 build needs sm_70+ runner
+      runs_on: linux.g4dn.4xlarge.nvidia.gpu  # 12.8 and 12.9 build need sm_70+ runner
     secrets:
       github-token: ${{ secrets.GITHUB_TOKEN }}