--- conflicted
+++ resolved
@@ -15,21 +15,21 @@
 from typing import Optional
 
 
-# NOTE: Also update the CUDA sources in tools/nightly.py when changing this list
-CUDA_ARCHES = ["11.8", "12.6", "12.8"]
-CUDA_STABLE = "12.6"
+# NOTE: Please also update the CUDA sources in `PIP_SOURCES` in tools/nightly.py when changing this
+CUDA_ARCHES = ["12.6", "12.8", "12.9"]
+CUDA_STABLE = "12.8"
 CUDA_ARCHES_FULL_VERSION = {
-    "11.8": "11.8.0",
     "12.6": "12.6.3",
     "12.8": "12.8.1",
+    "12.9": "12.9.1",
 }
 CUDA_ARCHES_CUDNN_VERSION = {
-    "11.8": "9",
     "12.6": "9",
     "12.8": "9",
+    "12.9": "9",
 }
 
-# NOTE: Also update the ROCm sources in tools/nightly.py when changing this list
+# NOTE: Please also update the ROCm sources in `PIP_SOURCES` in tools/nightly.py when changing this
 ROCM_ARCHES = ["6.3", "6.4"]
 
 XPU_ARCHES = ["xpu"]
@@ -38,36 +38,23 @@
 
 CPU_S390X_ARCH = ["cpu-s390x"]
 
-CUDA_AARCH64_ARCHES = ["12.8-aarch64"]
+CUDA_AARCH64_ARCHES = ["12.9-aarch64"]
 
 
 PYTORCH_EXTRA_INSTALL_REQUIREMENTS = {
-    "11.8": (
-        "nvidia-cuda-nvrtc-cu11==11.8.89; platform_system == 'Linux' and platform_machine == 'x86_64' | "  # noqa: B950
-        "nvidia-cuda-runtime-cu11==11.8.89; platform_system == 'Linux' and platform_machine == 'x86_64' | "
-        "nvidia-cuda-cupti-cu11==11.8.87; platform_system == 'Linux' and platform_machine == 'x86_64' | "
-        "nvidia-cudnn-cu11==9.1.0.70; platform_system == 'Linux' and platform_machine == 'x86_64' | "
-        "nvidia-cublas-cu11==11.11.3.6; platform_system == 'Linux' and platform_machine == 'x86_64' | "
-        "nvidia-cufft-cu11==10.9.0.58; platform_system == 'Linux' and platform_machine == 'x86_64' | "
-        "nvidia-curand-cu11==10.3.0.86; platform_system == 'Linux' and platform_machine == 'x86_64' | "
-        "nvidia-cusolver-cu11==11.4.1.48; platform_system == 'Linux' and platform_machine == 'x86_64' | "
-        "nvidia-cusparse-cu11==11.7.5.86; platform_system == 'Linux' and platform_machine == 'x86_64' | "
-        "nvidia-nccl-cu11==2.21.5; platform_system == 'Linux' and platform_machine == 'x86_64' | "
-        "nvidia-nvtx-cu11==11.8.86; platform_system == 'Linux' and platform_machine == 'x86_64'"
-    ),
     "12.6": (
         "nvidia-cuda-nvrtc-cu12==12.6.77; platform_system == 'Linux' and platform_machine == 'x86_64' | "
         "nvidia-cuda-runtime-cu12==12.6.77; platform_system == 'Linux' and platform_machine == 'x86_64' | "
         "nvidia-cuda-cupti-cu12==12.6.80; platform_system == 'Linux' and platform_machine == 'x86_64' | "
-        "nvidia-cudnn-cu12==9.5.1.17; platform_system == 'Linux' and platform_machine == 'x86_64' | "
+        "nvidia-cudnn-cu12==9.10.2.21; platform_system == 'Linux' and platform_machine == 'x86_64' | "
         "nvidia-cublas-cu12==12.6.4.1; platform_system == 'Linux' and platform_machine == 'x86_64' | "
         "nvidia-cufft-cu12==11.3.0.4; platform_system == 'Linux' and platform_machine == 'x86_64' | "
         "nvidia-curand-cu12==10.3.7.77; platform_system == 'Linux' and platform_machine == 'x86_64' | "
         "nvidia-cusolver-cu12==11.7.1.2; platform_system == 'Linux' and platform_machine == 'x86_64' | "
         "nvidia-cusparse-cu12==12.5.4.2; platform_system == 'Linux' and platform_machine == 'x86_64' | "
-        "nvidia-cusparselt-cu12==0.6.3; platform_system == 'Linux' and platform_machine == 'x86_64' | "
-        "nvidia-nccl-cu12==2.26.5; platform_system == 'Linux' and platform_machine == 'x86_64' | "
-        "nvidia-nvshmem-cu12==3.2.5; platform_system == 'Linux' and platform_machine == 'x86_64' | "
+        "nvidia-cusparselt-cu12==0.7.1; platform_system == 'Linux' and platform_machine == 'x86_64' | "
+        "nvidia-nccl-cu12==2.27.5; platform_system == 'Linux' and platform_machine == 'x86_64' | "
+        "nvidia-nvshmem-cu12==3.3.9; platform_system == 'Linux' and platform_machine == 'x86_64' | "
         "nvidia-nvtx-cu12==12.6.77; platform_system == 'Linux' and platform_machine == 'x86_64' | "
         "nvidia-nvjitlink-cu12==12.6.85; platform_system == 'Linux' and platform_machine == 'x86_64' | "
         "nvidia-cufile-cu12==1.11.1.6; platform_system == 'Linux' and platform_machine == 'x86_64'"
@@ -76,26 +63,43 @@
         "nvidia-cuda-nvrtc-cu12==12.8.93; platform_system == 'Linux' and platform_machine == 'x86_64' | "
         "nvidia-cuda-runtime-cu12==12.8.90; platform_system == 'Linux' and platform_machine == 'x86_64' | "
         "nvidia-cuda-cupti-cu12==12.8.90; platform_system == 'Linux' and platform_machine == 'x86_64' | "
-        "nvidia-cudnn-cu12==9.8.0.87; platform_system == 'Linux' and platform_machine == 'x86_64' | "
+        "nvidia-cudnn-cu12==9.10.2.21; platform_system == 'Linux' and platform_machine == 'x86_64' | "
         "nvidia-cublas-cu12==12.8.4.1; platform_system == 'Linux' and platform_machine == 'x86_64' | "
         "nvidia-cufft-cu12==11.3.3.83; platform_system == 'Linux' and platform_machine == 'x86_64' | "
         "nvidia-curand-cu12==10.3.9.90; platform_system == 'Linux' and platform_machine == 'x86_64' | "
         "nvidia-cusolver-cu12==11.7.3.90; platform_system == 'Linux' and platform_machine == 'x86_64' | "
         "nvidia-cusparse-cu12==12.5.8.93; platform_system == 'Linux' and platform_machine == 'x86_64' | "
-        "nvidia-cusparselt-cu12==0.6.3; platform_system == 'Linux' and platform_machine == 'x86_64' | "
-        "nvidia-nccl-cu12==2.26.5; platform_system == 'Linux' and platform_machine == 'x86_64' | "
-        "nvidia-nvshmem-cu12==3.2.5; platform_system == 'Linux' and platform_machine == 'x86_64' | "
+        "nvidia-cusparselt-cu12==0.7.1; platform_system == 'Linux' and platform_machine == 'x86_64' | "
+        "nvidia-nccl-cu12==2.27.5; platform_system == 'Linux' and platform_machine == 'x86_64' | "
+        "nvidia-nvshmem-cu12==3.3.9; platform_system == 'Linux' and platform_machine == 'x86_64' | "
         "nvidia-nvtx-cu12==12.8.90; platform_system == 'Linux' and platform_machine == 'x86_64' | "
         "nvidia-nvjitlink-cu12==12.8.93; platform_system == 'Linux' and platform_machine == 'x86_64' | "
         "nvidia-cufile-cu12==1.13.1.3; platform_system == 'Linux' and platform_machine == 'x86_64'"
+    ),
+    "12.9": (
+        "nvidia-cuda-nvrtc-cu12==12.9.86; platform_system == 'Linux' and platform_machine == 'x86_64' | "
+        "nvidia-cuda-runtime-cu12==12.9.79; platform_system == 'Linux' and platform_machine == 'x86_64' | "
+        "nvidia-cuda-cupti-cu12==12.9.79; platform_system == 'Linux' and platform_machine == 'x86_64' | "
+        "nvidia-cudnn-cu12==9.10.2.21; platform_system == 'Linux' and platform_machine == 'x86_64' | "
+        "nvidia-cublas-cu12==12.9.1.4; platform_system == 'Linux' and platform_machine == 'x86_64' | "
+        "nvidia-cufft-cu12==11.4.1.4; platform_system == 'Linux' and platform_machine == 'x86_64' | "
+        "nvidia-curand-cu12==10.3.10.19; platform_system == 'Linux' and platform_machine == 'x86_64' | "
+        "nvidia-cusolver-cu12==11.7.5.82; platform_system == 'Linux' and platform_machine == 'x86_64' | "
+        "nvidia-cusparse-cu12==12.5.10.65; platform_system == 'Linux' and platform_machine == 'x86_64' | "
+        "nvidia-cusparselt-cu12==0.7.1; platform_system == 'Linux' and platform_machine == 'x86_64' | "
+        "nvidia-nccl-cu12==2.27.5; platform_system == 'Linux' and platform_machine == 'x86_64' | "
+        "nvidia-nvshmem-cu12==3.3.9; platform_system == 'Linux' and platform_machine == 'x86_64' | "
+        "nvidia-nvtx-cu12==12.9.79; platform_system == 'Linux' and platform_machine == 'x86_64' | "
+        "nvidia-nvjitlink-cu12==12.9.86; platform_system == 'Linux' and platform_machine == 'x86_64' | "
+        "nvidia-cufile-cu12==1.14.1.1; platform_system == 'Linux' and platform_machine == 'x86_64'"
     ),
     "xpu": (
         "intel-cmplr-lib-rt==2025.1.1 | "
         "intel-cmplr-lib-ur==2025.1.1 | "
         "intel-cmplr-lic-rt==2025.1.1 | "
         "intel-sycl-rt==2025.1.1 | "
-        "oneccl-devel==2021.15.1; platform_system == 'Linux' and platform_machine == 'x86_64' | "
-        "oneccl==2021.15.1; platform_system == 'Linux' and platform_machine == 'x86_64' | "
+        "oneccl-devel==2021.15.2; platform_system == 'Linux' and platform_machine == 'x86_64' | "
+        "oneccl==2021.15.2; platform_system == 'Linux' and platform_machine == 'x86_64' | "
         "impi-rt==2021.15.0; platform_system == 'Linux' and platform_machine == 'x86_64' | "
         "onemkl-sycl-blas==2025.1.0 | "
         "onemkl-sycl-dft==2025.1.0 | "
@@ -109,7 +113,7 @@
         "tbb==2022.1.0 | "
         "tcmlib==1.3.0 | "
         "umf==0.10.0 | "
-        "intel-pti==0.12.0"
+        "intel-pti==0.12.3"
     ),
 }
 
@@ -189,7 +193,7 @@
     "cpu": "libtorch-cxx11-builder:cpu",
 }
 
-FULL_PYTHON_VERSIONS = ["3.9", "3.10", "3.11", "3.12", "3.13", "3.13t"]
+FULL_PYTHON_VERSIONS = ["3.9", "3.10", "3.11", "3.12", "3.13", "3.13t", "3.14", "3.14t"]
 
 
 def translate_desired_cuda(gpu_arch_type: str, gpu_arch_version: str) -> str:
@@ -310,23 +314,16 @@
             # TODO: Enable python 3.13t on cpu-s390x
             if gpu_arch_type == "cpu-s390x" and python_version == "3.13t":
                 continue
-
-<<<<<<< HEAD
-            if use_split_build and (
-                arch_version not in ["12.6", "12.8", "11.8", "cpu"] or os != "linux"
+            # TODO: Enable python 3.14 on non linux OSes
+            if os != "linux" and (
+                python_version == "3.14" or python_version == "3.14t"
             ):
-                raise RuntimeError(
-                    "Split build is only supported on linux with cuda 12*, 11.8, and cpu.\n"
-                    f"Currently attempting to build on arch version {arch_version} and os {os}.\n"
-                    "Please modify the matrix generation to exclude this combination."
-                )
-
-=======
->>>>>>> eaa5d9d3
+                continue
+
             # cuda linux wheels require PYTORCH_EXTRA_INSTALL_REQUIREMENTS to install
 
             if (
-                arch_version in ["12.8", "12.6", "11.8"]
+                arch_version in ["12.9", "12.8", "12.6"]
                 and os == "linux"
                 or arch_version in CUDA_AARCH64_ARCHES
             ):
@@ -412,6 +409,6 @@
     return ret
 
 
+validate_nccl_dep_consistency("12.9")
 validate_nccl_dep_consistency("12.8")
-validate_nccl_dep_consistency("12.6")
-validate_nccl_dep_consistency("11.8")+validate_nccl_dep_consistency("12.6")